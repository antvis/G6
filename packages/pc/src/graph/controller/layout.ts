--- conflicted
+++ resolved
@@ -554,11 +554,7 @@
     this.data = this.setDataFromGraph();
 
     this.stopWorker();
-<<<<<<< HEAD
-    if (cfg.workerEnabled && this.layoutWithWorker(this.data, null)) {
-=======
-    if (otherCfg.workerEnabled && this.layoutWithWorker(this.data)) {
->>>>>>> 8289a1ec
+    if (otherCfg.workerEnabled && this.layoutWithWorker(this.data, null)) {
       // 如果启用布局web worker并且浏览器支持web worker，用web worker布局。否则回退到不用web worker布局。
       return;
     }
