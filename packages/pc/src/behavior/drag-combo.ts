/*
 * @Author: moyee
 * @LastEditors: moyee
 * @Description: 拖动 Combo
 */
import { each } from '@antv/util';
import { IGroup } from '@antv/g-base';
import { G6Event, IG6GraphEvent, Item, ComboConfig, ICombo, INode, IEdge } from '@antv/g6-core';
import { IGraph } from '../interface/graph';
import Util from '../util';
import Global from '../global';

const { calculationItemsBBox, returnNestedChildrenModels } = Util;

/**
 * 遍历拖动的 Combo 下的所有 Combo
 * @param data 拖动的 Combo
 * @param fn
 */
const traverseCombo = (data, fn: (param: any) => boolean) => {
  if (fn(data) === false) {
    return;
  }

  if (data) {
    const combos = data.get('combos');
    if (combos.length === 0) {
      return false;
    }
    each(combos, (child) => {
      traverseCombo(child, fn);
    });
  }
};

/**
 * Pushes the combo and its children to
 * stack, if redo is not empty it's cleared.
 * @param {IGraph} graph
 * @param {Item[]} items
 */
const pushComboToStack = (graph: IGraph, items: Item[]) => {
  const redoStack = graph.getRedoStack();
  const undoStack = graph.getUndoStack();

  if (!redoStack.isEmpty()) {
    redoStack.clear();
  }

  if (!items) {
    return;
  }

  const comboIds = items.map(combo => combo.get('id'));
  const combos = comboIds.map(id => {
    return graph.findById(id) as ICombo;
  });

  const comboModels = returnNestedChildrenModels(combos);

  if (undoStack.peek().action === 'drag-combo-start') {
    const currentData = undoStack.pop();

    graph.pushStack('drag-combo', {
      before: currentData.data.before,
      after: {
        combos: comboModels.combos,
        nodes: comboModels.nodes
      }
    });
  } else {
    graph.pushStack('drag-combo-start', {
      before: {
        combos: comboModels.combos,
        nodes: comboModels.nodes
      }
    });
  }
};

export default {
  getDefaultCfg() {
    return {
      enableDelegate: false,
      delegateStyle: {},
      // 拖动节点过程中是否只改变 Combo 的大小，而不改变其结构
      onlyChangeComboSize: false,
      // 拖动过程中目标 combo 状态样式
      activeState: '',
      selectedState: 'selected',
      enableStack: true,
    };
  },
  getEvents(): { [key in G6Event]?: string } {
    return {
      'combo:dragstart': 'onDragStart',
      'combo:drag': 'onDrag',
      'combo:dragend': 'onDragEnd',
      'combo:drop': 'onDrop',
      'node:drop': 'onNodeDrop',
      'combo:dragenter': 'onDragEnter',
      'combo:dragleave': 'onDragLeave',
    };
  },
  validationCombo(evt: IG6GraphEvent) {
    const { item } = evt;
    if (!item || item.destroyed) {
      return false;
    }

    if (!this.shouldUpdate.call(this, evt)) {
      return false;
    }

    const type = item.getType();

    if (type !== 'combo') {
      return false;
    }
    return true;
  },
  onDragStart(evt: IG6GraphEvent) {
    const graph: IGraph = this.graph;
    const { item } = evt;

    this.currentShouldEnd = true;

    if (!this.validationCombo(evt)) return;

    this.targets = [];

    // 获取所有选中的 Combo
    const combos = graph.findAllByState('combo', this.selectedState);

    // exit if no combos selected
    if (!combos.length) return;

    const currentCombo = item.get('id');

    const dragCombos = combos.filter((combo) => {
      const comboId = combo.get('id');
      return currentCombo === comboId;
    });

    if (dragCombos.length === 0) {
      this.targets.push(item);
    } else {
      this.targets = combos;
    }

    const beforeDragItems = [];
    this.targets.forEach(t => {
      const { x, y, id } = t.getModel();
      beforeDragItems.push({ x, y, id });
    });
    this.set('beforeDragItems', beforeDragItems);

    if (this.activeState) {
      this.targets.map((combo: ICombo) => {
        const model = combo.getModel() as ComboConfig;
        if (model.parentId) {
          const parentCombo = graph.findById(model.parentId);
          if (parentCombo) {
            graph.setItemState(parentCombo, this.activeState, true);
          }
        }
      });
    }

    this.point = {};
    this.originPoint = {};

    this.origin = {
      x: evt.x,
      y: evt.y,
    };

    this.currentItemChildCombos = [];

    traverseCombo(item, (param) => {
      if (param.destroyed) {
        return false;
      }
      const model = param.getModel();
      this.currentItemChildCombos.push(model.id);
      return true;
    });

    if (graph.get('enabledStack')) {
      pushComboToStack(graph, combos);
    }
  },
  onDrag(evt: IG6GraphEvent) {
    if (!this.origin) {
      return;
    }

    if (!this.validationCombo(evt)) return;

    if (this.enableDelegate) {
      this.updateDelegate(evt);
    } else {
      if (this.activeState) {
        const graph: IGraph = this.graph;
        const item: Item = evt.item;
        const model = item.getModel();
        // 拖动过程中实时计算距离
        const combos = graph.getCombos();
        const sourceBBox = item.getBBox();

        const { centerX, centerY, width } = sourceBBox;

        // 参与计算的 Combo，需要排除掉：
        // 1、拖动 combo 自己
        // 2、拖动 combo 的 parent
        // 3、拖动 Combo 的 children

        const calcCombos = combos.filter((combo) => {
          const cmodel = combo.getModel() as ComboConfig;
          // 被拖动的是最外层的 Combo，无 parent，排除自身和子元素
          if (!model.parentId) {
            return cmodel.id !== model.id && !this.currentItemChildCombos.includes(cmodel.id);
          }
          return cmodel.id !== model.id && !this.currentItemChildCombos.includes(cmodel.id);
        });

        calcCombos.map((combo) => {
          const { centerX: cx, centerY: cy, width: w } = combo.getBBox();

          // 拖动的 combo 和要进入的 combo 之间的距离
          const disX = centerX - cx;
          const disY = centerY - cy;
          // 圆心距离
          const distance = 2 * Math.sqrt(disX * disX + disY * disY);

          if (width + w - distance > 0.8 * width) {
            graph.setItemState(combo, this.activeState, true);
          } else {
            graph.setItemState(combo, this.activeState, false);
          }
        });
      }

      each(this.targets, (item) => {
        this.updateCombo(item, evt);
      });
    }
  },

  updatePositions(evt: IG6GraphEvent, restore: boolean) {
    // 当启用 delegate 时，拖动结束时需要更新 combo
    if (this.enableDelegate || restore) {
      console.log('updatePositions', this.targets);
      each(this.targets, (item) => {
        this.updateCombo(item, evt, restore);
      });
    }
  },

  onDrop(evt: IG6GraphEvent) {
    // 被放下的目标 combo
    const { item } = evt;
    this.currentShouldEnd = this.shouldEnd.call(this, evt, item);
    this.updatePositions(evt, !this.currentShouldEnd);
    if (!this.currentShouldEnd || !item || !this.targets || item.destroyed) return;

    const graph: IGraph = this.graph;

    const targetModel = item.getModel();

    this.targets.map((combo: ICombo) => {
      const model = combo.getModel();
      if (model.parentId !== targetModel.id) {
        if (this.activeState) {
          graph.setItemState(item, this.activeState, false);
        }
        // 将 Combo 放置到某个 Combo 上面时，只有当 onlyChangeComboSize 为 false 时候才更新 Combo 结构
        if (!this.onlyChangeComboSize) {
          graph.updateComboTree(combo, targetModel.id, false);
        } else {
          graph.updateCombo(combo);
        }
      } else {
        graph.updateCombo(item as ICombo);
      }
    });

    this.end(item, evt);

    // 如果已经拖放下了，则不需要再通过距离判断了
    this.endComparison = true;
  },
  onNodeDrop(evt: IG6GraphEvent) {
    if (!this.targets || this.targets.length === 0) return;
    const graph: IGraph = this.graph;

    const item = evt.item as INode;
    const comboId = item.getModel().comboId as string;

    const newParentCombo = comboId ? graph.findById(comboId) : undefined;
    this.currentShouldEnd = this.shouldEnd.call(this, evt, newParentCombo);
    this.updatePositions(evt, !this.currentShouldEnd);
    if (!this.currentShouldEnd) return;

    let droppedCombo;
    // 如果被放置的的节点有 comboId，且这个 comboId 与正在被拖拽的 combo 的父 id 不相同，则更新父亲为 comboId
    if (comboId) {
      if (this.activeState) {
        const combo = graph.findById(comboId);
        graph.setItemState(combo, this.activeState, false);
      }
      this.targets.map((combo: ICombo) => {
        if (!this.onlyChangeComboSize) {
          if (comboId !== combo.getID()) {
            droppedCombo = graph.findById(comboId);
            if (comboId !== combo.getModel().parentId) graph.updateComboTree(combo, comboId, false);
          }
        } else {
          graph.updateCombo(combo);
        }
      });
    } else {
      // 如果被放置的节点没有 comboId，且正在被拖拽的 combo 有父 id，则更新父亲为 undefined
      this.targets.map((combo: ICombo) => {
        if (!this.onlyChangeComboSize) {
          const model = combo.getModel();
          if (model.comboId) {
            graph.updateComboTree(combo, undefined, false);
          }
        } else {
          graph.updateCombo(combo);
        }
      });
    }

    // 如果已经拖放下了，则不需要再通过距离判断了
    this.endComparison = true;
    this.end(droppedCombo, evt);
  },
  onDragEnter(evt: IG6GraphEvent) {
    if (!this.origin) {
      return;
    }

    if (!this.validationCombo(evt)) return;

    const { item } = evt;
    const graph: IGraph = this.graph;
    if (this.activeState) {
      graph.setItemState(item, this.activeState, true);
    }
  },
  onDragLeave(evt) {
    if (!this.origin) {
      return;
    }

    if (!this.validationCombo(evt)) return;

    const item = evt.item as ICombo;
    const graph: IGraph = this.graph;
    if (this.activeState) {
      graph.setItemState(item, this.activeState, false);
    }
  },
  onDragEnd(evt: IG6GraphEvent) {
    if (!this.targets || this.targets.length === 0) return;
    const item = evt.item;
    if (this.currentShouldEnd) {
      this.updatePositions(evt);
    }
    const parentCombo = this.getParentCombo(item.getModel().parentId);
    const graph: IGraph = this.graph;

    if (graph.get('enabledStack')) {
      const combos = graph.findAllByState('combo', this.selectedState);
      pushComboToStack(graph, combos);
    }

    if (parentCombo && this.activeState) {
      graph.setItemState(parentCombo, this.activeState, false);
    }
    this.end(undefined, evt);
  },

  end(comboDropedOn: ICombo | undefined, evt: IG6GraphEvent) {
    if (!this.origin) return;
    const graph: IGraph = this.graph;

    // 删除delegate shape
    if (this.delegateShape) {
      const delegateGroup = graph.get('delegateGroup');
      delegateGroup.clear();
      this.delegateShape = null;
    }

    if (comboDropedOn && this.activeState) {
      graph.setItemState(comboDropedOn, this.activeState, false);
    }
    // 若没有被放置的 combo，则是被放置在画布上
    if (!comboDropedOn) {
<<<<<<< HEAD
=======
      const stack = graph.get('enabledStack') && this.enableStack;

      const stackData = {
        before: { nodes: [], edges: [], combos: [].concat(this.get('beforeDragItems')) },
        after: { nodes: [], edges: [], combos: [] },
      };

>>>>>>> 915297d6
      this.targets.map((combo: ICombo) => {
        // 将 Combo 放置到某个 Combo 上面时，只有当 onlyChangeComboSize 为 false 时候才更新 Combo 结构
        if (!this.onlyChangeComboSize) {
          graph.updateComboTree(combo, undefined, false);
        } else {
          graph.updateCombo(combo);
          const { x, y, id } = combo.getModel();
          stackData.after.combos.push({ x, y, id });
          graph.pushStack('update', stackData);
        }
      });
    }

    this.point = [];
    this.origin = null;
    this.originPoint = null;
    this.targets.length = 0;
  },

  /**
   * 遍历 comboTree，分别更新 node 和 combo
   * @param data
   * @param fn
   */
  traverse<T extends Item>(data: T, fn: (param: T, cacheMap) => boolean, edgesToBeUpdate = {}) {
    if (fn(data, edgesToBeUpdate) === false) {
      return;
    }

    if (data) {
      const combos = data.get('combos');
      each(combos, (child) => {
        this.traverse(child, fn, edgesToBeUpdate);
      });

      const nodes = data.get('nodes');
      each(nodes, (child) => {
        this.traverse(child, fn, edgesToBeUpdate);
      });
    }
  },

  updateCombo(item: ICombo, evt: IG6GraphEvent, restore: boolean) {
    this.updateSingleItem(item, evt, restore);
    const edgesToBeUpdate: { [id: string]: IEdge } = {};
    this.traverse(item, (paramItem, paramEdgesMap) => {
      if (paramItem.destroyed) {
        return false;
      }
      paramItem.getEdges().forEach(edge => paramEdgesMap[edge.getID()] = edge);
      return true;
    }, edgesToBeUpdate);
    Object.values(edgesToBeUpdate).forEach(edge => edge.refresh());
  },

  /**
   *
   * @param item 当前正在拖动的元素
   * @param evt
   */
  updateSingleItem(item: INode | ICombo, evt: IG6GraphEvent, restore: boolean) {
    const { origin } = this;
    const graph: IGraph = this.graph;
    const model = item.getModel() as ComboConfig;
    const itemId = item.get('id');

    if (!this.point[itemId]) {
      this.point[itemId] = {
        x: model.x,
        y: model.y,
      };
    }

    let x: number = evt.x - origin.x + this.point[itemId].x;
    let y: number = evt.y - origin.y + this.point[itemId].y;

    console.log('restore', restore);
    if (restore) {
      x += origin.x - evt.x;
      y += origin.y - evt.y;
    }

    graph.updateItem(item, { x, y }, false);
    // item.getEdges()?.forEach(edge => edge.refresh());
  },

  /**
   * 根据 ID 获取父 Combo
   * @param parentId 父 Combo ID
   */
  getParentCombo(parentId: string): ICombo | undefined {
    const graph: IGraph = this.graph;
    if (!parentId) {
      return undefined;
    }

    const parentCombo = graph.findById(parentId) as ICombo;
    if (!parentCombo) {
      return undefined;
    }

    return parentCombo;
  },

  updateDelegate(evt: IG6GraphEvent) {
    const graph: IGraph = this.graph;
    // 当没有 delegate shape 时创建
    if (!this.delegateShape) {
      const delegateGroup: IGroup = graph.get('delegateGroup');

      let bbox = null;
      if (this.targets.length > 1) {
        bbox = calculationItemsBBox(this.targets);
      } else {
        bbox = this.targets[0].getBBox();
      }

      const { x, y, width, height, minX, minY } = bbox;

      this.originPoint = { x, y, width, height, minX, minY };

      const attrs = { ...Global.delegateStyle, ...this.delegateStyle };

      this.delegateShape = delegateGroup.addShape('rect', {
        attrs: {
          width: bbox.width,
          height: bbox.height,
          x: bbox.x,
          y: bbox.y,
          ...attrs,
        },
        name: 'combo-delegate-shape',
      });
      this.delegateShape.set('capture', false);
      this.delegate = this.delegateShape;
    } else {
      const clientX = evt.x - this.origin.x + this.originPoint.minX;
      const clientY = evt.y - this.origin.y + this.originPoint.minY;

      this.delegateShape.attr({
        x: clientX,
        y: clientY,
      });
    }
  },
};<|MERGE_RESOLUTION|>--- conflicted
+++ resolved
@@ -399,8 +399,6 @@
     }
     // 若没有被放置的 combo，则是被放置在画布上
     if (!comboDropedOn) {
-<<<<<<< HEAD
-=======
       const stack = graph.get('enabledStack') && this.enableStack;
 
       const stackData = {
@@ -408,7 +406,6 @@
         after: { nodes: [], edges: [], combos: [] },
       };
 
->>>>>>> 915297d6
       this.targets.map((combo: ICombo) => {
         // 将 Combo 放置到某个 Combo 上面时，只有当 onlyChangeComboSize 为 false 时候才更新 Combo 结构
         if (!this.onlyChangeComboSize) {
