--- conflicted
+++ resolved
@@ -7,11 +7,7 @@
 const colorSet = getColorsWithSubjectColor(subjectColor, backColor);
 
 export default {
-<<<<<<< HEAD
-  version: '0.1.1',
-=======
   version: '0.2.3',
->>>>>>> a84e16f1
   rootContainerClassName: 'root-container',
   nodeContainerClassName: 'node-container',
   edgeContainerClassName: 'edge-container',
