--- conflicted
+++ resolved
@@ -1,10 +1,6 @@
 {
   "name": "@antv/g6-pc",
-<<<<<<< HEAD
-  "version": "0.7.2-siren.0",
-=======
-  "version": "0.7.4",
->>>>>>> 934661e6
+  "version": "0.7.4-siren.0",
   "description": "A Graph Visualization Framework in JavaScript",
   "keywords": [
     "antv",
@@ -25,6 +21,10 @@
   },
   "license": "MIT",
   "author": "https://github.com/orgs/antvis/people",
+  "main": "lib/index.js",
+  "unpkg": "dist/g6.min.js",
+  "module": "es/index.js",
+  "types": "lib/index.d.ts",
   "files": [
     "package.json",
     "es",
@@ -33,28 +33,24 @@
     "LICENSE",
     "README.md"
   ],
-  "main": "lib/index.js",
-  "module": "es/index.js",
-  "unpkg": "dist/g6.min.js",
-  "types": "lib/index.d.ts",
   "scripts": {
-    "start": "father build --watch",
     "build": "npm run clean && father build && npm run build:umd",
     "build:umd": "webpack --config webpack.config.js --mode production",
     "build:umd:profile": "webpack --config webpack.config.js --mode production --profile --json > stats.json",
+    "cdn": "antv-bin upload -n @antv/g6",
     "ci": "npm run build && npm run coverage",
     "clean": "rimraf es esm lib dist",
     "coverage": "jest --coverage",
     "demos": "start-storybook -p 8080 -c .storybook",
     "doc": "rimraf apis && typedoc",
     "lint": "eslint --ext .js,.jsx,.ts,.tsx --format=pretty \"./\"",
+    "lint-staged:js": "eslint --ext .js,.jsx,.ts,.tsx",
     "lint:src": "eslint --ext .ts --format=pretty \"./src\"",
     "prettier": "prettier -c --write \"**/*\"",
+    "start": "father build --watch",
     "test": "jest",
     "test-live": "DEBUG_MODE=1 jest --watch  ./tests/unit/layout/pipes-spec.ts",
-    "lint-staged:js": "eslint --ext .js,.jsx,.ts,.tsx",
-    "watch": "father build -w",
-    "cdn": "antv-bin upload -n @antv/g6"
+    "watch": "father build -w"
   },
   "husky": {
     "hooks": {
@@ -79,15 +75,9 @@
     "@antv/g-canvas": "^0.5.2",
     "@antv/g-math": "^0.1.1",
     "@antv/g-svg": "^0.5.1",
-<<<<<<< HEAD
-    "@antv/g6-core": "0.7.2-siren.0",
-    "@antv/g6-element": "0.7.2-siren.0",
-    "@antv/g6-plugin": "0.7.2-siren.0",
-=======
-    "@antv/g6-core": "0.7.4",
-    "@antv/g6-element": "0.7.4",
-    "@antv/g6-plugin": "0.7.4",
->>>>>>> 934661e6
+    "@antv/g6-core": "0.7.4-siren.0",
+    "@antv/g6-element": "0.7.4-siren.0",
+    "@antv/g6-plugin": "0.7.4-siren.0",
     "@antv/hierarchy": "^0.6.7",
     "@antv/layout": "^0.3.0",
     "@antv/matrix-util": "^3.1.0-beta.3",
@@ -116,22 +106,22 @@
     "babel-loader": "^8.0.6",
     "eslint": "^7.7.0",
     "event-simulate": "~1.0.0",
-    "jquery": "~3.5.1",
     "father": "^2.29.1",
     "husky": "^4.2.5",
     "jest": "^26.0.1",
     "jest-electron": "^0.1.7",
     "jest-extended": "^0.11.2",
+    "jquery": "~3.5.1",
     "lint-staged": "^10.2.11",
     "pre-commit": "^1.2.2",
     "prettier": "^2.0.5",
     "rimraf": "^3.0.0",
+    "stats-js": "1.0.1",
     "ts-jest": "^24.1.0",
     "ts-loader": "^7.0.3",
     "typescript": "^4.6.3",
     "webpack": "^4.41.4",
     "webpack-cli": "^3.3.10",
-    "worker-loader": "^3.0.0",
-    "stats-js": "1.0.1"
+    "worker-loader": "^3.0.0"
   }
 }