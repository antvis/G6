{
  "name": "@antv/g6-pc",
<<<<<<< HEAD
  "version": "0.6.17-siren.0",
=======
  "version": "0.7.0",
>>>>>>> 594106e4
  "description": "A Graph Visualization Framework in JavaScript",
  "keywords": [
    "antv",
    "g6",
    "graph",
    "graph analysis",
    "graph editor",
    "graph visualization",
    "relational data"
  ],
  "homepage": "https://g6.antv.vision",
  "bugs": {
    "url": "https://github.com/antvis/g6/issues"
  },
  "repository": {
    "type": "git",
    "url": "https://github.com/antvis/g6"
  },
  "license": "MIT",
  "author": "https://github.com/orgs/antvis/people",
  "files": [
    "package.json",
    "es",
    "lib",
    "dist",
    "LICENSE",
    "README.md"
  ],
  "main": "lib/index.js",
  "module": "es/index.js",
  "unpkg": "dist/g6.min.js",
  "types": "lib/index.d.ts",
  "scripts": {
    "start": "father build --watch",
    "build": "npm run clean && father build && npm run build:umd",
    "build:umd": "webpack --config webpack.config.js --mode production",
    "build:umd:profile": "webpack --config webpack.config.js --mode production --profile --json > stats.json",
    "ci": "npm run build && npm run coverage",
    "clean": "rimraf es esm lib dist",
    "coverage": "jest --coverage",
    "demos": "start-storybook -p 8080 -c .storybook",
    "doc": "rimraf apis && typedoc",
    "lint": "eslint --ext .js,.jsx,.ts,.tsx --format=pretty \"./\"",
    "lint:src": "eslint --ext .ts --format=pretty \"./src\"",
    "prettier": "prettier -c --write \"**/*\"",
    "test": "jest",
    "test-live": "DEBUG_MODE=1 jest --watch  ./tests/unit/layout/pipes-spec.ts",
    "lint-staged:js": "eslint --ext .js,.jsx,.ts,.tsx",
    "watch": "father build -w",
    "cdn": "antv-bin upload -n @antv/g6"
  },
  "husky": {
    "hooks": {
      "pre-commit": "lint-staged"
    }
  },
  "lint-staged": {
    "**/*.{js,jsx,ts,tsx}": [
      "npm run lint-staged:js",
      "prettier --write"
    ],
    "**/*.{less,md,json}": [
      "prettier --write"
    ]
  },
  "dependencies": {
    "@ant-design/colors": "^4.0.5",
    "@antv/algorithm": "^0.1.8",
    "@antv/dom-util": "^2.0.1",
    "@antv/event-emitter": "~0.1.0",
    "@antv/g-base": "^0.5.1",
    "@antv/g-canvas": "^0.5.2",
    "@antv/g-math": "^0.1.1",
    "@antv/g-svg": "^0.5.1",
<<<<<<< HEAD
    "@antv/g6-core": "0.6.17-siren.0",
    "@antv/g6-element": "0.6.17-siren.0",
    "@antv/g6-plugin": "0.6.17-siren.0",
=======
    "@antv/g6-core": "0.7.0",
    "@antv/g6-element": "0.7.0",
    "@antv/g6-plugin": "0.7.0",
>>>>>>> 594106e4
    "@antv/hierarchy": "^0.6.7",
    "@antv/layout": "^0.3.0",
    "@antv/matrix-util": "^3.1.0-beta.3",
    "@antv/path-util": "^2.0.3",
    "@antv/util": "~2.0.5",
    "color": "^3.1.3",
    "d3-force": "^2.0.1",
    "dagre": "^0.8.5",
    "insert-css": "^2.0.0",
    "ml-matrix": "^6.5.0"
  },
  "devDependencies": {
    "@babel/core": "^7.7.7",
    "@babel/plugin-proposal-class-properties": "^7.1.0",
    "@babel/preset-react": "^7.7.4",
    "@storybook/addon-actions": "^5.2.8",
    "@storybook/addon-info": "^5.2.8",
    "@storybook/addon-knobs": "^5.2.8",
    "@storybook/react": "^5.2.8",
    "@turf/turf": "^5.1.6",
    "@types/jest": "^25.2.1",
    "@types/node": "13.11.1",
    "@typescript-eslint/eslint-plugin": "^4.11.1",
    "@umijs/fabric": "^2.0.0",
    "awesome-typescript-loader": "^5.2.1",
    "babel-loader": "^8.0.6",
    "eslint": "^7.7.0",
    "event-simulate": "~1.0.0",
    "jquery": "~3.5.1",
    "father": "^2.29.1",
    "husky": "^4.2.5",
    "jest": "^26.0.1",
    "jest-electron": "^0.1.7",
    "jest-extended": "^0.11.2",
    "lint-staged": "^10.2.11",
    "pre-commit": "^1.2.2",
    "prettier": "^2.0.5",
    "rimraf": "^3.0.0",
    "ts-jest": "^24.1.0",
    "ts-loader": "^7.0.3",
    "typescript": "^4.6.3",
    "webpack": "^4.41.4",
    "webpack-cli": "^3.3.10",
    "worker-loader": "^3.0.0",
    "stats-js": "1.0.1"
  }
}<|MERGE_RESOLUTION|>--- conflicted
+++ resolved
@@ -1,10 +1,6 @@
 {
   "name": "@antv/g6-pc",
-<<<<<<< HEAD
-  "version": "0.6.17-siren.0",
-=======
-  "version": "0.7.0",
->>>>>>> 594106e4
+  "version": "0.7.0-siren.0",
   "description": "A Graph Visualization Framework in JavaScript",
   "keywords": [
     "antv",
@@ -79,15 +75,9 @@
     "@antv/g-canvas": "^0.5.2",
     "@antv/g-math": "^0.1.1",
     "@antv/g-svg": "^0.5.1",
-<<<<<<< HEAD
-    "@antv/g6-core": "0.6.17-siren.0",
-    "@antv/g6-element": "0.6.17-siren.0",
-    "@antv/g6-plugin": "0.6.17-siren.0",
-=======
-    "@antv/g6-core": "0.7.0",
-    "@antv/g6-element": "0.7.0",
-    "@antv/g6-plugin": "0.7.0",
->>>>>>> 594106e4
+    "@antv/g6-core": "0.7.0-siren.0",
+    "@antv/g6-element": "0.7.0-siren.0",
+    "@antv/g6-plugin": "0.7.0-siren.0",
     "@antv/hierarchy": "^0.6.7",
     "@antv/layout": "^0.3.0",
     "@antv/matrix-util": "^3.1.0-beta.3",
