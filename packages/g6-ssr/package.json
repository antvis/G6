{
  "name": "@antv/g6-ssr",
<<<<<<< HEAD
  "version": "0.0.15",
=======
  "version": "0.0.14",
>>>>>>> 39f034a0
  "description": "Support SSR for G6",
  "keywords": [
    "antv",
    "g6",
    "ssr"
  ],
  "license": "MIT",
  "author": "Aarebecca",
  "main": "./dist/g6-ssr.cjs",
  "types": "./dist/lib/index.d.ts",
  "bin": "./bin/g6-ssr.js",
  "files": [
    "dist",
    "bin"
  ],
  "scripts": {
    "build": "rimraf ./dist && rollup -c",
    "ci": "run-s lint type-check build",
    "lint": "eslint ./src __tests__ --quiet && prettier ./src __tests__ --check",
    "prepublishOnly": "npm run ci",
    "test": "run-s test:*",
    "test:bin": "node ./bin/g6-ssr.js export -i ./__tests__/graph-options.json -o __tests__/assets/bin",
    "test:unit": "jest",
    "type-check": "tsc --noEmit -p tsconfig.test.json"
  },
  "dependencies": {
    "@antv/g": "^6.1.14",
    "@antv/g-canvas": "^2.0.32",
    "@antv/g6": "workspace:^",
    "cac": "^6.7.14",
    "canvas": "^2.11.2"
  },
  "publishConfig": {
    "access": "public",
    "registry": "https://registry.npmjs.org/"
  },
  "type11": "module"
}<|MERGE_RESOLUTION|>--- conflicted
+++ resolved
@@ -1,10 +1,6 @@
 {
   "name": "@antv/g6-ssr",
-<<<<<<< HEAD
   "version": "0.0.15",
-=======
-  "version": "0.0.14",
->>>>>>> 39f034a0
   "description": "Support SSR for G6",
   "keywords": [
     "antv",
