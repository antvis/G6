{
  "name": "@antv/g6-react-node",
  "description": "Using React Component to Define Your G6 Graph Node",
<<<<<<< HEAD
  "version": "1.3.0-siren.4",
=======
  "version": "1.4.5",
>>>>>>> 5a7681c8
  "scripts": {
    "start": "dumi dev",
    "build": "father-build",
    "deploy": "npm run docs:build && npm run docs:deploy",
    "release": "npm run build && npm publish",
    "prettier": "prettier --write \"**/*.{js,jsx,tsx,ts,less,md,json}\"",
    "docs:build": "dumi build",
    "docs:deploy": "gh-pages -d docs-dist",
    "test": "umi-test",
    "test:coverage": "umi-test --coverage"
  },
  "license": "MIT",
  "main": "dist/index.js",
  "module": "dist/index.esm.js",
  "typings": "dist/index.d.ts",
  "gitHooks": {
    "pre-commit": "lint-staged"
  },
  "lint-staged": {
    "*.{js,jsx,less,md,json}": [
      "prettier --write"
    ],
    "*.ts?(x)": [
      "prettier --parser=typescript --write"
    ]
  },
  "dependencies": {
    "@antv/g6-core": "0.6.11-siren.0",
    "@antv/g-base": "^0.5.1",
    "@types/yoga-layout": "^1.9.3",
    "react": "^16.12.0",
    "yoga-layout-prebuilt": "^1.10.0"
  },
  "devDependencies": {
    "@umijs/test": "^3.0.5",
    "dumi": "^1.1.1",
    "father-build": "^1.17.2",
    "gh-pages": "^3.0.0",
    "lint-staged": "^10.0.7",
    "prettier": "^1.19.1",
    "yorkie": "^2.0.0"
  }
}<|MERGE_RESOLUTION|>--- conflicted
+++ resolved
@@ -1,11 +1,7 @@
 {
   "name": "@antv/g6-react-node",
   "description": "Using React Component to Define Your G6 Graph Node",
-<<<<<<< HEAD
-  "version": "1.3.0-siren.4",
-=======
-  "version": "1.4.5",
->>>>>>> 5a7681c8
+  "version": "1.4.5-siren.0",
   "scripts": {
     "start": "dumi dev",
     "build": "father-build",
@@ -33,7 +29,7 @@
     ]
   },
   "dependencies": {
-    "@antv/g6-core": "0.6.11-siren.0",
+    "@antv/g6-core": "0.6.15-siren.0",
     "@antv/g-base": "^0.5.1",
     "@types/yoga-layout": "^1.9.3",
     "react": "^16.12.0",
