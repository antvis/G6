--- conflicted
+++ resolved
@@ -1,50 +1,35 @@
 <svg xmlns="http://www.w3.org/2000/svg" width="500" height="500" style="background: transparent; position: absolute; outline: none;" color-interpolation-filters="sRGB" tabindex="1">
-  <defs/>
-  <g >
-    <g fill="none">
-      <g fill="none"/>
-      <g fill="none">
-        <g fill="none" marker-start="true" marker-end="true">
-          <g fill="none" marker-start="true" marker-end="true" stroke="transparent" stroke-width="3"/>
-          <g>
-<<<<<<< HEAD
-            <path fill="none" d="M 122,100 L 116,100 L 178,100" stroke-width="1" stroke="rgba(153,173,209,1)"/>
-            <path fill="none" d="M 122,100 L 116,100 L 178,100" stroke-width="3" stroke="transparent"/>
-            <g transform="matrix(1,0,0,1,122,100)">
-              <path fill="rgba(128,0,128,1)" d="M -5,0 L 5,-5 L 3,0 L 5,5 Z" stroke="rgba(0,0,255,1)" width="10" height="10" stroke-dasharray="0,0" stroke-width="1"/>
-=======
-            <path fill="none" d="M 117,100 L 112,100 L 183,100" class="key" stroke-width="1" stroke="rgba(153,173,209,1)"/>
-            <path fill="none" d="M 117,100 L 112,100 L 183,100" class="key" stroke-width="3" stroke="transparent"/>
-            <g transform="matrix(1,0,0,1,117,100)">
-              <path fill="rgba(128,0,128,1)" d="M -4,0 L 4,-4 L 4,4 Z" stroke-width="1" stroke="rgba(0,0,255,1)" width="8" height="8" stroke-dasharray="0,0"/>
->>>>>>> fe2f6346
-            </g>
-            <g transform="matrix(-1,0,-0,-1,178,100)">
-              <path fill="rgba(255,192,203,1)" d="M -5,0 L 5,-5 L 3,0 L 5,5 Z" stroke="rgba(255,255,0,1)" width="10" height="10" stroke-dasharray="0,0" stroke-width="1"/>
-            </g>
-          </g>
-        </g>
-      </g>
-      <g fill="none">
-        <g fill="none" x="100" y="100" transform="matrix(1,0,0,1,100,100)">
-          <g>
-<<<<<<< HEAD
-            <circle fill="rgba(23,131,255,1)" stroke-width="0" stroke="rgba(0,0,0,1)" r="16"/>
-=======
-            <circle fill="rgba(23,131,255,1)" class="key" stroke-width="0" stroke="rgba(0,0,0,1)" r="12"/>
->>>>>>> fe2f6346
-          </g>
-        </g>
-        <g fill="none" x="200" y="100" transform="matrix(1,0,0,1,200,100)">
-          <g>
-<<<<<<< HEAD
-            <circle fill="rgba(23,131,255,1)" stroke-width="0" stroke="rgba(0,0,0,1)" r="16"/>
-=======
-            <circle fill="rgba(23,131,255,1)" class="key" stroke-width="0" stroke="rgba(0,0,0,1)" r="12"/>
->>>>>>> fe2f6346
-          </g>
-        </g>
-      </g>
-    </g>
-  </g>
+  <defs/>
+  <g >
+    <g fill="none">
+      <g fill="none"/>
+      <g fill="none">
+        <g fill="none" marker-start="true" marker-end="true">
+          <g fill="none" marker-start="true" marker-end="true" stroke="transparent" stroke-width="3"/>
+          <g>
+            <path fill="none" d="M 122,100 L 116,100 L 178,100" class="key" stroke-width="1" stroke="rgba(153,173,209,1)"/>
+            <path fill="none" d="M 122,100 L 116,100 L 178,100" class="key" stroke-width="3" stroke="transparent"/>
+            <g transform="matrix(1,0,0,1,122,100)">
+              <path fill="rgba(128,0,128,1)" d="M -5,0 L 5,-5 L 3,0 L 5,5 Z" stroke="rgba(0,0,255,1)" width="10" height="10" stroke-dasharray="0,0" stroke-width="1"/>
+            </g>
+            <g transform="matrix(-1,0,-0,-1,178,100)">
+              <path fill="rgba(255,192,203,1)" d="M -5,0 L 5,-5 L 3,0 L 5,5 Z" stroke="rgba(255,255,0,1)" width="10" height="10" stroke-dasharray="0,0" stroke-width="1"/>
+            </g>
+          </g>
+        </g>
+      </g>
+      <g fill="none">
+        <g fill="none" x="100" y="100" transform="matrix(1,0,0,1,100,100)">
+          <g>
+            <circle fill="rgba(23,131,255,1)" class="key" stroke-width="0" stroke="rgba(0,0,0,1)" r="16"/>
+          </g>
+        </g>
+        <g fill="none" x="200" y="100" transform="matrix(1,0,0,1,200,100)">
+          <g>
+            <circle fill="rgba(23,131,255,1)" class="key" stroke-width="0" stroke="rgba(0,0,0,1)" r="16"/>
+          </g>
+        </g>
+      </g>
+    </g>
+  </g>
 </svg>