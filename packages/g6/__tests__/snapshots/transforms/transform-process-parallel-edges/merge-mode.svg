<svg xmlns="http://www.w3.org/2000/svg" width="500" height="500" style="background: transparent; position: absolute; outline: none;" color-interpolation-filters="sRGB" tabindex="1">
  <defs/>
  <g >
    <g fill="none">
      <g fill="none"/>
      <g fill="none">
        <g fill="none" marker-start="true" marker-end="false">
          <g fill="none" marker-start="true" marker-end="false" stroke="transparent" stroke-width="5"/>
          <g>
<<<<<<< HEAD
            <path fill="none" d="M 259.68574635077726,198.0022445544108 L 259.7714518914744,204.00163240320785 L 258.2285481085256,95.99836759679216" stroke-width="3" stroke="rgba(153,173,209,1)" stroke-dasharray="2,2"/>
            <path fill="none" d="M 259.68574635077726,198.0022445544108 L 259.7714518914744,204.00163240320785 L 258.2285481085256,95.99836759679216" stroke-width="5" stroke="transparent" stroke-dasharray="2,2"/>
            <g transform="matrix(-0.014284,-0.999898,0.999898,-0.014284,259.685760,198.002243)">
              <path fill="rgba(153,173,209,1)" d="M -5,0 L 5,-5 L 3,0 L 5,5 Z" stroke="rgba(153,173,209,1)" width="10" height="10" stroke-dasharray="0,0" stroke-width="1"/>
=======
            <path fill="none" d="M 259.75716763469154,203.00173442840833 L 259.8285889186058,208.0012243024059 L 258.1714110813942,91.99877569759411" class="key" stroke-width="3" stroke="rgba(153,173,209,1)" stroke-dasharray="2,2"/>
            <path fill="none" d="M 259.75716763469154,203.00173442840833 L 259.8285889186058,208.0012243024059 L 258.1714110813942,91.99877569759411" class="key" stroke-width="5" stroke="transparent" stroke-dasharray="2,2"/>
            <g transform="matrix(-0.014284,-0.999898,0.999898,-0.014284,259.757172,203.001740)">
              <path fill="rgba(153,173,209,1)" d="M -4,0 L 4,-4 L 4,4 Z" stroke-width="1" stroke="rgba(153,173,209,1)" width="8" height="8" stroke-dasharray="0,0"/>
>>>>>>> fe2f6346
            </g>
          </g>
        </g>
        <g fill="none" marker-start="false" marker-end="false">
          <g fill="none" marker-start="false" marker-end="false" stroke="transparent" stroke-width="5"/>
          <g>
<<<<<<< HEAD
            <path fill="none" d="M 251.70220281556914,233.68015211487253 L 194.29779718443086,328.3198478851275" stroke-width="3" stroke="rgba(153,173,209,1)" stroke-dasharray="2,2"/>
            <path fill="none" d="M 251.70220281556914,233.68015211487253 L 194.29779718443086,328.3198478851275" stroke-width="5" stroke="transparent" stroke-dasharray="2,2"/>
=======
            <path fill="none" d="M 253.77665211167684,230.2601140861544 L 192.22334788832316,331.7398859138456" class="key" stroke-width="3" stroke="rgba(153,173,209,1)" stroke-dasharray="2,2"/>
            <path fill="none" d="M 253.77665211167684,230.2601140861544 L 192.22334788832316,331.7398859138456" class="key" stroke-width="5" stroke="transparent" stroke-dasharray="2,2"/>
>>>>>>> fe2f6346
          </g>
        </g>
        <g fill="none" marker-start="false" marker-end="false">
          <g fill="none" marker-start="false" marker-end="false" stroke="transparent" stroke-width="3"/>
          <g>
<<<<<<< HEAD
            <path fill="none" d="M 244.31540299764106,216.83876339487338 L 146.68459700235897,197.16123660512662" stroke-width="1" stroke="rgba(153,173,209,1)"/>
            <path fill="none" d="M 244.31540299764106,216.83876339487338 L 146.68459700235897,197.16123660512662" stroke-width="3" stroke="transparent"/>
=======
            <path fill="none" d="M 248.2365522482308,217.62907254615504 L 142.7634477517692,196.37092745384496" class="key" stroke-width="1" stroke="rgba(153,173,209,1)"/>
            <path fill="none" d="M 248.2365522482308,217.62907254615504 L 142.7634477517692,196.37092745384496" class="key" stroke-width="3" stroke="transparent"/>
>>>>>>> fe2f6346
          </g>
        </g>
        <g fill="none" marker-start="false" marker-end="false">
          <g fill="none" marker-start="false" marker-end="false" stroke="transparent" stroke-width="3"/>
          <g>
<<<<<<< HEAD
            <path fill="none" d="M 275.51549588171446,216.09239362979045 L 379.48450411828554,189.90760637020955" stroke-width="1" stroke="rgba(153,173,209,1)"/>
            <path fill="none" d="M 275.51549588171446,216.09239362979045 L 379.48450411828554,189.90760637020955" stroke-width="3" stroke="transparent"/>
=======
            <path fill="none" d="M 271.63662191128583,217.06929522234282 L 383.36337808871417,188.93070477765716" class="key" stroke-width="1" stroke="rgba(153,173,209,1)"/>
            <path fill="none" d="M 271.63662191128583,217.06929522234282 L 383.36337808871417,188.93070477765716" class="key" stroke-width="3" stroke="transparent"/>
>>>>>>> fe2f6346
          </g>
        </g>
        <g fill="none" marker-start="false" marker-end="false">
          <g fill="none" marker-start="false" marker-end="false" stroke="transparent" stroke-width="5"/>
          <g>
<<<<<<< HEAD
            <path fill="none" d="M 268.4695516581296,233.57448690412548 L 324.5304483418704,323.4255130958745" stroke-width="3" stroke="rgba(153,173,209,1)" stroke-dasharray="2,2"/>
            <path fill="none" d="M 268.4695516581296,233.57448690412548 L 324.5304483418704,323.4255130958745" stroke-width="5" stroke="transparent" stroke-dasharray="2,2"/>
=======
            <path fill="none" d="M 266.3521637435972,230.1808651780941 L 326.6478362564028,326.8191348219059" class="key" stroke-width="3" stroke="rgba(153,173,209,1)" stroke-dasharray="2,2"/>
            <path fill="none" d="M 266.3521637435972,230.1808651780941 L 326.6478362564028,326.8191348219059" class="key" stroke-width="5" stroke="transparent" stroke-dasharray="2,2"/>
>>>>>>> fe2f6346
          </g>
        </g>
        <g fill="none" marker-start="false" marker-end="false">
          <g fill="none" marker-start="false" marker-end="false" stroke="transparent" stroke-width="5"/>
          <g>
<<<<<<< HEAD
            <path fill="none" d="M 388.87706508215854,171.21792747981942 C 376.6311952464756 141.65378243945827,413.3688047535244 141.65378243945827,401.12293491784146 171.21792747981942" stroke-width="3" stroke="rgba(153,173,209,1)" stroke-dasharray="2,2"/>
            <path fill="none" d="M 388.87706508215854,171.21792747981942 C 376.6311952464756 141.65378243945827,413.3688047535244 141.65378243945827,401.12293491784146 171.21792747981942" stroke-width="5" stroke="transparent" stroke-dasharray="2,2"/>
=======
            <path fill="none" d="M 390.40779881161893,174.91344560986457 C 381.2233964348568 152.74033682959367,408.7766035651432 152.74033682959367,399.59220118838107 174.91344560986457" class="key" stroke-width="3" stroke="rgba(153,173,209,1)" stroke-dasharray="2,2"/>
            <path fill="none" d="M 390.40779881161893,174.91344560986457 C 381.2233964348568 152.74033682959367,408.7766035651432 152.74033682959367,399.59220118838107 174.91344560986457" class="key" stroke-width="5" stroke="transparent" stroke-dasharray="2,2"/>
>>>>>>> fe2f6346
          </g>
        </g>
      </g>
      <g fill="none">
        <g fill="none" x="260" y="220" transform="matrix(1,0,0,1,260,220)">
          <g>
<<<<<<< HEAD
            <circle fill="rgba(23,131,255,1)" stroke-width="0" stroke="rgba(0,0,0,1)" r="16"/>
          </g>
          <g fill="none" transform="matrix(1,0,0,1,0,18)">
            <g>
              <text fill="rgba(0,0,0,1)" dominant-baseline="central" paint-order="stroke" dx="0.5" dy="11.5px" font-size="12" text-anchor="middle" fill-opacity="0.85" font-weight="400">
=======
            <circle fill="rgba(23,131,255,1)" class="key" stroke-width="0" stroke="rgba(0,0,0,1)" r="12"/>
          </g>
          <g fill="none" class="label" transform="matrix(1,0,0,1,0,12)">
            <g>
              <text fill="rgba(0,0,0,0.8509803921568627)" dominant-baseline="central" paint-order="stroke" dx="0.5" dy="11.5px" class="text" font-size="12" text-anchor="middle" font-weight="400">
>>>>>>> fe2f6346
                node1
              </text>
            </g>
          </g>
        </g>
        <g fill="none" x="186" y="342" transform="matrix(1,0,0,1,186,342)">
          <g>
<<<<<<< HEAD
            <circle fill="rgba(23,131,255,1)" stroke-width="0" stroke="rgba(0,0,0,1)" r="16"/>
          </g>
          <g fill="none" transform="matrix(1,0,0,1,0,18)">
            <g>
              <text fill="rgba(0,0,0,1)" dominant-baseline="central" paint-order="stroke" dx="0.5" dy="11.5px" font-size="12" text-anchor="middle" fill-opacity="0.85" font-weight="400">
=======
            <circle fill="rgba(23,131,255,1)" class="key" stroke-width="0" stroke="rgba(0,0,0,1)" r="12"/>
          </g>
          <g fill="none" class="label" transform="matrix(1,0,0,1,0,12)">
            <g>
              <text fill="rgba(0,0,0,0.8509803921568627)" dominant-baseline="central" paint-order="stroke" dx="0.5" dy="11.5px" class="text" font-size="12" text-anchor="middle" font-weight="400">
>>>>>>> fe2f6346
                node2
              </text>
            </g>
          </g>
        </g>
        <g fill="none" x="131" y="194" transform="matrix(1,0,0,1,131,194)">
          <g>
<<<<<<< HEAD
            <circle fill="rgba(23,131,255,1)" stroke-width="0" stroke="rgba(0,0,0,1)" r="16"/>
          </g>
          <g fill="none" transform="matrix(1,0,0,1,0,18)">
            <g>
              <text fill="rgba(0,0,0,1)" dominant-baseline="central" paint-order="stroke" dx="0.5" dy="11.5px" font-size="12" text-anchor="middle" fill-opacity="0.85" font-weight="400">
=======
            <circle fill="rgba(23,131,255,1)" class="key" stroke-width="0" stroke="rgba(0,0,0,1)" r="12"/>
          </g>
          <g fill="none" class="label" transform="matrix(1,0,0,1,0,12)">
            <g>
              <text fill="rgba(0,0,0,0.8509803921568627)" dominant-baseline="central" paint-order="stroke" dx="0.5" dy="11.5px" class="text" font-size="12" text-anchor="middle" font-weight="400">
>>>>>>> fe2f6346
                node3
              </text>
            </g>
          </g>
        </g>
        <g fill="none" x="258" y="80" transform="matrix(1,0,0,1,258,80)">
          <g>
<<<<<<< HEAD
            <circle fill="rgba(23,131,255,1)" stroke-width="0" stroke="rgba(0,0,0,1)" r="16"/>
          </g>
          <g fill="none" transform="matrix(1,0,0,1,0,18)">
            <g>
              <text fill="rgba(0,0,0,1)" dominant-baseline="central" paint-order="stroke" dx="0.5" dy="11.5px" font-size="12" text-anchor="middle" fill-opacity="0.85" font-weight="400">
=======
            <circle fill="rgba(23,131,255,1)" class="key" stroke-width="0" stroke="rgba(0,0,0,1)" r="12"/>
          </g>
          <g fill="none" class="label" transform="matrix(1,0,0,1,0,12)">
            <g>
              <text fill="rgba(0,0,0,0.8509803921568627)" dominant-baseline="central" paint-order="stroke" dx="0.5" dy="11.5px" class="text" font-size="12" text-anchor="middle" font-weight="400">
>>>>>>> fe2f6346
                node4
              </text>
            </g>
          </g>
        </g>
        <g fill="none" x="395" y="186" transform="matrix(1,0,0,1,395,186)">
          <g>
<<<<<<< HEAD
            <circle fill="rgba(23,131,255,1)" stroke-width="0" stroke="rgba(0,0,0,1)" r="16"/>
          </g>
          <g fill="none" transform="matrix(1,0,0,1,0,18)">
            <g>
              <text fill="rgba(0,0,0,1)" dominant-baseline="central" paint-order="stroke" dx="0.5" dy="11.5px" font-size="12" text-anchor="middle" fill-opacity="0.85" font-weight="400">
=======
            <circle fill="rgba(23,131,255,1)" class="key" stroke-width="0" stroke="rgba(0,0,0,1)" r="12"/>
          </g>
          <g fill="none" class="label" transform="matrix(1,0,0,1,0,12)">
            <g>
              <text fill="rgba(0,0,0,0.8509803921568627)" dominant-baseline="central" paint-order="stroke" dx="0.5" dy="11.5px" class="text" font-size="12" text-anchor="middle" font-weight="400">
>>>>>>> fe2f6346
                node5
              </text>
            </g>
          </g>
        </g>
        <g fill="none" x="333" y="337" transform="matrix(1,0,0,1,333,337)">
          <g>
<<<<<<< HEAD
            <circle fill="rgba(23,131,255,1)" stroke-width="0" stroke="rgba(0,0,0,1)" r="16"/>
          </g>
          <g fill="none" transform="matrix(1,0,0,1,0,18)">
            <g>
              <text fill="rgba(0,0,0,1)" dominant-baseline="central" paint-order="stroke" dx="0.5" dy="11.5px" font-size="12" text-anchor="middle" fill-opacity="0.85" font-weight="400">
=======
            <circle fill="rgba(23,131,255,1)" class="key" stroke-width="0" stroke="rgba(0,0,0,1)" r="12"/>
          </g>
          <g fill="none" class="label" transform="matrix(1,0,0,1,0,12)">
            <g>
              <text fill="rgba(0,0,0,0.8509803921568627)" dominant-baseline="central" paint-order="stroke" dx="0.5" dy="11.5px" class="text" font-size="12" text-anchor="middle" font-weight="400">
>>>>>>> fe2f6346
                node6
              </text>
            </g>
          </g>
        </g>
      </g>
    </g>
  </g>
</svg><|MERGE_RESOLUTION|>--- conflicted
+++ resolved
@@ -1,209 +1,129 @@
 <svg xmlns="http://www.w3.org/2000/svg" width="500" height="500" style="background: transparent; position: absolute; outline: none;" color-interpolation-filters="sRGB" tabindex="1">
-  <defs/>
-  <g >
-    <g fill="none">
-      <g fill="none"/>
-      <g fill="none">
-        <g fill="none" marker-start="true" marker-end="false">
-          <g fill="none" marker-start="true" marker-end="false" stroke="transparent" stroke-width="5"/>
-          <g>
-<<<<<<< HEAD
-            <path fill="none" d="M 259.68574635077726,198.0022445544108 L 259.7714518914744,204.00163240320785 L 258.2285481085256,95.99836759679216" stroke-width="3" stroke="rgba(153,173,209,1)" stroke-dasharray="2,2"/>
-            <path fill="none" d="M 259.68574635077726,198.0022445544108 L 259.7714518914744,204.00163240320785 L 258.2285481085256,95.99836759679216" stroke-width="5" stroke="transparent" stroke-dasharray="2,2"/>
-            <g transform="matrix(-0.014284,-0.999898,0.999898,-0.014284,259.685760,198.002243)">
-              <path fill="rgba(153,173,209,1)" d="M -5,0 L 5,-5 L 3,0 L 5,5 Z" stroke="rgba(153,173,209,1)" width="10" height="10" stroke-dasharray="0,0" stroke-width="1"/>
-=======
-            <path fill="none" d="M 259.75716763469154,203.00173442840833 L 259.8285889186058,208.0012243024059 L 258.1714110813942,91.99877569759411" class="key" stroke-width="3" stroke="rgba(153,173,209,1)" stroke-dasharray="2,2"/>
-            <path fill="none" d="M 259.75716763469154,203.00173442840833 L 259.8285889186058,208.0012243024059 L 258.1714110813942,91.99877569759411" class="key" stroke-width="5" stroke="transparent" stroke-dasharray="2,2"/>
-            <g transform="matrix(-0.014284,-0.999898,0.999898,-0.014284,259.757172,203.001740)">
-              <path fill="rgba(153,173,209,1)" d="M -4,0 L 4,-4 L 4,4 Z" stroke-width="1" stroke="rgba(153,173,209,1)" width="8" height="8" stroke-dasharray="0,0"/>
->>>>>>> fe2f6346
-            </g>
-          </g>
-        </g>
-        <g fill="none" marker-start="false" marker-end="false">
-          <g fill="none" marker-start="false" marker-end="false" stroke="transparent" stroke-width="5"/>
-          <g>
-<<<<<<< HEAD
-            <path fill="none" d="M 251.70220281556914,233.68015211487253 L 194.29779718443086,328.3198478851275" stroke-width="3" stroke="rgba(153,173,209,1)" stroke-dasharray="2,2"/>
-            <path fill="none" d="M 251.70220281556914,233.68015211487253 L 194.29779718443086,328.3198478851275" stroke-width="5" stroke="transparent" stroke-dasharray="2,2"/>
-=======
-            <path fill="none" d="M 253.77665211167684,230.2601140861544 L 192.22334788832316,331.7398859138456" class="key" stroke-width="3" stroke="rgba(153,173,209,1)" stroke-dasharray="2,2"/>
-            <path fill="none" d="M 253.77665211167684,230.2601140861544 L 192.22334788832316,331.7398859138456" class="key" stroke-width="5" stroke="transparent" stroke-dasharray="2,2"/>
->>>>>>> fe2f6346
-          </g>
-        </g>
-        <g fill="none" marker-start="false" marker-end="false">
-          <g fill="none" marker-start="false" marker-end="false" stroke="transparent" stroke-width="3"/>
-          <g>
-<<<<<<< HEAD
-            <path fill="none" d="M 244.31540299764106,216.83876339487338 L 146.68459700235897,197.16123660512662" stroke-width="1" stroke="rgba(153,173,209,1)"/>
-            <path fill="none" d="M 244.31540299764106,216.83876339487338 L 146.68459700235897,197.16123660512662" stroke-width="3" stroke="transparent"/>
-=======
-            <path fill="none" d="M 248.2365522482308,217.62907254615504 L 142.7634477517692,196.37092745384496" class="key" stroke-width="1" stroke="rgba(153,173,209,1)"/>
-            <path fill="none" d="M 248.2365522482308,217.62907254615504 L 142.7634477517692,196.37092745384496" class="key" stroke-width="3" stroke="transparent"/>
->>>>>>> fe2f6346
-          </g>
-        </g>
-        <g fill="none" marker-start="false" marker-end="false">
-          <g fill="none" marker-start="false" marker-end="false" stroke="transparent" stroke-width="3"/>
-          <g>
-<<<<<<< HEAD
-            <path fill="none" d="M 275.51549588171446,216.09239362979045 L 379.48450411828554,189.90760637020955" stroke-width="1" stroke="rgba(153,173,209,1)"/>
-            <path fill="none" d="M 275.51549588171446,216.09239362979045 L 379.48450411828554,189.90760637020955" stroke-width="3" stroke="transparent"/>
-=======
-            <path fill="none" d="M 271.63662191128583,217.06929522234282 L 383.36337808871417,188.93070477765716" class="key" stroke-width="1" stroke="rgba(153,173,209,1)"/>
-            <path fill="none" d="M 271.63662191128583,217.06929522234282 L 383.36337808871417,188.93070477765716" class="key" stroke-width="3" stroke="transparent"/>
->>>>>>> fe2f6346
-          </g>
-        </g>
-        <g fill="none" marker-start="false" marker-end="false">
-          <g fill="none" marker-start="false" marker-end="false" stroke="transparent" stroke-width="5"/>
-          <g>
-<<<<<<< HEAD
-            <path fill="none" d="M 268.4695516581296,233.57448690412548 L 324.5304483418704,323.4255130958745" stroke-width="3" stroke="rgba(153,173,209,1)" stroke-dasharray="2,2"/>
-            <path fill="none" d="M 268.4695516581296,233.57448690412548 L 324.5304483418704,323.4255130958745" stroke-width="5" stroke="transparent" stroke-dasharray="2,2"/>
-=======
-            <path fill="none" d="M 266.3521637435972,230.1808651780941 L 326.6478362564028,326.8191348219059" class="key" stroke-width="3" stroke="rgba(153,173,209,1)" stroke-dasharray="2,2"/>
-            <path fill="none" d="M 266.3521637435972,230.1808651780941 L 326.6478362564028,326.8191348219059" class="key" stroke-width="5" stroke="transparent" stroke-dasharray="2,2"/>
->>>>>>> fe2f6346
-          </g>
-        </g>
-        <g fill="none" marker-start="false" marker-end="false">
-          <g fill="none" marker-start="false" marker-end="false" stroke="transparent" stroke-width="5"/>
-          <g>
-<<<<<<< HEAD
-            <path fill="none" d="M 388.87706508215854,171.21792747981942 C 376.6311952464756 141.65378243945827,413.3688047535244 141.65378243945827,401.12293491784146 171.21792747981942" stroke-width="3" stroke="rgba(153,173,209,1)" stroke-dasharray="2,2"/>
-            <path fill="none" d="M 388.87706508215854,171.21792747981942 C 376.6311952464756 141.65378243945827,413.3688047535244 141.65378243945827,401.12293491784146 171.21792747981942" stroke-width="5" stroke="transparent" stroke-dasharray="2,2"/>
-=======
-            <path fill="none" d="M 390.40779881161893,174.91344560986457 C 381.2233964348568 152.74033682959367,408.7766035651432 152.74033682959367,399.59220118838107 174.91344560986457" class="key" stroke-width="3" stroke="rgba(153,173,209,1)" stroke-dasharray="2,2"/>
-            <path fill="none" d="M 390.40779881161893,174.91344560986457 C 381.2233964348568 152.74033682959367,408.7766035651432 152.74033682959367,399.59220118838107 174.91344560986457" class="key" stroke-width="5" stroke="transparent" stroke-dasharray="2,2"/>
->>>>>>> fe2f6346
-          </g>
-        </g>
-      </g>
-      <g fill="none">
-        <g fill="none" x="260" y="220" transform="matrix(1,0,0,1,260,220)">
-          <g>
-<<<<<<< HEAD
-            <circle fill="rgba(23,131,255,1)" stroke-width="0" stroke="rgba(0,0,0,1)" r="16"/>
-          </g>
-          <g fill="none" transform="matrix(1,0,0,1,0,18)">
-            <g>
-              <text fill="rgba(0,0,0,1)" dominant-baseline="central" paint-order="stroke" dx="0.5" dy="11.5px" font-size="12" text-anchor="middle" fill-opacity="0.85" font-weight="400">
-=======
-            <circle fill="rgba(23,131,255,1)" class="key" stroke-width="0" stroke="rgba(0,0,0,1)" r="12"/>
-          </g>
-          <g fill="none" class="label" transform="matrix(1,0,0,1,0,12)">
-            <g>
-              <text fill="rgba(0,0,0,0.8509803921568627)" dominant-baseline="central" paint-order="stroke" dx="0.5" dy="11.5px" class="text" font-size="12" text-anchor="middle" font-weight="400">
->>>>>>> fe2f6346
-                node1
-              </text>
-            </g>
-          </g>
-        </g>
-        <g fill="none" x="186" y="342" transform="matrix(1,0,0,1,186,342)">
-          <g>
-<<<<<<< HEAD
-            <circle fill="rgba(23,131,255,1)" stroke-width="0" stroke="rgba(0,0,0,1)" r="16"/>
-          </g>
-          <g fill="none" transform="matrix(1,0,0,1,0,18)">
-            <g>
-              <text fill="rgba(0,0,0,1)" dominant-baseline="central" paint-order="stroke" dx="0.5" dy="11.5px" font-size="12" text-anchor="middle" fill-opacity="0.85" font-weight="400">
-=======
-            <circle fill="rgba(23,131,255,1)" class="key" stroke-width="0" stroke="rgba(0,0,0,1)" r="12"/>
-          </g>
-          <g fill="none" class="label" transform="matrix(1,0,0,1,0,12)">
-            <g>
-              <text fill="rgba(0,0,0,0.8509803921568627)" dominant-baseline="central" paint-order="stroke" dx="0.5" dy="11.5px" class="text" font-size="12" text-anchor="middle" font-weight="400">
->>>>>>> fe2f6346
-                node2
-              </text>
-            </g>
-          </g>
-        </g>
-        <g fill="none" x="131" y="194" transform="matrix(1,0,0,1,131,194)">
-          <g>
-<<<<<<< HEAD
-            <circle fill="rgba(23,131,255,1)" stroke-width="0" stroke="rgba(0,0,0,1)" r="16"/>
-          </g>
-          <g fill="none" transform="matrix(1,0,0,1,0,18)">
-            <g>
-              <text fill="rgba(0,0,0,1)" dominant-baseline="central" paint-order="stroke" dx="0.5" dy="11.5px" font-size="12" text-anchor="middle" fill-opacity="0.85" font-weight="400">
-=======
-            <circle fill="rgba(23,131,255,1)" class="key" stroke-width="0" stroke="rgba(0,0,0,1)" r="12"/>
-          </g>
-          <g fill="none" class="label" transform="matrix(1,0,0,1,0,12)">
-            <g>
-              <text fill="rgba(0,0,0,0.8509803921568627)" dominant-baseline="central" paint-order="stroke" dx="0.5" dy="11.5px" class="text" font-size="12" text-anchor="middle" font-weight="400">
->>>>>>> fe2f6346
-                node3
-              </text>
-            </g>
-          </g>
-        </g>
-        <g fill="none" x="258" y="80" transform="matrix(1,0,0,1,258,80)">
-          <g>
-<<<<<<< HEAD
-            <circle fill="rgba(23,131,255,1)" stroke-width="0" stroke="rgba(0,0,0,1)" r="16"/>
-          </g>
-          <g fill="none" transform="matrix(1,0,0,1,0,18)">
-            <g>
-              <text fill="rgba(0,0,0,1)" dominant-baseline="central" paint-order="stroke" dx="0.5" dy="11.5px" font-size="12" text-anchor="middle" fill-opacity="0.85" font-weight="400">
-=======
-            <circle fill="rgba(23,131,255,1)" class="key" stroke-width="0" stroke="rgba(0,0,0,1)" r="12"/>
-          </g>
-          <g fill="none" class="label" transform="matrix(1,0,0,1,0,12)">
-            <g>
-              <text fill="rgba(0,0,0,0.8509803921568627)" dominant-baseline="central" paint-order="stroke" dx="0.5" dy="11.5px" class="text" font-size="12" text-anchor="middle" font-weight="400">
->>>>>>> fe2f6346
-                node4
-              </text>
-            </g>
-          </g>
-        </g>
-        <g fill="none" x="395" y="186" transform="matrix(1,0,0,1,395,186)">
-          <g>
-<<<<<<< HEAD
-            <circle fill="rgba(23,131,255,1)" stroke-width="0" stroke="rgba(0,0,0,1)" r="16"/>
-          </g>
-          <g fill="none" transform="matrix(1,0,0,1,0,18)">
-            <g>
-              <text fill="rgba(0,0,0,1)" dominant-baseline="central" paint-order="stroke" dx="0.5" dy="11.5px" font-size="12" text-anchor="middle" fill-opacity="0.85" font-weight="400">
-=======
-            <circle fill="rgba(23,131,255,1)" class="key" stroke-width="0" stroke="rgba(0,0,0,1)" r="12"/>
-          </g>
-          <g fill="none" class="label" transform="matrix(1,0,0,1,0,12)">
-            <g>
-              <text fill="rgba(0,0,0,0.8509803921568627)" dominant-baseline="central" paint-order="stroke" dx="0.5" dy="11.5px" class="text" font-size="12" text-anchor="middle" font-weight="400">
->>>>>>> fe2f6346
-                node5
-              </text>
-            </g>
-          </g>
-        </g>
-        <g fill="none" x="333" y="337" transform="matrix(1,0,0,1,333,337)">
-          <g>
-<<<<<<< HEAD
-            <circle fill="rgba(23,131,255,1)" stroke-width="0" stroke="rgba(0,0,0,1)" r="16"/>
-          </g>
-          <g fill="none" transform="matrix(1,0,0,1,0,18)">
-            <g>
-              <text fill="rgba(0,0,0,1)" dominant-baseline="central" paint-order="stroke" dx="0.5" dy="11.5px" font-size="12" text-anchor="middle" fill-opacity="0.85" font-weight="400">
-=======
-            <circle fill="rgba(23,131,255,1)" class="key" stroke-width="0" stroke="rgba(0,0,0,1)" r="12"/>
-          </g>
-          <g fill="none" class="label" transform="matrix(1,0,0,1,0,12)">
-            <g>
-              <text fill="rgba(0,0,0,0.8509803921568627)" dominant-baseline="central" paint-order="stroke" dx="0.5" dy="11.5px" class="text" font-size="12" text-anchor="middle" font-weight="400">
->>>>>>> fe2f6346
-                node6
-              </text>
-            </g>
-          </g>
-        </g>
-      </g>
-    </g>
-  </g>
+  <defs/>
+  <g >
+    <g fill="none">
+      <g fill="none"/>
+      <g fill="none">
+        <g fill="none" marker-start="true" marker-end="false">
+          <g fill="none" marker-start="true" marker-end="false" stroke="transparent" stroke-width="5"/>
+          <g>
+            <path fill="none" d="M 259.68574635077726,198.0022445544108 L 259.7714518914744,204.00163240320785 L 258.2285481085256,95.99836759679216" class="key" stroke-width="3" stroke="rgba(153,173,209,1)" stroke-dasharray="2,2"/>
+            <path fill="none" d="M 259.68574635077726,198.0022445544108 L 259.7714518914744,204.00163240320785 L 258.2285481085256,95.99836759679216" class="key" stroke-width="5" stroke="transparent" stroke-dasharray="2,2"/>
+            <g transform="matrix(-0.014284,-0.999898,0.999898,-0.014284,259.685760,198.002243)">
+              <path fill="rgba(153,173,209,1)" d="M -5,0 L 5,-5 L 3,0 L 5,5 Z" stroke="rgba(153,173,209,1)" width="10" height="10" stroke-dasharray="0,0" stroke-width="1"/>
+            </g>
+          </g>
+        </g>
+        <g fill="none" marker-start="false" marker-end="false">
+          <g fill="none" marker-start="false" marker-end="false" stroke="transparent" stroke-width="5"/>
+          <g>
+            <path fill="none" d="M 251.70220281556914,233.68015211487253 L 194.29779718443086,328.3198478851275" class="key" stroke-width="3" stroke="rgba(153,173,209,1)" stroke-dasharray="2,2"/>
+            <path fill="none" d="M 251.70220281556914,233.68015211487253 L 194.29779718443086,328.3198478851275" class="key" stroke-width="5" stroke="transparent" stroke-dasharray="2,2"/>
+          </g>
+        </g>
+        <g fill="none" marker-start="false" marker-end="false">
+          <g fill="none" marker-start="false" marker-end="false" stroke="transparent" stroke-width="3"/>
+          <g>
+            <path fill="none" d="M 244.31540299764106,216.83876339487338 L 146.68459700235897,197.16123660512662" class="key" stroke-width="1" stroke="rgba(153,173,209,1)"/>
+            <path fill="none" d="M 244.31540299764106,216.83876339487338 L 146.68459700235897,197.16123660512662" class="key" stroke-width="3" stroke="transparent"/>
+          </g>
+        </g>
+        <g fill="none" marker-start="false" marker-end="false">
+          <g fill="none" marker-start="false" marker-end="false" stroke="transparent" stroke-width="3"/>
+          <g>
+            <path fill="none" d="M 275.51549588171446,216.09239362979045 L 379.48450411828554,189.90760637020955" class="key" stroke-width="1" stroke="rgba(153,173,209,1)"/>
+            <path fill="none" d="M 275.51549588171446,216.09239362979045 L 379.48450411828554,189.90760637020955" class="key" stroke-width="3" stroke="transparent"/>
+          </g>
+        </g>
+        <g fill="none" marker-start="false" marker-end="false">
+          <g fill="none" marker-start="false" marker-end="false" stroke="transparent" stroke-width="5"/>
+          <g>
+            <path fill="none" d="M 268.4695516581296,233.57448690412548 L 324.5304483418704,323.4255130958745" class="key" stroke-width="3" stroke="rgba(153,173,209,1)" stroke-dasharray="2,2"/>
+            <path fill="none" d="M 268.4695516581296,233.57448690412548 L 324.5304483418704,323.4255130958745" class="key" stroke-width="5" stroke="transparent" stroke-dasharray="2,2"/>
+          </g>
+        </g>
+        <g fill="none" marker-start="false" marker-end="false">
+          <g fill="none" marker-start="false" marker-end="false" stroke="transparent" stroke-width="5"/>
+          <g>
+            <path fill="none" d="M 388.87706508215854,171.21792747981942 C 376.6311952464756 141.65378243945827,413.3688047535244 141.65378243945827,401.12293491784146 171.21792747981942" class="key" stroke-width="3" stroke="rgba(153,173,209,1)" stroke-dasharray="2,2"/>
+            <path fill="none" d="M 388.87706508215854,171.21792747981942 C 376.6311952464756 141.65378243945827,413.3688047535244 141.65378243945827,401.12293491784146 171.21792747981942" class="key" stroke-width="5" stroke="transparent" stroke-dasharray="2,2"/>
+          </g>
+        </g>
+      </g>
+      <g fill="none">
+        <g fill="none" x="260" y="220" transform="matrix(1,0,0,1,260,220)">
+          <g>
+            <circle fill="rgba(23,131,255,1)" class="key" stroke-width="0" stroke="rgba(0,0,0,1)" r="16"/>
+          </g>
+          <g fill="none" class="label" transform="matrix(1,0,0,1,0,18)">
+            <g>
+              <text fill="rgba(0,0,0,1)" dominant-baseline="central" paint-order="stroke" dx="0.5" dy="11.5px" class="text" font-size="12" text-anchor="middle" fill-opacity="0.85" font-weight="400">
+                node1
+              </text>
+            </g>
+          </g>
+        </g>
+        <g fill="none" x="186" y="342" transform="matrix(1,0,0,1,186,342)">
+          <g>
+            <circle fill="rgba(23,131,255,1)" class="key" stroke-width="0" stroke="rgba(0,0,0,1)" r="16"/>
+          </g>
+          <g fill="none" class="label" transform="matrix(1,0,0,1,0,18)">
+            <g>
+              <text fill="rgba(0,0,0,1)" dominant-baseline="central" paint-order="stroke" dx="0.5" dy="11.5px" class="text" font-size="12" text-anchor="middle" fill-opacity="0.85" font-weight="400">
+                node2
+              </text>
+            </g>
+          </g>
+        </g>
+        <g fill="none" x="131" y="194" transform="matrix(1,0,0,1,131,194)">
+          <g>
+            <circle fill="rgba(23,131,255,1)" class="key" stroke-width="0" stroke="rgba(0,0,0,1)" r="16"/>
+          </g>
+          <g fill="none" class="label" transform="matrix(1,0,0,1,0,18)">
+            <g>
+              <text fill="rgba(0,0,0,1)" dominant-baseline="central" paint-order="stroke" dx="0.5" dy="11.5px" class="text" font-size="12" text-anchor="middle" fill-opacity="0.85" font-weight="400">
+                node3
+              </text>
+            </g>
+          </g>
+        </g>
+        <g fill="none" x="258" y="80" transform="matrix(1,0,0,1,258,80)">
+          <g>
+            <circle fill="rgba(23,131,255,1)" class="key" stroke-width="0" stroke="rgba(0,0,0,1)" r="16"/>
+          </g>
+          <g fill="none" class="label" transform="matrix(1,0,0,1,0,18)">
+            <g>
+              <text fill="rgba(0,0,0,1)" dominant-baseline="central" paint-order="stroke" dx="0.5" dy="11.5px" class="text" font-size="12" text-anchor="middle" fill-opacity="0.85" font-weight="400">
+                node4
+              </text>
+            </g>
+          </g>
+        </g>
+        <g fill="none" x="395" y="186" transform="matrix(1,0,0,1,395,186)">
+          <g>
+            <circle fill="rgba(23,131,255,1)" class="key" stroke-width="0" stroke="rgba(0,0,0,1)" r="16"/>
+          </g>
+          <g fill="none" class="label" transform="matrix(1,0,0,1,0,18)">
+            <g>
+              <text fill="rgba(0,0,0,1)" dominant-baseline="central" paint-order="stroke" dx="0.5" dy="11.5px" class="text" font-size="12" text-anchor="middle" fill-opacity="0.85" font-weight="400">
+                node5
+              </text>
+            </g>
+          </g>
+        </g>
+        <g fill="none" x="333" y="337" transform="matrix(1,0,0,1,333,337)">
+          <g>
+            <circle fill="rgba(23,131,255,1)" class="key" stroke-width="0" stroke="rgba(0,0,0,1)" r="16"/>
+          </g>
+          <g fill="none" class="label" transform="matrix(1,0,0,1,0,18)">
+            <g>
+              <text fill="rgba(0,0,0,1)" dominant-baseline="central" paint-order="stroke" dx="0.5" dy="11.5px" class="text" font-size="12" text-anchor="middle" fill-opacity="0.85" font-weight="400">
+                node6
+              </text>
+            </g>
+          </g>
+        </g>
+      </g>
+    </g>
+  </g>
 </svg>