<svg xmlns="http://www.w3.org/2000/svg" width="500" height="500" style="background: transparent; position: absolute; outline: none;" color-interpolation-filters="sRGB" tabindex="1">
  <defs/>
  <g >
    <g fill="none">
      <g fill="none"/>
      <g fill="none">
        <g fill="none" marker-start="false" marker-end="false">
          <g fill="none" marker-start="false" marker-end="false" stroke="transparent" stroke-width="3"/>
          <g>
<<<<<<< HEAD
            <path fill="none" d="M 242.84458247200067,114.31083505599865 L 157.15541752799933,285.68916494400133" stroke-width="1" stroke="rgba(153,173,209,1)"/>
            <path fill="none" d="M 242.84458247200067,114.31083505599865 L 157.15541752799933,285.68916494400133" stroke-width="3" stroke="transparent"/>
          </g>
          <g fill="none" transform="matrix(0.447210,-0.894429,0.894429,0.447210,198.211151,203.577713)">
=======
            <path fill="none" d="M 244.6334368540005,110.73312629199899 L 155.3665631459995,289.266873708001" class="key" stroke-width="1" stroke="rgba(153,173,209,1)"/>
            <path fill="none" d="M 244.6334368540005,110.73312629199899 L 155.3665631459995,289.266873708001" class="key" stroke-width="3" stroke="transparent"/>
          </g>
          <g fill="none" class="label" transform="matrix(0.447214,-0.894427,0.894427,0.447214,198.211151,203.577713)">
>>>>>>> fe2f6346
            <g>
              <text fill="rgba(24,144,255,1)" dominant-baseline="central" paint-order="stroke" style="transform:translate(0px, 5px);" dx="0.5" dy="11.5px" class="text" font-size="12" text-anchor="middle" font-weight="bold">
                edge1
              </text>
            </g>
          </g>
        </g>
        <g fill="none" marker-start="false" marker-end="false">
          <g fill="none" marker-start="false" marker-end="false" stroke="transparent" stroke-width="3"/>
          <g>
<<<<<<< HEAD
            <path fill="none" d="M 259.6,112.8 L 390.4,287.2" stroke-width="1" stroke="rgba(153,173,209,1)"/>
            <path fill="none" d="M 259.6,112.8 L 390.4,287.2" stroke-width="3" stroke="transparent"/>
          </g>
          <g fill="none" transform="matrix(0.600003,0.799998,-0.799998,0.600003,327.400024,203.199997)">
=======
            <path fill="none" d="M 257.2,109.6 L 392.8,290.4" class="key" stroke-width="1" stroke="rgba(153,173,209,1)"/>
            <path fill="none" d="M 257.2,109.6 L 392.8,290.4" class="key" stroke-width="3" stroke="transparent"/>
          </g>
          <g fill="none" class="label" transform="matrix(0.599997,0.800002,-0.800002,0.599997,327.399994,203.200012)">
>>>>>>> fe2f6346
            <g>
              <text fill="rgba(24,144,255,1)" dominant-baseline="central" paint-order="stroke" style="transform:translate(0px, 5px);" dx="0.5" dy="11.5px" class="text" font-size="12" text-anchor="middle" font-weight="bold">
                edge2
              </text>
            </g>
          </g>
        </g>
        <g fill="none" marker-start="false" marker-end="false">
          <g fill="none" marker-start="false" marker-end="false" stroke="transparent" stroke-width="3"/>
          <g>
<<<<<<< HEAD
            <path fill="none" d="M 166,300 L 384,300" stroke-width="1" stroke="rgba(153,173,209,1)"/>
            <path fill="none" d="M 166,300 L 384,300" stroke-width="3" stroke="transparent"/>
=======
            <path fill="none" d="M 162,300 L 388,300" class="key" stroke-width="1" stroke="rgba(153,173,209,1)"/>
            <path fill="none" d="M 162,300 L 388,300" class="key" stroke-width="3" stroke="transparent"/>
>>>>>>> fe2f6346
          </g>
          <g fill="none" class="label" transform="matrix(1,0,0,1,279,300)">
            <g>
              <text fill="rgba(24,144,255,1)" dominant-baseline="central" paint-order="stroke" style="transform:translate(0px, 5px);" dx="0.5" dy="11.5px" class="text" font-size="12" text-anchor="middle" font-weight="bold">
                edge3
              </text>
            </g>
          </g>
        </g>
      </g>
      <g fill="none">
        <g fill="none" x="250" y="100" transform="matrix(1,0,0,1,250,100)">
          <g>
<<<<<<< HEAD
            <circle fill="rgba(23,131,255,1)" stroke-width="0" stroke="rgba(0,0,0,1)" r="16"/>
          </g>
          <g fill="none" transform="matrix(1,0,0,1,0,18)">
            <g>
              <path fill="rgba(238,238,238,1)" d="M -17.34,0 l 35.68,0 a 2,2,0,0,1,2,2 l 0,19 a 2,2,0,0,1,-2,2 l -35.68,0 a 2,2,0,0,1,-2,-2 l 0,-19 a 2,2,0,0,1,2,-2 z" opacity="0.75" stroke-width="0" stroke="rgba(158,201,255,1)" x="-19.34" y="0" width="39.68" height="23"/>
            </g>
            <g>
              <text fill="rgba(230,100,101,1)" dominant-baseline="central" paint-order="stroke" dx="0.5" dy="11.5px" font-size="12" text-anchor="middle" fill-opacity="0.85" font-weight="400" font-style="italic">
=======
            <circle fill="rgba(23,131,255,1)" class="key" stroke-width="0" stroke="rgba(0,0,0,1)" r="12"/>
          </g>
          <g fill="none" class="label" transform="matrix(1,0,0,1,0,12)">
            <g>
              <path fill="rgba(238,238,238,1)" d="M -15.34,0 l 31.68,0 a 2,2,0,0,1,2,2 l 0,19 a 2,2,0,0,1,-2,2 l -31.68,0 a 2,2,0,0,1,-2,-2 l 0,-19 a 2,2,0,0,1,2,-2 z" class="background" opacity="0.5" stroke-width="0" stroke="rgba(158,201,255,1)" x="-17.34" y="0" width="35.68" height="23"/>
            </g>
            <g>
              <text fill="rgba(230,100,101,1)" dominant-baseline="central" paint-order="stroke" dx="0.5" dy="11.5px" class="text" font-size="12" text-anchor="middle" font-weight="400" font-style="italic">
>>>>>>> fe2f6346
                node1
              </text>
            </g>
          </g>
        </g>
        <g fill="none" x="150" y="300" transform="matrix(1,0,0,1,150,300)">
          <g>
<<<<<<< HEAD
            <circle fill="rgba(23,131,255,1)" stroke-width="0" stroke="rgba(0,0,0,1)" r="16"/>
          </g>
          <g fill="none" transform="matrix(1,0,0,1,0,18)">
            <g>
              <path fill="rgba(238,238,238,1)" d="M -18.18,0 l 37.36,0 a 2,2,0,0,1,2,2 l 0,19 a 2,2,0,0,1,-2,2 l -37.36,0 a 2,2,0,0,1,-2,-2 l 0,-19 a 2,2,0,0,1,2,-2 z" opacity="0.75" stroke-width="0" stroke="rgba(158,201,255,1)" x="-20.18" y="0" width="41.36" height="23"/>
            </g>
            <g>
              <text fill="rgba(230,100,101,1)" dominant-baseline="central" paint-order="stroke" dx="0.5" dy="11.5px" font-size="12" text-anchor="middle" fill-opacity="0.85" font-weight="400" font-style="italic">
=======
            <circle fill="rgba(23,131,255,1)" class="key" stroke-width="0" stroke="rgba(0,0,0,1)" r="12"/>
          </g>
          <g fill="none" class="label" transform="matrix(1,0,0,1,0,12)">
            <g>
              <path fill="rgba(238,238,238,1)" d="M -16.18,0 l 33.36,0 a 2,2,0,0,1,2,2 l 0,19 a 2,2,0,0,1,-2,2 l -33.36,0 a 2,2,0,0,1,-2,-2 l 0,-19 a 2,2,0,0,1,2,-2 z" class="background" opacity="0.5" stroke-width="0" stroke="rgba(158,201,255,1)" x="-18.18" y="0" width="37.36" height="23"/>
            </g>
            <g>
              <text fill="rgba(230,100,101,1)" dominant-baseline="central" paint-order="stroke" dx="0.5" dy="11.5px" class="text" font-size="12" text-anchor="middle" font-weight="400" font-style="italic">
>>>>>>> fe2f6346
                node2
              </text>
            </g>
          </g>
        </g>
        <g fill="none" x="400" y="300" transform="matrix(1,0,0,1,400,300)">
          <g>
<<<<<<< HEAD
            <circle fill="rgba(23,131,255,1)" stroke-width="0" stroke="rgba(0,0,0,1)" r="16"/>
          </g>
          <g fill="none" transform="matrix(1,0,0,1,0,18)">
            <g>
              <path fill="rgba(238,238,238,1)" d="M -18.3,0 l 37.6,0 a 2,2,0,0,1,2,2 l 0,19 a 2,2,0,0,1,-2,2 l -37.6,0 a 2,2,0,0,1,-2,-2 l 0,-19 a 2,2,0,0,1,2,-2 z" opacity="0.75" stroke-width="0" stroke="rgba(158,201,255,1)" x="-20.3" y="0" width="41.6" height="23"/>
            </g>
            <g>
              <text fill="rgba(230,100,101,1)" dominant-baseline="central" paint-order="stroke" dx="0.5" dy="11.5px" font-size="12" text-anchor="middle" fill-opacity="0.85" font-weight="400" font-style="italic">
=======
            <circle fill="rgba(23,131,255,1)" class="key" stroke-width="0" stroke="rgba(0,0,0,1)" r="12"/>
          </g>
          <g fill="none" class="label" transform="matrix(1,0,0,1,0,12)">
            <g>
              <path fill="rgba(238,238,238,1)" d="M -16.3,0 l 33.6,0 a 2,2,0,0,1,2,2 l 0,19 a 2,2,0,0,1,-2,2 l -33.6,0 a 2,2,0,0,1,-2,-2 l 0,-19 a 2,2,0,0,1,2,-2 z" class="background" opacity="0.5" stroke-width="0" stroke="rgba(158,201,255,1)" x="-18.3" y="0" width="37.6" height="23"/>
            </g>
            <g>
              <text fill="rgba(230,100,101,1)" dominant-baseline="central" paint-order="stroke" dx="0.5" dy="11.5px" class="text" font-size="12" text-anchor="middle" font-weight="400" font-style="italic">
>>>>>>> fe2f6346
                node3
              </text>
            </g>
          </g>
        </g>
      </g>
    </g>
  </g>
</svg><|MERGE_RESOLUTION|>--- conflicted
+++ resolved
@@ -1,151 +1,99 @@
 <svg xmlns="http://www.w3.org/2000/svg" width="500" height="500" style="background: transparent; position: absolute; outline: none;" color-interpolation-filters="sRGB" tabindex="1">
-  <defs/>
-  <g >
-    <g fill="none">
-      <g fill="none"/>
-      <g fill="none">
-        <g fill="none" marker-start="false" marker-end="false">
-          <g fill="none" marker-start="false" marker-end="false" stroke="transparent" stroke-width="3"/>
-          <g>
-<<<<<<< HEAD
-            <path fill="none" d="M 242.84458247200067,114.31083505599865 L 157.15541752799933,285.68916494400133" stroke-width="1" stroke="rgba(153,173,209,1)"/>
-            <path fill="none" d="M 242.84458247200067,114.31083505599865 L 157.15541752799933,285.68916494400133" stroke-width="3" stroke="transparent"/>
-          </g>
-          <g fill="none" transform="matrix(0.447210,-0.894429,0.894429,0.447210,198.211151,203.577713)">
-=======
-            <path fill="none" d="M 244.6334368540005,110.73312629199899 L 155.3665631459995,289.266873708001" class="key" stroke-width="1" stroke="rgba(153,173,209,1)"/>
-            <path fill="none" d="M 244.6334368540005,110.73312629199899 L 155.3665631459995,289.266873708001" class="key" stroke-width="3" stroke="transparent"/>
-          </g>
-          <g fill="none" class="label" transform="matrix(0.447214,-0.894427,0.894427,0.447214,198.211151,203.577713)">
->>>>>>> fe2f6346
-            <g>
-              <text fill="rgba(24,144,255,1)" dominant-baseline="central" paint-order="stroke" style="transform:translate(0px, 5px);" dx="0.5" dy="11.5px" class="text" font-size="12" text-anchor="middle" font-weight="bold">
-                edge1
-              </text>
-            </g>
-          </g>
-        </g>
-        <g fill="none" marker-start="false" marker-end="false">
-          <g fill="none" marker-start="false" marker-end="false" stroke="transparent" stroke-width="3"/>
-          <g>
-<<<<<<< HEAD
-            <path fill="none" d="M 259.6,112.8 L 390.4,287.2" stroke-width="1" stroke="rgba(153,173,209,1)"/>
-            <path fill="none" d="M 259.6,112.8 L 390.4,287.2" stroke-width="3" stroke="transparent"/>
-          </g>
-          <g fill="none" transform="matrix(0.600003,0.799998,-0.799998,0.600003,327.400024,203.199997)">
-=======
-            <path fill="none" d="M 257.2,109.6 L 392.8,290.4" class="key" stroke-width="1" stroke="rgba(153,173,209,1)"/>
-            <path fill="none" d="M 257.2,109.6 L 392.8,290.4" class="key" stroke-width="3" stroke="transparent"/>
-          </g>
-          <g fill="none" class="label" transform="matrix(0.599997,0.800002,-0.800002,0.599997,327.399994,203.200012)">
->>>>>>> fe2f6346
-            <g>
-              <text fill="rgba(24,144,255,1)" dominant-baseline="central" paint-order="stroke" style="transform:translate(0px, 5px);" dx="0.5" dy="11.5px" class="text" font-size="12" text-anchor="middle" font-weight="bold">
-                edge2
-              </text>
-            </g>
-          </g>
-        </g>
-        <g fill="none" marker-start="false" marker-end="false">
-          <g fill="none" marker-start="false" marker-end="false" stroke="transparent" stroke-width="3"/>
-          <g>
-<<<<<<< HEAD
-            <path fill="none" d="M 166,300 L 384,300" stroke-width="1" stroke="rgba(153,173,209,1)"/>
-            <path fill="none" d="M 166,300 L 384,300" stroke-width="3" stroke="transparent"/>
-=======
-            <path fill="none" d="M 162,300 L 388,300" class="key" stroke-width="1" stroke="rgba(153,173,209,1)"/>
-            <path fill="none" d="M 162,300 L 388,300" class="key" stroke-width="3" stroke="transparent"/>
->>>>>>> fe2f6346
-          </g>
-          <g fill="none" class="label" transform="matrix(1,0,0,1,279,300)">
-            <g>
-              <text fill="rgba(24,144,255,1)" dominant-baseline="central" paint-order="stroke" style="transform:translate(0px, 5px);" dx="0.5" dy="11.5px" class="text" font-size="12" text-anchor="middle" font-weight="bold">
-                edge3
-              </text>
-            </g>
-          </g>
-        </g>
-      </g>
-      <g fill="none">
-        <g fill="none" x="250" y="100" transform="matrix(1,0,0,1,250,100)">
-          <g>
-<<<<<<< HEAD
-            <circle fill="rgba(23,131,255,1)" stroke-width="0" stroke="rgba(0,0,0,1)" r="16"/>
-          </g>
-          <g fill="none" transform="matrix(1,0,0,1,0,18)">
-            <g>
-              <path fill="rgba(238,238,238,1)" d="M -17.34,0 l 35.68,0 a 2,2,0,0,1,2,2 l 0,19 a 2,2,0,0,1,-2,2 l -35.68,0 a 2,2,0,0,1,-2,-2 l 0,-19 a 2,2,0,0,1,2,-2 z" opacity="0.75" stroke-width="0" stroke="rgba(158,201,255,1)" x="-19.34" y="0" width="39.68" height="23"/>
-            </g>
-            <g>
-              <text fill="rgba(230,100,101,1)" dominant-baseline="central" paint-order="stroke" dx="0.5" dy="11.5px" font-size="12" text-anchor="middle" fill-opacity="0.85" font-weight="400" font-style="italic">
-=======
-            <circle fill="rgba(23,131,255,1)" class="key" stroke-width="0" stroke="rgba(0,0,0,1)" r="12"/>
-          </g>
-          <g fill="none" class="label" transform="matrix(1,0,0,1,0,12)">
-            <g>
-              <path fill="rgba(238,238,238,1)" d="M -15.34,0 l 31.68,0 a 2,2,0,0,1,2,2 l 0,19 a 2,2,0,0,1,-2,2 l -31.68,0 a 2,2,0,0,1,-2,-2 l 0,-19 a 2,2,0,0,1,2,-2 z" class="background" opacity="0.5" stroke-width="0" stroke="rgba(158,201,255,1)" x="-17.34" y="0" width="35.68" height="23"/>
-            </g>
-            <g>
-              <text fill="rgba(230,100,101,1)" dominant-baseline="central" paint-order="stroke" dx="0.5" dy="11.5px" class="text" font-size="12" text-anchor="middle" font-weight="400" font-style="italic">
->>>>>>> fe2f6346
-                node1
-              </text>
-            </g>
-          </g>
-        </g>
-        <g fill="none" x="150" y="300" transform="matrix(1,0,0,1,150,300)">
-          <g>
-<<<<<<< HEAD
-            <circle fill="rgba(23,131,255,1)" stroke-width="0" stroke="rgba(0,0,0,1)" r="16"/>
-          </g>
-          <g fill="none" transform="matrix(1,0,0,1,0,18)">
-            <g>
-              <path fill="rgba(238,238,238,1)" d="M -18.18,0 l 37.36,0 a 2,2,0,0,1,2,2 l 0,19 a 2,2,0,0,1,-2,2 l -37.36,0 a 2,2,0,0,1,-2,-2 l 0,-19 a 2,2,0,0,1,2,-2 z" opacity="0.75" stroke-width="0" stroke="rgba(158,201,255,1)" x="-20.18" y="0" width="41.36" height="23"/>
-            </g>
-            <g>
-              <text fill="rgba(230,100,101,1)" dominant-baseline="central" paint-order="stroke" dx="0.5" dy="11.5px" font-size="12" text-anchor="middle" fill-opacity="0.85" font-weight="400" font-style="italic">
-=======
-            <circle fill="rgba(23,131,255,1)" class="key" stroke-width="0" stroke="rgba(0,0,0,1)" r="12"/>
-          </g>
-          <g fill="none" class="label" transform="matrix(1,0,0,1,0,12)">
-            <g>
-              <path fill="rgba(238,238,238,1)" d="M -16.18,0 l 33.36,0 a 2,2,0,0,1,2,2 l 0,19 a 2,2,0,0,1,-2,2 l -33.36,0 a 2,2,0,0,1,-2,-2 l 0,-19 a 2,2,0,0,1,2,-2 z" class="background" opacity="0.5" stroke-width="0" stroke="rgba(158,201,255,1)" x="-18.18" y="0" width="37.36" height="23"/>
-            </g>
-            <g>
-              <text fill="rgba(230,100,101,1)" dominant-baseline="central" paint-order="stroke" dx="0.5" dy="11.5px" class="text" font-size="12" text-anchor="middle" font-weight="400" font-style="italic">
->>>>>>> fe2f6346
-                node2
-              </text>
-            </g>
-          </g>
-        </g>
-        <g fill="none" x="400" y="300" transform="matrix(1,0,0,1,400,300)">
-          <g>
-<<<<<<< HEAD
-            <circle fill="rgba(23,131,255,1)" stroke-width="0" stroke="rgba(0,0,0,1)" r="16"/>
-          </g>
-          <g fill="none" transform="matrix(1,0,0,1,0,18)">
-            <g>
-              <path fill="rgba(238,238,238,1)" d="M -18.3,0 l 37.6,0 a 2,2,0,0,1,2,2 l 0,19 a 2,2,0,0,1,-2,2 l -37.6,0 a 2,2,0,0,1,-2,-2 l 0,-19 a 2,2,0,0,1,2,-2 z" opacity="0.75" stroke-width="0" stroke="rgba(158,201,255,1)" x="-20.3" y="0" width="41.6" height="23"/>
-            </g>
-            <g>
-              <text fill="rgba(230,100,101,1)" dominant-baseline="central" paint-order="stroke" dx="0.5" dy="11.5px" font-size="12" text-anchor="middle" fill-opacity="0.85" font-weight="400" font-style="italic">
-=======
-            <circle fill="rgba(23,131,255,1)" class="key" stroke-width="0" stroke="rgba(0,0,0,1)" r="12"/>
-          </g>
-          <g fill="none" class="label" transform="matrix(1,0,0,1,0,12)">
-            <g>
-              <path fill="rgba(238,238,238,1)" d="M -16.3,0 l 33.6,0 a 2,2,0,0,1,2,2 l 0,19 a 2,2,0,0,1,-2,2 l -33.6,0 a 2,2,0,0,1,-2,-2 l 0,-19 a 2,2,0,0,1,2,-2 z" class="background" opacity="0.5" stroke-width="0" stroke="rgba(158,201,255,1)" x="-18.3" y="0" width="37.6" height="23"/>
-            </g>
-            <g>
-              <text fill="rgba(230,100,101,1)" dominant-baseline="central" paint-order="stroke" dx="0.5" dy="11.5px" class="text" font-size="12" text-anchor="middle" font-weight="400" font-style="italic">
->>>>>>> fe2f6346
-                node3
-              </text>
-            </g>
-          </g>
-        </g>
-      </g>
-    </g>
-  </g>
+  <defs/>
+  <g >
+    <g fill="none">
+      <g fill="none"/>
+      <g fill="none">
+        <g fill="none" marker-start="false" marker-end="false">
+          <g fill="none" marker-start="false" marker-end="false" stroke="transparent" stroke-width="3"/>
+          <g>
+            <path fill="none" d="M 242.84458247200067,114.31083505599865 L 157.15541752799933,285.68916494400133" class="key" stroke-width="1" stroke="rgba(153,173,209,1)"/>
+            <path fill="none" d="M 242.84458247200067,114.31083505599865 L 157.15541752799933,285.68916494400133" class="key" stroke-width="3" stroke="transparent"/>
+          </g>
+          <g fill="none" class="label" transform="matrix(0.447210,-0.894429,0.894429,0.447210,198.211151,203.577713)">
+            <g>
+              <text fill="rgba(24,144,255,1)" dominant-baseline="central" paint-order="stroke" style="transform:translate(0px, 5px);" dx="0.5" dy="11.5px" class="text" font-size="12" text-anchor="middle" font-weight="bold">
+                edge1
+              </text>
+            </g>
+          </g>
+        </g>
+        <g fill="none" marker-start="false" marker-end="false">
+          <g fill="none" marker-start="false" marker-end="false" stroke="transparent" stroke-width="3"/>
+          <g>
+            <path fill="none" d="M 259.6,112.8 L 390.4,287.2" class="key" stroke-width="1" stroke="rgba(153,173,209,1)"/>
+            <path fill="none" d="M 259.6,112.8 L 390.4,287.2" class="key" stroke-width="3" stroke="transparent"/>
+          </g>
+          <g fill="none" class="label" transform="matrix(0.600003,0.799998,-0.799998,0.600003,327.400024,203.199997)">
+            <g>
+              <text fill="rgba(24,144,255,1)" dominant-baseline="central" paint-order="stroke" style="transform:translate(0px, 5px);" dx="0.5" dy="11.5px" class="text" font-size="12" text-anchor="middle" font-weight="bold">
+                edge2
+              </text>
+            </g>
+          </g>
+        </g>
+        <g fill="none" marker-start="false" marker-end="false">
+          <g fill="none" marker-start="false" marker-end="false" stroke="transparent" stroke-width="3"/>
+          <g>
+            <path fill="none" d="M 166,300 L 384,300" class="key" stroke-width="1" stroke="rgba(153,173,209,1)"/>
+            <path fill="none" d="M 166,300 L 384,300" class="key" stroke-width="3" stroke="transparent"/>
+          </g>
+          <g fill="none" class="label" transform="matrix(1,0,0,1,279,300)">
+            <g>
+              <text fill="rgba(24,144,255,1)" dominant-baseline="central" paint-order="stroke" style="transform:translate(0px, 5px);" dx="0.5" dy="11.5px" class="text" font-size="12" text-anchor="middle" font-weight="bold">
+                edge3
+              </text>
+            </g>
+          </g>
+        </g>
+      </g>
+      <g fill="none">
+        <g fill="none" x="250" y="100" transform="matrix(1,0,0,1,250,100)">
+          <g>
+            <circle fill="rgba(23,131,255,1)" class="key" stroke-width="0" stroke="rgba(0,0,0,1)" r="16"/>
+          </g>
+          <g fill="none" class="label" transform="matrix(1,0,0,1,0,18)">
+            <g>
+              <path fill="rgba(238,238,238,1)" d="M -17.34,0 l 35.68,0 a 2,2,0,0,1,2,2 l 0,19 a 2,2,0,0,1,-2,2 l -35.68,0 a 2,2,0,0,1,-2,-2 l 0,-19 a 2,2,0,0,1,2,-2 z" class="background" opacity="0.75" stroke-width="0" stroke="rgba(158,201,255,1)" x="-19.34" y="0" width="39.68" height="23"/>
+            </g>
+            <g>
+              <text fill="rgba(230,100,101,1)" dominant-baseline="central" paint-order="stroke" dx="0.5" dy="11.5px" class="text" font-size="12" text-anchor="middle" fill-opacity="0.85" font-weight="400" font-style="italic">
+                node1
+              </text>
+            </g>
+          </g>
+        </g>
+        <g fill="none" x="150" y="300" transform="matrix(1,0,0,1,150,300)">
+          <g>
+            <circle fill="rgba(23,131,255,1)" class="key" stroke-width="0" stroke="rgba(0,0,0,1)" r="16"/>
+          </g>
+          <g fill="none" class="label" transform="matrix(1,0,0,1,0,18)">
+            <g>
+              <path fill="rgba(238,238,238,1)" d="M -18.18,0 l 37.36,0 a 2,2,0,0,1,2,2 l 0,19 a 2,2,0,0,1,-2,2 l -37.36,0 a 2,2,0,0,1,-2,-2 l 0,-19 a 2,2,0,0,1,2,-2 z" class="background" opacity="0.75" stroke-width="0" stroke="rgba(158,201,255,1)" x="-20.18" y="0" width="41.36" height="23"/>
+            </g>
+            <g>
+              <text fill="rgba(230,100,101,1)" dominant-baseline="central" paint-order="stroke" dx="0.5" dy="11.5px" class="text" font-size="12" text-anchor="middle" fill-opacity="0.85" font-weight="400" font-style="italic">
+                node2
+              </text>
+            </g>
+          </g>
+        </g>
+        <g fill="none" x="400" y="300" transform="matrix(1,0,0,1,400,300)">
+          <g>
+            <circle fill="rgba(23,131,255,1)" class="key" stroke-width="0" stroke="rgba(0,0,0,1)" r="16"/>
+          </g>
+          <g fill="none" class="label" transform="matrix(1,0,0,1,0,18)">
+            <g>
+              <path fill="rgba(238,238,238,1)" d="M -18.3,0 l 37.6,0 a 2,2,0,0,1,2,2 l 0,19 a 2,2,0,0,1,-2,2 l -37.6,0 a 2,2,0,0,1,-2,-2 l 0,-19 a 2,2,0,0,1,2,-2 z" class="background" opacity="0.75" stroke-width="0" stroke="rgba(158,201,255,1)" x="-20.3" y="0" width="41.6" height="23"/>
+            </g>
+            <g>
+              <text fill="rgba(230,100,101,1)" dominant-baseline="central" paint-order="stroke" dx="0.5" dy="11.5px" class="text" font-size="12" text-anchor="middle" fill-opacity="0.85" font-weight="400" font-style="italic">
+                node3
+              </text>
+            </g>
+          </g>
+        </g>
+      </g>
+    </g>
+  </g>
 </svg>