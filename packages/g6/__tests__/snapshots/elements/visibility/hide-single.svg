<svg xmlns="http://www.w3.org/2000/svg" width="500" height="500" style="background: transparent; position: absolute; outline: none;" color-interpolation-filters="sRGB" tabindex="1">
  <defs/>
  <g >
    <g fill="none">
      <g fill="none"/>
      <g fill="none">
        <g fill="none" marker-start="false" marker-end="true">
          <g fill="none" marker-start="false" marker-end="true" stroke="transparent" stroke-width="3"/>
          <g>
<<<<<<< HEAD
            <path fill="none" d="M 60,50 L 184,50" stroke-width="1" stroke="rgba(153,173,209,1)" visibility="hidden"/>
            <path fill="none" d="M 60,50 L 184,50" stroke-width="3" stroke="transparent" visibility="hidden"/>
            <g transform="matrix(-1,0,-0,-1,184,50)">
              <path fill="rgba(153,173,209,1)" d="M -5,0 L 5,-5 L 3,0 L 5,5 Z" stroke="rgba(153,173,209,1)" width="10" height="10" stroke-dasharray="0,0" stroke-width="1" visibility="hidden"/>
=======
            <path fill="none" d="M 60,50 L 185,50" class="key" stroke-width="1" stroke="rgba(153,173,209,1)" visibility="hidden"/>
            <path fill="none" d="M 60,50 L 185,50" class="key" stroke-width="3" stroke="transparent" visibility="hidden"/>
            <g transform="matrix(-1,0,-0,-1,185,50)">
              <path fill="rgba(153,173,209,1)" d="M -4,0 L 4,-4 L 4,4 Z" stroke-width="1" stroke="rgba(153,173,209,1)" width="8" height="8" stroke-dasharray="0,0" visibility="hidden"/>
>>>>>>> fe2f6346
            </g>
          </g>
          <g fill="none" class="label" transform="matrix(1,0,0,1,129,50)">
            <g>
<<<<<<< HEAD
              <text fill="rgba(0,0,0,1)" dominant-baseline="central" paint-order="stroke" dx="0.5" font-size="12" text-anchor="middle" font-weight="400" visibility="hidden">
=======
              <text fill="rgba(0,0,0,0.8509803921568627)" dominant-baseline="central" paint-order="stroke" dx="0.5" class="text" font-size="12" text-anchor="middle" font-weight="400" visibility="hidden">
>>>>>>> fe2f6346
                edge-1
              </text>
            </g>
          </g>
        </g>
        <g fill="none" marker-start="false" marker-end="true">
          <g fill="none" marker-start="false" marker-end="true" stroke="transparent" stroke-width="3"/>
          <g>
<<<<<<< HEAD
            <path fill="none" d="M 194,58 L 134.6,137.2" stroke-width="1" stroke="rgba(153,173,209,1)" visibility="visible"/>
            <path fill="none" d="M 194,58 L 134.6,137.2" stroke-width="3" stroke="transparent" visibility="visible"/>
            <g transform="matrix(0.600000,-0.800000,0.800000,0.600000,134.600006,137.199997)">
              <path fill="rgba(153,173,209,1)" d="M -5,0 L 5,-5 L 3,0 L 5,5 Z" stroke="rgba(153,173,209,1)" width="10" height="10" stroke-dasharray="0,0" stroke-width="1" visibility="visible"/>
=======
            <path fill="none" d="M 194,58 L 134,138" class="key" stroke-width="1" stroke="rgba(153,173,209,1)" visibility="visible"/>
            <path fill="none" d="M 194,58 L 134,138" class="key" stroke-width="3" stroke="transparent" visibility="visible"/>
            <g transform="matrix(0.600000,-0.800000,0.800000,0.600000,134,138)">
              <path fill="rgba(153,173,209,1)" d="M -4,0 L 4,-4 L 4,4 Z" stroke-width="1" stroke="rgba(153,173,209,1)" width="8" height="8" stroke-dasharray="0,0" visibility="visible"/>
>>>>>>> fe2f6346
            </g>
          </g>
          <g fill="none" class="label" transform="matrix(0.600005,-0.799997,0.799997,0.600005,160.099976,103.199989)">
            <g>
<<<<<<< HEAD
              <text fill="rgba(0,0,0,1)" dominant-baseline="central" paint-order="stroke" dx="0.5" font-size="12" text-anchor="middle" font-weight="400" visibility="visible">
=======
              <text fill="rgba(0,0,0,0.8509803921568627)" dominant-baseline="central" paint-order="stroke" dx="0.5" class="text" font-size="12" text-anchor="middle" font-weight="400" visibility="visible">
>>>>>>> fe2f6346
                edge-2
              </text>
            </g>
          </g>
        </g>
        <g fill="none" marker-start="false" marker-end="true">
          <g fill="none" marker-start="false" marker-end="true" stroke="transparent" stroke-width="3"/>
          <g>
<<<<<<< HEAD
            <path fill="none" d="M 119,142 L 59.6,62.8" stroke-width="1" stroke="rgba(153,173,209,1)" visibility="hidden"/>
            <path fill="none" d="M 119,142 L 59.6,62.8" stroke-width="3" stroke="transparent" visibility="hidden"/>
            <g transform="matrix(0.600000,0.800000,-0.800000,0.600000,59.599998,62.799999)">
              <path fill="rgba(153,173,209,1)" d="M -5,0 L 5,-5 L 3,0 L 5,5 Z" stroke="rgba(153,173,209,1)" width="10" height="10" stroke-dasharray="0,0" stroke-width="1" visibility="hidden"/>
=======
            <path fill="none" d="M 119,142 L 59,62" class="key" stroke-width="1" stroke="rgba(153,173,209,1)" visibility="hidden"/>
            <path fill="none" d="M 119,142 L 59,62" class="key" stroke-width="3" stroke="transparent" visibility="hidden"/>
            <g transform="matrix(0.600000,0.800000,-0.800000,0.600000,59,62)">
              <path fill="rgba(153,173,209,1)" d="M -4,0 L 4,-4 L 4,4 Z" stroke-width="1" stroke="rgba(153,173,209,1)" width="8" height="8" stroke-dasharray="0,0" visibility="hidden"/>
>>>>>>> fe2f6346
            </g>
          </g>
          <g fill="none" class="label" transform="matrix(0.600000,0.800000,-0.800000,0.600000,85.099998,96.800003)">
            <g>
<<<<<<< HEAD
              <text fill="rgba(0,0,0,1)" dominant-baseline="central" paint-order="stroke" dx="0.5" font-size="12" text-anchor="middle" font-weight="400" visibility="hidden">
=======
              <text fill="rgba(0,0,0,0.8509803921568627)" dominant-baseline="central" paint-order="stroke" dx="0.5" class="text" font-size="12" text-anchor="middle" font-weight="400" visibility="hidden">
>>>>>>> fe2f6346
                edge-3
              </text>
            </g>
          </g>
        </g>
      </g>
      <g fill="none">
        <g fill="none" x="50" y="50" transform="matrix(1,0,0,1,50,50)">
          <g>
            <circle fill="rgba(23,131,255,1)" class="key" stroke-width="0" stroke="rgba(0,0,0,1)" r="10" visibility="hidden"/>
          </g>
<<<<<<< HEAD
          <g fill="none" transform="matrix(1,0,0,1,0,12)">
            <g>
              <text fill="rgba(0,0,0,1)" dominant-baseline="central" paint-order="stroke" dx="0.5" dy="11.5px" font-size="12" text-anchor="middle" fill-opacity="0.85" font-weight="400" visibility="hidden">
=======
          <g fill="none" class="label" transform="matrix(1,0,0,1,0,10)">
            <g>
              <text fill="rgba(0,0,0,0.8509803921568627)" dominant-baseline="central" paint-order="stroke" dx="0.5" dy="11.5px" class="text" font-size="12" text-anchor="middle" font-weight="400" visibility="hidden">
>>>>>>> fe2f6346
                1
              </text>
            </g>
          </g>
        </g>
        <g fill="none" x="200" y="50" transform="matrix(1,0,0,1,200,50)">
          <g>
            <circle fill="rgba(23,131,255,1)" class="key" stroke-width="0" stroke="rgba(0,0,0,1)" r="10" visibility="visible"/>
          </g>
<<<<<<< HEAD
          <g fill="none" transform="matrix(1,0,0,1,0,12)">
            <g>
              <text fill="rgba(0,0,0,1)" dominant-baseline="central" paint-order="stroke" dx="0.5" dy="11.5px" font-size="12" text-anchor="middle" fill-opacity="0.85" font-weight="400" visibility="visible">
=======
          <g fill="none" class="label" transform="matrix(1,0,0,1,0,10)">
            <g>
              <text fill="rgba(0,0,0,0.8509803921568627)" dominant-baseline="central" paint-order="stroke" dx="0.5" dy="11.5px" class="text" font-size="12" text-anchor="middle" font-weight="400" visibility="visible">
>>>>>>> fe2f6346
                2
              </text>
            </g>
          </g>
        </g>
        <g fill="none" x="125" y="150" transform="matrix(1,0,0,1,125,150)">
          <g>
            <circle fill="rgba(23,131,255,1)" class="key" stroke-width="0" stroke="rgba(0,0,0,1)" r="10" visibility="visible"/>
          </g>
<<<<<<< HEAD
          <g fill="none" transform="matrix(1,0,0,1,0,12)">
            <g>
              <text fill="rgba(0,0,0,1)" dominant-baseline="central" paint-order="stroke" dx="0.5" dy="11.5px" font-size="12" text-anchor="middle" fill-opacity="0.85" font-weight="400" visibility="visible">
=======
          <g fill="none" class="label" transform="matrix(1,0,0,1,0,10)">
            <g>
              <text fill="rgba(0,0,0,0.8509803921568627)" dominant-baseline="central" paint-order="stroke" dx="0.5" dy="11.5px" class="text" font-size="12" text-anchor="middle" font-weight="400" visibility="visible">
>>>>>>> fe2f6346
                3
              </text>
            </g>
          </g>
        </g>
        <g fill="none" x="125" y="200" transform="matrix(1,0,0,1,125,200)">
          <g>
            <circle fill="rgba(23,131,255,1)" class="key" stroke-width="0" stroke="rgba(0,0,0,1)" visibility="hidden" r="10"/>
          </g>
<<<<<<< HEAD
          <g fill="none" transform="matrix(1,0,0,1,0,12)">
            <g>
              <text fill="rgba(0,0,0,1)" dominant-baseline="central" paint-order="stroke" dx="0.5" dy="11.5px" font-size="12" text-anchor="middle" fill-opacity="0.85" font-weight="400" visibility="hidden">
=======
          <g fill="none" class="label" transform="matrix(1,0,0,1,0,10)">
            <g>
              <text fill="rgba(0,0,0,0.8509803921568627)" dominant-baseline="central" paint-order="stroke" dx="0.5" dy="11.5px" class="text" font-size="12" text-anchor="middle" font-weight="400" visibility="hidden">
>>>>>>> fe2f6346
                4
              </text>
            </g>
          </g>
        </g>
      </g>
    </g>
  </g>
</svg><|MERGE_RESOLUTION|>--- conflicted
+++ resolved
@@ -1,168 +1,111 @@
 <svg xmlns="http://www.w3.org/2000/svg" width="500" height="500" style="background: transparent; position: absolute; outline: none;" color-interpolation-filters="sRGB" tabindex="1">
-  <defs/>
-  <g >
-    <g fill="none">
-      <g fill="none"/>
-      <g fill="none">
-        <g fill="none" marker-start="false" marker-end="true">
-          <g fill="none" marker-start="false" marker-end="true" stroke="transparent" stroke-width="3"/>
-          <g>
-<<<<<<< HEAD
-            <path fill="none" d="M 60,50 L 184,50" stroke-width="1" stroke="rgba(153,173,209,1)" visibility="hidden"/>
-            <path fill="none" d="M 60,50 L 184,50" stroke-width="3" stroke="transparent" visibility="hidden"/>
-            <g transform="matrix(-1,0,-0,-1,184,50)">
-              <path fill="rgba(153,173,209,1)" d="M -5,0 L 5,-5 L 3,0 L 5,5 Z" stroke="rgba(153,173,209,1)" width="10" height="10" stroke-dasharray="0,0" stroke-width="1" visibility="hidden"/>
-=======
-            <path fill="none" d="M 60,50 L 185,50" class="key" stroke-width="1" stroke="rgba(153,173,209,1)" visibility="hidden"/>
-            <path fill="none" d="M 60,50 L 185,50" class="key" stroke-width="3" stroke="transparent" visibility="hidden"/>
-            <g transform="matrix(-1,0,-0,-1,185,50)">
-              <path fill="rgba(153,173,209,1)" d="M -4,0 L 4,-4 L 4,4 Z" stroke-width="1" stroke="rgba(153,173,209,1)" width="8" height="8" stroke-dasharray="0,0" visibility="hidden"/>
->>>>>>> fe2f6346
-            </g>
-          </g>
-          <g fill="none" class="label" transform="matrix(1,0,0,1,129,50)">
-            <g>
-<<<<<<< HEAD
-              <text fill="rgba(0,0,0,1)" dominant-baseline="central" paint-order="stroke" dx="0.5" font-size="12" text-anchor="middle" font-weight="400" visibility="hidden">
-=======
-              <text fill="rgba(0,0,0,0.8509803921568627)" dominant-baseline="central" paint-order="stroke" dx="0.5" class="text" font-size="12" text-anchor="middle" font-weight="400" visibility="hidden">
->>>>>>> fe2f6346
-                edge-1
-              </text>
-            </g>
-          </g>
-        </g>
-        <g fill="none" marker-start="false" marker-end="true">
-          <g fill="none" marker-start="false" marker-end="true" stroke="transparent" stroke-width="3"/>
-          <g>
-<<<<<<< HEAD
-            <path fill="none" d="M 194,58 L 134.6,137.2" stroke-width="1" stroke="rgba(153,173,209,1)" visibility="visible"/>
-            <path fill="none" d="M 194,58 L 134.6,137.2" stroke-width="3" stroke="transparent" visibility="visible"/>
-            <g transform="matrix(0.600000,-0.800000,0.800000,0.600000,134.600006,137.199997)">
-              <path fill="rgba(153,173,209,1)" d="M -5,0 L 5,-5 L 3,0 L 5,5 Z" stroke="rgba(153,173,209,1)" width="10" height="10" stroke-dasharray="0,0" stroke-width="1" visibility="visible"/>
-=======
-            <path fill="none" d="M 194,58 L 134,138" class="key" stroke-width="1" stroke="rgba(153,173,209,1)" visibility="visible"/>
-            <path fill="none" d="M 194,58 L 134,138" class="key" stroke-width="3" stroke="transparent" visibility="visible"/>
-            <g transform="matrix(0.600000,-0.800000,0.800000,0.600000,134,138)">
-              <path fill="rgba(153,173,209,1)" d="M -4,0 L 4,-4 L 4,4 Z" stroke-width="1" stroke="rgba(153,173,209,1)" width="8" height="8" stroke-dasharray="0,0" visibility="visible"/>
->>>>>>> fe2f6346
-            </g>
-          </g>
-          <g fill="none" class="label" transform="matrix(0.600005,-0.799997,0.799997,0.600005,160.099976,103.199989)">
-            <g>
-<<<<<<< HEAD
-              <text fill="rgba(0,0,0,1)" dominant-baseline="central" paint-order="stroke" dx="0.5" font-size="12" text-anchor="middle" font-weight="400" visibility="visible">
-=======
-              <text fill="rgba(0,0,0,0.8509803921568627)" dominant-baseline="central" paint-order="stroke" dx="0.5" class="text" font-size="12" text-anchor="middle" font-weight="400" visibility="visible">
->>>>>>> fe2f6346
-                edge-2
-              </text>
-            </g>
-          </g>
-        </g>
-        <g fill="none" marker-start="false" marker-end="true">
-          <g fill="none" marker-start="false" marker-end="true" stroke="transparent" stroke-width="3"/>
-          <g>
-<<<<<<< HEAD
-            <path fill="none" d="M 119,142 L 59.6,62.8" stroke-width="1" stroke="rgba(153,173,209,1)" visibility="hidden"/>
-            <path fill="none" d="M 119,142 L 59.6,62.8" stroke-width="3" stroke="transparent" visibility="hidden"/>
-            <g transform="matrix(0.600000,0.800000,-0.800000,0.600000,59.599998,62.799999)">
-              <path fill="rgba(153,173,209,1)" d="M -5,0 L 5,-5 L 3,0 L 5,5 Z" stroke="rgba(153,173,209,1)" width="10" height="10" stroke-dasharray="0,0" stroke-width="1" visibility="hidden"/>
-=======
-            <path fill="none" d="M 119,142 L 59,62" class="key" stroke-width="1" stroke="rgba(153,173,209,1)" visibility="hidden"/>
-            <path fill="none" d="M 119,142 L 59,62" class="key" stroke-width="3" stroke="transparent" visibility="hidden"/>
-            <g transform="matrix(0.600000,0.800000,-0.800000,0.600000,59,62)">
-              <path fill="rgba(153,173,209,1)" d="M -4,0 L 4,-4 L 4,4 Z" stroke-width="1" stroke="rgba(153,173,209,1)" width="8" height="8" stroke-dasharray="0,0" visibility="hidden"/>
->>>>>>> fe2f6346
-            </g>
-          </g>
-          <g fill="none" class="label" transform="matrix(0.600000,0.800000,-0.800000,0.600000,85.099998,96.800003)">
-            <g>
-<<<<<<< HEAD
-              <text fill="rgba(0,0,0,1)" dominant-baseline="central" paint-order="stroke" dx="0.5" font-size="12" text-anchor="middle" font-weight="400" visibility="hidden">
-=======
-              <text fill="rgba(0,0,0,0.8509803921568627)" dominant-baseline="central" paint-order="stroke" dx="0.5" class="text" font-size="12" text-anchor="middle" font-weight="400" visibility="hidden">
->>>>>>> fe2f6346
-                edge-3
-              </text>
-            </g>
-          </g>
-        </g>
-      </g>
-      <g fill="none">
-        <g fill="none" x="50" y="50" transform="matrix(1,0,0,1,50,50)">
-          <g>
-            <circle fill="rgba(23,131,255,1)" class="key" stroke-width="0" stroke="rgba(0,0,0,1)" r="10" visibility="hidden"/>
-          </g>
-<<<<<<< HEAD
-          <g fill="none" transform="matrix(1,0,0,1,0,12)">
-            <g>
-              <text fill="rgba(0,0,0,1)" dominant-baseline="central" paint-order="stroke" dx="0.5" dy="11.5px" font-size="12" text-anchor="middle" fill-opacity="0.85" font-weight="400" visibility="hidden">
-=======
-          <g fill="none" class="label" transform="matrix(1,0,0,1,0,10)">
-            <g>
-              <text fill="rgba(0,0,0,0.8509803921568627)" dominant-baseline="central" paint-order="stroke" dx="0.5" dy="11.5px" class="text" font-size="12" text-anchor="middle" font-weight="400" visibility="hidden">
->>>>>>> fe2f6346
-                1
-              </text>
-            </g>
-          </g>
-        </g>
-        <g fill="none" x="200" y="50" transform="matrix(1,0,0,1,200,50)">
-          <g>
-            <circle fill="rgba(23,131,255,1)" class="key" stroke-width="0" stroke="rgba(0,0,0,1)" r="10" visibility="visible"/>
-          </g>
-<<<<<<< HEAD
-          <g fill="none" transform="matrix(1,0,0,1,0,12)">
-            <g>
-              <text fill="rgba(0,0,0,1)" dominant-baseline="central" paint-order="stroke" dx="0.5" dy="11.5px" font-size="12" text-anchor="middle" fill-opacity="0.85" font-weight="400" visibility="visible">
-=======
-          <g fill="none" class="label" transform="matrix(1,0,0,1,0,10)">
-            <g>
-              <text fill="rgba(0,0,0,0.8509803921568627)" dominant-baseline="central" paint-order="stroke" dx="0.5" dy="11.5px" class="text" font-size="12" text-anchor="middle" font-weight="400" visibility="visible">
->>>>>>> fe2f6346
-                2
-              </text>
-            </g>
-          </g>
-        </g>
-        <g fill="none" x="125" y="150" transform="matrix(1,0,0,1,125,150)">
-          <g>
-            <circle fill="rgba(23,131,255,1)" class="key" stroke-width="0" stroke="rgba(0,0,0,1)" r="10" visibility="visible"/>
-          </g>
-<<<<<<< HEAD
-          <g fill="none" transform="matrix(1,0,0,1,0,12)">
-            <g>
-              <text fill="rgba(0,0,0,1)" dominant-baseline="central" paint-order="stroke" dx="0.5" dy="11.5px" font-size="12" text-anchor="middle" fill-opacity="0.85" font-weight="400" visibility="visible">
-=======
-          <g fill="none" class="label" transform="matrix(1,0,0,1,0,10)">
-            <g>
-              <text fill="rgba(0,0,0,0.8509803921568627)" dominant-baseline="central" paint-order="stroke" dx="0.5" dy="11.5px" class="text" font-size="12" text-anchor="middle" font-weight="400" visibility="visible">
->>>>>>> fe2f6346
-                3
-              </text>
-            </g>
-          </g>
-        </g>
-        <g fill="none" x="125" y="200" transform="matrix(1,0,0,1,125,200)">
-          <g>
-            <circle fill="rgba(23,131,255,1)" class="key" stroke-width="0" stroke="rgba(0,0,0,1)" visibility="hidden" r="10"/>
-          </g>
-<<<<<<< HEAD
-          <g fill="none" transform="matrix(1,0,0,1,0,12)">
-            <g>
-              <text fill="rgba(0,0,0,1)" dominant-baseline="central" paint-order="stroke" dx="0.5" dy="11.5px" font-size="12" text-anchor="middle" fill-opacity="0.85" font-weight="400" visibility="hidden">
-=======
-          <g fill="none" class="label" transform="matrix(1,0,0,1,0,10)">
-            <g>
-              <text fill="rgba(0,0,0,0.8509803921568627)" dominant-baseline="central" paint-order="stroke" dx="0.5" dy="11.5px" class="text" font-size="12" text-anchor="middle" font-weight="400" visibility="hidden">
->>>>>>> fe2f6346
-                4
-              </text>
-            </g>
-          </g>
-        </g>
-      </g>
-    </g>
-  </g>
+  <defs/>
+  <g >
+    <g fill="none">
+      <g fill="none"/>
+      <g fill="none">
+        <g fill="none" marker-start="false" marker-end="true">
+          <g fill="none" marker-start="false" marker-end="true" stroke="transparent" stroke-width="3"/>
+          <g>
+            <path fill="none" d="M 60,50 L 184,50" class="key" stroke-width="1" stroke="rgba(153,173,209,1)" visibility="hidden"/>
+            <path fill="none" d="M 60,50 L 184,50" class="key" stroke-width="3" stroke="transparent" visibility="hidden"/>
+            <g transform="matrix(-1,0,-0,-1,184,50)">
+              <path fill="rgba(153,173,209,1)" d="M -5,0 L 5,-5 L 3,0 L 5,5 Z" stroke="rgba(153,173,209,1)" width="10" height="10" stroke-dasharray="0,0" stroke-width="1" visibility="hidden"/>
+            </g>
+          </g>
+          <g fill="none" class="label" transform="matrix(1,0,0,1,129,50)">
+            <g>
+              <text fill="rgba(0,0,0,1)" dominant-baseline="central" paint-order="stroke" dx="0.5" class="text" font-size="12" text-anchor="middle" font-weight="400" visibility="hidden">
+                edge-1
+              </text>
+            </g>
+          </g>
+        </g>
+        <g fill="none" marker-start="false" marker-end="true">
+          <g fill="none" marker-start="false" marker-end="true" stroke="transparent" stroke-width="3"/>
+          <g>
+            <path fill="none" d="M 194,58 L 134.6,137.2" class="key" stroke-width="1" stroke="rgba(153,173,209,1)" visibility="visible"/>
+            <path fill="none" d="M 194,58 L 134.6,137.2" class="key" stroke-width="3" stroke="transparent" visibility="visible"/>
+            <g transform="matrix(0.600000,-0.800000,0.800000,0.600000,134.600006,137.199997)">
+              <path fill="rgba(153,173,209,1)" d="M -5,0 L 5,-5 L 3,0 L 5,5 Z" stroke="rgba(153,173,209,1)" width="10" height="10" stroke-dasharray="0,0" stroke-width="1" visibility="visible"/>
+            </g>
+          </g>
+          <g fill="none" class="label" transform="matrix(0.600005,-0.799997,0.799997,0.600005,160.099976,103.199989)">
+            <g>
+              <text fill="rgba(0,0,0,1)" dominant-baseline="central" paint-order="stroke" dx="0.5" class="text" font-size="12" text-anchor="middle" font-weight="400" visibility="visible">
+                edge-2
+              </text>
+            </g>
+          </g>
+        </g>
+        <g fill="none" marker-start="false" marker-end="true">
+          <g fill="none" marker-start="false" marker-end="true" stroke="transparent" stroke-width="3"/>
+          <g>
+            <path fill="none" d="M 119,142 L 59.6,62.8" class="key" stroke-width="1" stroke="rgba(153,173,209,1)" visibility="hidden"/>
+            <path fill="none" d="M 119,142 L 59.6,62.8" class="key" stroke-width="3" stroke="transparent" visibility="hidden"/>
+            <g transform="matrix(0.600000,0.800000,-0.800000,0.600000,59.599998,62.799999)">
+              <path fill="rgba(153,173,209,1)" d="M -5,0 L 5,-5 L 3,0 L 5,5 Z" stroke="rgba(153,173,209,1)" width="10" height="10" stroke-dasharray="0,0" stroke-width="1" visibility="hidden"/>
+            </g>
+          </g>
+          <g fill="none" class="label" transform="matrix(0.600000,0.800000,-0.800000,0.600000,85.099998,96.800003)">
+            <g>
+              <text fill="rgba(0,0,0,1)" dominant-baseline="central" paint-order="stroke" dx="0.5" class="text" font-size="12" text-anchor="middle" font-weight="400" visibility="hidden">
+                edge-3
+              </text>
+            </g>
+          </g>
+        </g>
+      </g>
+      <g fill="none">
+        <g fill="none" x="50" y="50" transform="matrix(1,0,0,1,50,50)">
+          <g>
+            <circle fill="rgba(23,131,255,1)" class="key" stroke-width="0" stroke="rgba(0,0,0,1)" r="10" visibility="hidden"/>
+          </g>
+          <g fill="none" class="label" transform="matrix(1,0,0,1,0,12)">
+            <g>
+              <text fill="rgba(0,0,0,1)" dominant-baseline="central" paint-order="stroke" dx="0.5" dy="11.5px" class="text" font-size="12" text-anchor="middle" fill-opacity="0.85" font-weight="400" visibility="hidden">
+                1
+              </text>
+            </g>
+          </g>
+        </g>
+        <g fill="none" x="200" y="50" transform="matrix(1,0,0,1,200,50)">
+          <g>
+            <circle fill="rgba(23,131,255,1)" class="key" stroke-width="0" stroke="rgba(0,0,0,1)" r="10" visibility="visible"/>
+          </g>
+          <g fill="none" class="label" transform="matrix(1,0,0,1,0,12)">
+            <g>
+              <text fill="rgba(0,0,0,1)" dominant-baseline="central" paint-order="stroke" dx="0.5" dy="11.5px" class="text" font-size="12" text-anchor="middle" fill-opacity="0.85" font-weight="400" visibility="visible">
+                2
+              </text>
+            </g>
+          </g>
+        </g>
+        <g fill="none" x="125" y="150" transform="matrix(1,0,0,1,125,150)">
+          <g>
+            <circle fill="rgba(23,131,255,1)" class="key" stroke-width="0" stroke="rgba(0,0,0,1)" r="10" visibility="visible"/>
+          </g>
+          <g fill="none" class="label" transform="matrix(1,0,0,1,0,12)">
+            <g>
+              <text fill="rgba(0,0,0,1)" dominant-baseline="central" paint-order="stroke" dx="0.5" dy="11.5px" class="text" font-size="12" text-anchor="middle" fill-opacity="0.85" font-weight="400" visibility="visible">
+                3
+              </text>
+            </g>
+          </g>
+        </g>
+        <g fill="none" x="125" y="200" transform="matrix(1,0,0,1,125,200)">
+          <g>
+            <circle fill="rgba(23,131,255,1)" class="key" stroke-width="0" stroke="rgba(0,0,0,1)" visibility="hidden" r="10"/>
+          </g>
+          <g fill="none" class="label" transform="matrix(1,0,0,1,0,12)">
+            <g>
+              <text fill="rgba(0,0,0,1)" dominant-baseline="central" paint-order="stroke" dx="0.5" dy="11.5px" class="text" font-size="12" text-anchor="middle" fill-opacity="0.85" font-weight="400" visibility="hidden">
+                4
+              </text>
+            </g>
+          </g>
+        </g>
+      </g>
+    </g>
+  </g>
 </svg>