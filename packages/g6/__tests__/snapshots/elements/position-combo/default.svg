--- conflicted
+++ resolved
@@ -1,144 +1,96 @@
 <svg xmlns="http://www.w3.org/2000/svg" width="500" height="500" style="background: transparent; position: absolute; outline: none;" color-interpolation-filters="sRGB" tabindex="1">
-  <defs/>
-  <g transform="matrix(0.780620,0,0,0.780620,86.286537,28.706009)">
-    <g fill="none">
-      <g fill="none">
-        <g fill="none" x="209.7222848733833" y="271.98483156527783" transform="matrix(1,0,0,1,209.722290,271.984833)">
-          <g>
-<<<<<<< HEAD
-            <circle fill="rgba(253,253,253,1)" stroke-dasharray="0,0" stroke-width="1" stroke="rgba(153,173,209,1)" r="283.1375261340352"/>
-          </g>
-          <g fill="none" transform="matrix(1,0,0,1,0,283.137512)">
-            <g>
-              <text fill="rgba(0,0,0,1)" dominant-baseline="central" paint-order="stroke" dx="0.5" dy="11.5px" font-size="12" text-anchor="middle" font-weight="400">
-=======
-            <circle fill="rgba(253,253,253,1)" class="key" stroke-dasharray="0,0" stroke-width="1" stroke="rgba(153,173,209,1)" r="282.4043185318591"/>
-          </g>
-          <g fill="none" class="label" transform="matrix(1,0,0,1,0,282.404327)">
-            <g>
-              <text fill="rgba(0,0,0,0.8509803921568627)" dominant-baseline="central" paint-order="stroke" dx="0.5" dy="11.5px" class="text" font-size="12" text-anchor="middle" font-weight="400">
->>>>>>> fe2f6346
-                combo-2
-              </text>
-            </g>
-          </g>
-        </g>
-        <g fill="none" x="150.92000000000002" y="260.48483085632324" transform="matrix(1,0,0,1,150.919998,260.484833)">
-          <g>
-<<<<<<< HEAD
-            <circle fill="rgba(253,253,253,1)" stroke-dasharray="0,0" stroke-width="1" stroke="rgba(153,173,209,1)" r="153.65542842217872"/>
-          </g>
-          <g fill="none" transform="matrix(1,0,0,1,0,153.655426)">
-            <g>
-              <text fill="rgba(0,0,0,1)" dominant-baseline="central" paint-order="stroke" dx="0.5" dy="11.5px" font-size="12" text-anchor="middle" font-weight="400">
-=======
-            <circle fill="rgba(253,253,253,1)" class="key" stroke-dasharray="0,0" stroke-width="1" stroke="rgba(153,173,209,1)" r="152.9303215843003"/>
-          </g>
-          <g fill="none" class="label" transform="matrix(1,0,0,1,0,152.930328)">
-            <g>
-              <text fill="rgba(0,0,0,0.8509803921568627)" dominant-baseline="central" paint-order="stroke" dx="0.5" dy="11.5px" class="text" font-size="12" text-anchor="middle" font-weight="400">
->>>>>>> fe2f6346
-                combo-1
-              </text>
-            </g>
-          </g>
-        </g>
-        <g fill="none" x="150.5" y="312.5" transform="matrix(1,0,0,1,150.500000,312.500000)">
-          <g>
-<<<<<<< HEAD
-            <circle fill="rgba(253,253,253,1)" stroke-dasharray="0,0" stroke-width="1" stroke="rgba(153,173,209,1)" r="45.46966021425716"/>
-          </g>
-          <g fill="none" transform="matrix(1,0,0,1,0,45.469662)">
-            <g>
-              <text fill="rgba(0,0,0,1)" dominant-baseline="central" paint-order="stroke" dx="0.5" dy="11.5px" font-size="12" text-anchor="middle" font-weight="400">
-=======
-            <circle fill="rgba(253,253,253,1)" class="key" stroke-dasharray="0,0" stroke-width="1" stroke="rgba(153,173,209,1)" r="44.760361928831635"/>
-          </g>
-          <g fill="none" class="label" transform="matrix(1,0,0,1,0,44.760361)">
-            <g>
-              <text fill="rgba(0,0,0,0.8509803921568627)" dominant-baseline="central" paint-order="stroke" dx="0.5" dy="11.5px" class="text" font-size="12" text-anchor="middle" font-weight="400">
->>>>>>> fe2f6346
-                combo-3
-              </text>
-            </g>
-          </g>
-        </g>
-      </g>
-      <g fill="none"/>
-      <g fill="none">
-        <g fill="none" x="100" y="150" transform="matrix(1,0,0,1,100,150)">
-          <g>
-            <circle fill="rgba(23,131,255,1)" class="key" stroke-width="0" stroke="rgba(0,0,0,1)" r="10"/>
-          </g>
-<<<<<<< HEAD
-          <g fill="none" transform="matrix(1,0,0,1,0,12)">
-            <g>
-              <text fill="rgba(0,0,0,1)" dominant-baseline="central" paint-order="stroke" dx="0.5" dy="11.5px" font-size="12" text-anchor="middle" fill-opacity="0.85" font-weight="400">
-=======
-          <g fill="none" class="label" transform="matrix(1,0,0,1,0,10)">
-            <g>
-              <text fill="rgba(0,0,0,0.8509803921568627)" dominant-baseline="central" paint-order="stroke" dx="0.5" dy="11.5px" class="text" font-size="12" text-anchor="middle" font-weight="400">
->>>>>>> fe2f6346
-                node-1
-              </text>
-            </g>
-          </g>
-        </g>
-        <g fill="none" x="200" y="150" transform="matrix(1,0,0,1,200,150)">
-          <g>
-            <circle fill="rgba(23,131,255,1)" class="key" stroke-width="0" stroke="rgba(0,0,0,1)" r="10"/>
-          </g>
-<<<<<<< HEAD
-          <g fill="none" transform="matrix(1,0,0,1,0,12)">
-            <g>
-              <text fill="rgba(0,0,0,1)" dominant-baseline="central" paint-order="stroke" dx="0.5" dy="11.5px" font-size="12" text-anchor="middle" fill-opacity="0.85" font-weight="400">
-=======
-          <g fill="none" class="label" transform="matrix(1,0,0,1,0,10)">
-            <g>
-              <text fill="rgba(0,0,0,0.8509803921568627)" dominant-baseline="central" paint-order="stroke" dx="0.5" dy="11.5px" class="text" font-size="12" text-anchor="middle" font-weight="400">
->>>>>>> fe2f6346
-                node-2
-              </text>
-            </g>
-          </g>
-        </g>
-        <g fill="none" x="400" y="200" transform="matrix(1,0,0,1,400,200)">
-          <g>
-            <circle fill="rgba(23,131,255,1)" class="key" stroke-width="0" stroke="rgba(0,0,0,1)" r="10"/>
-          </g>
-<<<<<<< HEAD
-          <g fill="none" transform="matrix(1,0,0,1,0,12)">
-            <g>
-              <text fill="rgba(0,0,0,1)" dominant-baseline="central" paint-order="stroke" dx="0.5" dy="11.5px" font-size="12" text-anchor="middle" fill-opacity="0.85" font-weight="400">
-=======
-          <g fill="none" class="label" transform="matrix(1,0,0,1,0,10)">
-            <g>
-              <text fill="rgba(0,0,0,0.8509803921568627)" dominant-baseline="central" paint-order="stroke" dx="0.5" dy="11.5px" class="text" font-size="12" text-anchor="middle" font-weight="400">
->>>>>>> fe2f6346
-                node-3
-              </text>
-            </g>
-          </g>
-        </g>
-        <g fill="none" x="150" y="300" transform="matrix(1,0,0,1,150,300)">
-          <g>
-            <circle fill="rgba(23,131,255,1)" class="key" stroke-width="0" stroke="rgba(0,0,0,1)" r="10"/>
-          </g>
-<<<<<<< HEAD
-          <g fill="none" transform="matrix(1,0,0,1,0,12)">
-            <g>
-              <text fill="rgba(0,0,0,1)" dominant-baseline="central" paint-order="stroke" dx="0.5" dy="11.5px" font-size="12" text-anchor="middle" fill-opacity="0.85" font-weight="400">
-=======
-          <g fill="none" class="label" transform="matrix(1,0,0,1,0,10)">
-            <g>
-              <text fill="rgba(0,0,0,0.8509803921568627)" dominant-baseline="central" paint-order="stroke" dx="0.5" dy="11.5px" class="text" font-size="12" text-anchor="middle" font-weight="400">
->>>>>>> fe2f6346
-                node-4
-              </text>
-            </g>
-          </g>
-        </g>
-      </g>
-    </g>
-  </g>
+  <defs/>
+  <g transform="matrix(0.780620,0,0,0.780620,86.286537,28.706009)">
+    <g fill="none">
+      <g fill="none">
+        <g fill="none" x="209.7222848733833" y="271.98483156527783" transform="matrix(1,0,0,1,209.722290,271.984833)">
+          <g>
+            <circle fill="rgba(253,253,253,1)" class="key" stroke-dasharray="0,0" stroke-width="1" stroke="rgba(153,173,209,1)" r="283.1375261340352"/>
+          </g>
+          <g fill="none" class="label" transform="matrix(1,0,0,1,0,283.137512)">
+            <g>
+              <text fill="rgba(0,0,0,1)" dominant-baseline="central" paint-order="stroke" dx="0.5" dy="11.5px" class="text" font-size="12" text-anchor="middle" font-weight="400">
+                combo-2
+              </text>
+            </g>
+          </g>
+        </g>
+        <g fill="none" x="150.92000000000002" y="260.48483085632324" transform="matrix(1,0,0,1,150.919998,260.484833)">
+          <g>
+            <circle fill="rgba(253,253,253,1)" class="key" stroke-dasharray="0,0" stroke-width="1" stroke="rgba(153,173,209,1)" r="153.65542842217872"/>
+          </g>
+          <g fill="none" class="label" transform="matrix(1,0,0,1,0,153.655426)">
+            <g>
+              <text fill="rgba(0,0,0,1)" dominant-baseline="central" paint-order="stroke" dx="0.5" dy="11.5px" class="text" font-size="12" text-anchor="middle" font-weight="400">
+                combo-1
+              </text>
+            </g>
+          </g>
+        </g>
+        <g fill="none" x="150.5" y="312.5" transform="matrix(1,0,0,1,150.500000,312.500000)">
+          <g>
+            <circle fill="rgba(253,253,253,1)" class="key" stroke-dasharray="0,0" stroke-width="1" stroke="rgba(153,173,209,1)" r="45.46966021425716"/>
+          </g>
+          <g fill="none" class="label" transform="matrix(1,0,0,1,0,45.469662)">
+            <g>
+              <text fill="rgba(0,0,0,1)" dominant-baseline="central" paint-order="stroke" dx="0.5" dy="11.5px" class="text" font-size="12" text-anchor="middle" font-weight="400">
+                combo-3
+              </text>
+            </g>
+          </g>
+        </g>
+      </g>
+      <g fill="none"/>
+      <g fill="none">
+        <g fill="none" x="100" y="150" transform="matrix(1,0,0,1,100,150)">
+          <g>
+            <circle fill="rgba(23,131,255,1)" class="key" stroke-width="0" stroke="rgba(0,0,0,1)" r="10"/>
+          </g>
+          <g fill="none" class="label" transform="matrix(1,0,0,1,0,12)">
+            <g>
+              <text fill="rgba(0,0,0,1)" dominant-baseline="central" paint-order="stroke" dx="0.5" dy="11.5px" class="text" font-size="12" text-anchor="middle" fill-opacity="0.85" font-weight="400">
+                node-1
+              </text>
+            </g>
+          </g>
+        </g>
+        <g fill="none" x="200" y="150" transform="matrix(1,0,0,1,200,150)">
+          <g>
+            <circle fill="rgba(23,131,255,1)" class="key" stroke-width="0" stroke="rgba(0,0,0,1)" r="10"/>
+          </g>
+          <g fill="none" class="label" transform="matrix(1,0,0,1,0,12)">
+            <g>
+              <text fill="rgba(0,0,0,1)" dominant-baseline="central" paint-order="stroke" dx="0.5" dy="11.5px" class="text" font-size="12" text-anchor="middle" fill-opacity="0.85" font-weight="400">
+                node-2
+              </text>
+            </g>
+          </g>
+        </g>
+        <g fill="none" x="400" y="200" transform="matrix(1,0,0,1,400,200)">
+          <g>
+            <circle fill="rgba(23,131,255,1)" class="key" stroke-width="0" stroke="rgba(0,0,0,1)" r="10"/>
+          </g>
+          <g fill="none" class="label" transform="matrix(1,0,0,1,0,12)">
+            <g>
+              <text fill="rgba(0,0,0,1)" dominant-baseline="central" paint-order="stroke" dx="0.5" dy="11.5px" class="text" font-size="12" text-anchor="middle" fill-opacity="0.85" font-weight="400">
+                node-3
+              </text>
+            </g>
+          </g>
+        </g>
+        <g fill="none" x="150" y="300" transform="matrix(1,0,0,1,150,300)">
+          <g>
+            <circle fill="rgba(23,131,255,1)" class="key" stroke-width="0" stroke="rgba(0,0,0,1)" r="10"/>
+          </g>
+          <g fill="none" class="label" transform="matrix(1,0,0,1,0,12)">
+            <g>
+              <text fill="rgba(0,0,0,1)" dominant-baseline="central" paint-order="stroke" dx="0.5" dy="11.5px" class="text" font-size="12" text-anchor="middle" fill-opacity="0.85" font-weight="400">
+                node-4
+              </text>
+            </g>
+          </g>
+        </g>
+      </g>
+    </g>
+  </g>
 </svg>