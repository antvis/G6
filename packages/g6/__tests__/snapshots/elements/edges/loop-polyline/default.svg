<svg xmlns="http://www.w3.org/2000/svg" width="500" height="500" style="background: transparent; position: absolute; outline: none;" color-interpolation-filters="sRGB" tabindex="1">
  <defs/>
  <g >
    <g fill="none">
      <g fill="none"/>
      <g fill="none">
        <g fill="none" marker-start="false" marker-end="true">
          <g fill="none" marker-start="false" marker-end="true" stroke="transparent" stroke-width="3"/>
          <g>
<<<<<<< HEAD
            <path fill="none" d="M 114.60499297752963,110 L 114.60499297752963,90 L 135.39500702247037,90 L 135.39500702247037,104" stroke-width="1" stroke="rgba(153,173,209,1)"/>
            <path fill="none" d="M -10.39500702247037,-14.999999999999998 L -10.39500702247037,-35 L 10.395007022470372,-35 L 10.395007022470372,-21" stroke-width="3" stroke="transparent"/>
            <g transform="matrix(0,-1,1,0,135.395004,104)">
              <path fill="rgba(153,173,209,1)" d="M -5,0 L 5,-5 L 3,0 L 5,5 Z" stroke="rgba(153,173,209,1)" width="10" height="10" stroke-dasharray="0,0" stroke-width="1"/>
=======
            <path fill="none" d="M 114.60499297752963,110 L 114.60499297752963,90 L 135.39500702247037,90 L 135.39500702247037,105" class="key" stroke-width="1" stroke="rgba(153,173,209,1)"/>
            <path fill="none" d="M -10.39500702247037,-14.999999999999998 L -10.39500702247037,-35 L 10.395007022470372,-35 L 10.395007022470372,-20" class="key" stroke-width="3" stroke="transparent"/>
            <g transform="matrix(0,-1,1,0,135.395004,105)">
              <path fill="rgba(153,173,209,1)" d="M -4,0 L 4,-4 L 4,4 Z" stroke-width="1" stroke="rgba(153,173,209,1)" width="8" height="8" stroke-dasharray="0,0"/>
>>>>>>> fe2f6346
            </g>
          </g>
        </g>
        <g fill="none" marker-start="false" marker-end="true">
          <g fill="none" marker-start="false" marker-end="true" stroke="transparent" stroke-width="3"/>
          <g>
<<<<<<< HEAD
            <path fill="none" d="M 165,117.74661672909959 L 185,117.74661672909959 L 185,132.2533832709004 L 165,132.2533832709004" stroke-width="1" stroke="rgba(153,173,209,1)"/>
            <path fill="none" d="M 40,-7.253383270900416 L 60,-7.253383270900416 L 60,7.253383270900416 L 40,7.253383270900416" stroke-width="3" stroke="transparent"/>
            <g transform="matrix(1,0,0,1,171,132.253387)">
              <path fill="rgba(153,173,209,1)" d="M -5,0 L 5,-5 L 3,0 L 5,5 Z" stroke="rgba(153,173,209,1)" width="10" height="10" stroke-dasharray="0,0" stroke-width="1"/>
=======
            <path fill="none" d="M 165,117.74661672909959 L 185,117.74661672909959 L 185,132.2533832709004 L 165,132.2533832709004" class="key" stroke-width="1" stroke="rgba(153,173,209,1)"/>
            <path fill="none" d="M 40,-7.253383270900416 L 60,-7.253383270900416 L 60,7.253383270900416 L 40,7.253383270900416" class="key" stroke-width="3" stroke="transparent"/>
            <g transform="matrix(1,0,0,1,170,132.253387)">
              <path fill="rgba(153,173,209,1)" d="M -4,0 L 4,-4 L 4,4 Z" stroke-width="1" stroke="rgba(153,173,209,1)" width="8" height="8" stroke-dasharray="0,0"/>
>>>>>>> fe2f6346
            </g>
          </g>
        </g>
        <g fill="none" marker-start="false" marker-end="true">
          <g fill="none" marker-start="false" marker-end="true" stroke="transparent" stroke-width="3"/>
          <g>
<<<<<<< HEAD
            <path fill="none" d="M 135.39500702247037,140 L 135.39500702247037,160 L 114.60499297752963,160 L 114.60499297752963,146" stroke-width="1" stroke="rgba(153,173,209,1)"/>
            <path fill="none" d="M 10.395007022470372,14.999999999999998 L 10.395007022470372,35 L -10.39500702247037,35 L -10.39500702247037,21" stroke-width="3" stroke="transparent"/>
            <g transform="matrix(0,1,-1,0,114.604996,146)">
              <path fill="rgba(153,173,209,1)" d="M -5,0 L 5,-5 L 3,0 L 5,5 Z" stroke="rgba(153,173,209,1)" width="10" height="10" stroke-dasharray="0,0" stroke-width="1"/>
=======
            <path fill="none" d="M 135.39500702247037,140 L 135.39500702247037,160 L 114.60499297752963,160 L 114.60499297752963,145" class="key" stroke-width="1" stroke="rgba(153,173,209,1)"/>
            <path fill="none" d="M 10.395007022470372,14.999999999999998 L 10.395007022470372,35 L -10.39500702247037,35 L -10.39500702247037,20" class="key" stroke-width="3" stroke="transparent"/>
            <g transform="matrix(0,1,-1,0,114.604996,145)">
              <path fill="rgba(153,173,209,1)" d="M -4,0 L 4,-4 L 4,4 Z" stroke-width="1" stroke="rgba(153,173,209,1)" width="8" height="8" stroke-dasharray="0,0"/>
>>>>>>> fe2f6346
            </g>
          </g>
        </g>
        <g fill="none" marker-start="false" marker-end="true">
          <g fill="none" marker-start="false" marker-end="true" stroke="transparent" stroke-width="3"/>
          <g>
<<<<<<< HEAD
            <path fill="none" d="M 85,132.25338327090043 L 65,132.25338327090043 L 65,117.74661672909959 L 79,117.74661672909959" stroke-width="1" stroke="rgba(153,173,209,1)"/>
            <path fill="none" d="M -40,7.253383270900421 L -60,7.253383270900421 L -60,-7.25338327090041 L -46,-7.253383270900409" stroke-width="3" stroke="transparent"/>
            <g transform="matrix(-1,0,-0,-1,79,117.746620)">
              <path fill="rgba(153,173,209,1)" d="M -5,0 L 5,-5 L 3,0 L 5,5 Z" stroke="rgba(153,173,209,1)" width="10" height="10" stroke-dasharray="0,0" stroke-width="1"/>
=======
            <path fill="none" d="M 85,132.25338327090043 L 65,132.25338327090043 L 65,117.74661672909959 L 80,117.74661672909959" class="key" stroke-width="1" stroke="rgba(153,173,209,1)"/>
            <path fill="none" d="M -40,7.253383270900421 L -60,7.253383270900421 L -60,-7.25338327090041 L -45,-7.253383270900409" class="key" stroke-width="3" stroke="transparent"/>
            <g transform="matrix(-1,0,-0,-1,80,117.746620)">
              <path fill="rgba(153,173,209,1)" d="M -4,0 L 4,-4 L 4,4 Z" stroke-width="1" stroke="rgba(153,173,209,1)" width="8" height="8" stroke-dasharray="0,0"/>
>>>>>>> fe2f6346
            </g>
          </g>
        </g>
        <g fill="none" marker-start="false" marker-end="true">
          <g fill="none" marker-start="false" marker-end="true" stroke="transparent" stroke-width="3"/>
          <g>
<<<<<<< HEAD
            <path fill="none" d="M 385.3950070224704,110 L 385.3950070224704,90 L 435,90 L 435,117.74661672909959 L 415,117.74661672909959" stroke-width="1" stroke="rgba(153,173,209,1)"/>
            <path fill="none" d="M 10.395007022470372,-14.999999999999998 L 10.395007022470372,-35 L 60,-35 L 60,-7.253383270900416 L 40,-7.253383270900416" stroke-width="3" stroke="transparent"/>
            <g transform="matrix(1,0,0,1,421,117.746620)">
              <path fill="rgba(153,173,209,1)" d="M -5,0 L 5,-5 L 3,0 L 5,5 Z" stroke="rgba(153,173,209,1)" width="10" height="10" stroke-dasharray="0,0" stroke-width="1"/>
=======
            <path fill="none" d="M 385.3950070224704,110 L 385.3950070224704,90 L 435,90 L 435,117.74661672909959 L 415,117.74661672909959" class="key" stroke-width="1" stroke="rgba(153,173,209,1)"/>
            <path fill="none" d="M 10.395007022470372,-14.999999999999998 L 10.395007022470372,-35 L 60,-35 L 60,-7.253383270900416 L 40,-7.253383270900416" class="key" stroke-width="3" stroke="transparent"/>
            <g transform="matrix(1,0,0,1,420,117.746620)">
              <path fill="rgba(153,173,209,1)" d="M -4,0 L 4,-4 L 4,4 Z" stroke-width="1" stroke="rgba(153,173,209,1)" width="8" height="8" stroke-dasharray="0,0"/>
>>>>>>> fe2f6346
            </g>
          </g>
        </g>
        <g fill="none" marker-start="false" marker-end="true">
          <g fill="none" marker-start="false" marker-end="true" stroke="transparent" stroke-width="3"/>
          <g>
<<<<<<< HEAD
            <path fill="none" d="M 415,132.2533832709004 L 435,132.2533832709004 L 435,160 L 385.3950070224704,160 L 385.3950070224704,146" stroke-width="1" stroke="rgba(153,173,209,1)"/>
            <path fill="none" d="M 40,7.253383270900416 L 60,7.253383270900416 L 60,35 L 10.395007022470372,35 L 10.395007022470372,21" stroke-width="3" stroke="transparent"/>
            <g transform="matrix(0,1,-1,0,385.395020,146)">
              <path fill="rgba(153,173,209,1)" d="M -5,0 L 5,-5 L 3,0 L 5,5 Z" stroke="rgba(153,173,209,1)" width="10" height="10" stroke-dasharray="0,0" stroke-width="1"/>
=======
            <path fill="none" d="M 415,132.2533832709004 L 435,132.2533832709004 L 435,160 L 385.3950070224704,160 L 385.3950070224704,145" class="key" stroke-width="1" stroke="rgba(153,173,209,1)"/>
            <path fill="none" d="M 40,7.253383270900416 L 60,7.253383270900416 L 60,35 L 10.395007022470372,35 L 10.395007022470372,20" class="key" stroke-width="3" stroke="transparent"/>
            <g transform="matrix(0,1,-1,0,385.395020,145)">
              <path fill="rgba(153,173,209,1)" d="M -4,0 L 4,-4 L 4,4 Z" stroke-width="1" stroke="rgba(153,173,209,1)" width="8" height="8" stroke-dasharray="0,0"/>
>>>>>>> fe2f6346
            </g>
          </g>
        </g>
        <g fill="none" marker-start="false" marker-end="true">
          <g fill="none" marker-start="false" marker-end="true" stroke="transparent" stroke-width="3"/>
          <g>
<<<<<<< HEAD
            <path fill="none" d="M 364.60499297752966,140 L 364.60499297752966,160 L 315,160 L 315,132.25338327090043 L 329,132.25338327090043" stroke-width="1" stroke="rgba(153,173,209,1)"/>
            <path fill="none" d="M -10.39500702247037,14.999999999999998 L -10.39500702247037,35 L -60,35 L -60,7.253383270900421 L -46,7.253383270900422" stroke-width="3" stroke="transparent"/>
            <g transform="matrix(-1,0,-0,-1,329,132.253387)">
              <path fill="rgba(153,173,209,1)" d="M -5,0 L 5,-5 L 3,0 L 5,5 Z" stroke="rgba(153,173,209,1)" width="10" height="10" stroke-dasharray="0,0" stroke-width="1"/>
=======
            <path fill="none" d="M 364.60499297752966,140 L 364.60499297752966,160 L 315,160 L 315,132.25338327090043 L 330,132.25338327090043" class="key" stroke-width="1" stroke="rgba(153,173,209,1)"/>
            <path fill="none" d="M -10.39500702247037,14.999999999999998 L -10.39500702247037,35 L -60,35 L -60,7.253383270900421 L -45,7.253383270900422" class="key" stroke-width="3" stroke="transparent"/>
            <g transform="matrix(-1,0,-0,-1,330,132.253387)">
              <path fill="rgba(153,173,209,1)" d="M -4,0 L 4,-4 L 4,4 Z" stroke-width="1" stroke="rgba(153,173,209,1)" width="8" height="8" stroke-dasharray="0,0"/>
>>>>>>> fe2f6346
            </g>
          </g>
        </g>
        <g fill="none" marker-start="false" marker-end="true">
          <g fill="none" marker-start="false" marker-end="true" stroke="transparent" stroke-width="3"/>
          <g>
<<<<<<< HEAD
            <path fill="none" d="M 335,117.74661672909959 L 315,117.74661672909959 L 315,90 L 364.60499297752966,90 L 364.60499297752966,104" stroke-width="1" stroke="rgba(153,173,209,1)"/>
            <path fill="none" d="M -40,-7.25338327090041 L -60,-7.25338327090041 L -60,-35 L -10.39500702247037,-35 L -10.39500702247037,-21" stroke-width="3" stroke="transparent"/>
            <g transform="matrix(0,-1,1,0,364.604980,104)">
              <path fill="rgba(153,173,209,1)" d="M -5,0 L 5,-5 L 3,0 L 5,5 Z" stroke="rgba(153,173,209,1)" width="10" height="10" stroke-dasharray="0,0" stroke-width="1"/>
=======
            <path fill="none" d="M 335,117.74661672909959 L 315,117.74661672909959 L 315,90 L 364.60499297752966,90 L 364.60499297752966,105" class="key" stroke-width="1" stroke="rgba(153,173,209,1)"/>
            <path fill="none" d="M -40,-7.25338327090041 L -60,-7.25338327090041 L -60,-35 L -10.39500702247037,-35 L -10.39500702247037,-20" class="key" stroke-width="3" stroke="transparent"/>
            <g transform="matrix(0,-1,1,0,364.604980,105)">
              <path fill="rgba(153,173,209,1)" d="M -4,0 L 4,-4 L 4,4 Z" stroke-width="1" stroke="rgba(153,173,209,1)" width="8" height="8" stroke-dasharray="0,0"/>
>>>>>>> fe2f6346
            </g>
          </g>
        </g>
        <g fill="none" marker-start="false" marker-end="true">
          <g fill="none" marker-start="false" marker-end="true" stroke="transparent" stroke-width="3"/>
          <g>
<<<<<<< HEAD
            <path fill="none" d="M 141,357 L 141,340 L 185,340 L 185,375 L 168,375" stroke-width="1" stroke="rgba(153,173,209,1)"/>
            <path fill="none" d="M 16,-18 L 16,-35 L 60,-35 L 60,0 L 43,0" stroke-width="3" stroke="transparent"/>
            <g transform="matrix(1,0,0,1,174,375)">
              <path fill="rgba(153,173,209,1)" d="M -5,0 L 5,-5 L 3,0 L 5,5 Z" stroke="rgba(153,173,209,1)" width="10" height="10" stroke-dasharray="0,0" stroke-width="1"/>
=======
            <path fill="none" d="M 141,357 L 141,340 L 185,340 L 185,375 L 168,375" class="key" stroke-width="1" stroke="rgba(153,173,209,1)"/>
            <path fill="none" d="M 16,-18 L 16,-35 L 60,-35 L 60,0 L 43,0" class="key" stroke-width="3" stroke="transparent"/>
            <g transform="matrix(1,0,0,1,173,375)">
              <path fill="rgba(153,173,209,1)" d="M -4,0 L 4,-4 L 4,4 Z" stroke-width="1" stroke="rgba(153,173,209,1)" width="8" height="8" stroke-dasharray="0,0"/>
>>>>>>> fe2f6346
            </g>
          </g>
        </g>
        <g fill="none" marker-start="false" marker-end="true">
          <g fill="none" marker-start="false" marker-end="true" stroke="transparent" stroke-width="3"/>
          <g>
<<<<<<< HEAD
            <path fill="none" d="M 418,375 L 435,375 L 435,395 L 415,395 L 415,384" stroke-width="1" stroke="rgba(153,173,209,1)"/>
            <path fill="none" d="M 43,0 L 60,0 L 60,20 L 40,20 L 40,9" stroke-width="3" stroke="transparent"/>
            <g transform="matrix(0,1,-1,0,415,384)">
              <path fill="rgba(153,173,209,1)" d="M -5,0 L 5,-5 L 3,0 L 5,5 Z" stroke="rgba(153,173,209,1)" width="10" height="10" stroke-dasharray="0,0" stroke-width="1"/>
=======
            <path fill="none" d="M 418,375 L 435,375 L 435,395 L 415,395 L 415,383" class="key" stroke-width="1" stroke="rgba(153,173,209,1)"/>
            <path fill="none" d="M 43,0 L 60,0 L 60,20 L 40,20 L 40,8" class="key" stroke-width="3" stroke="transparent"/>
            <g transform="matrix(0,1,-1,0,415,383)">
              <path fill="rgba(153,173,209,1)" d="M -4,0 L 4,-4 L 4,4 Z" stroke-width="1" stroke="rgba(153,173,209,1)" width="8" height="8" stroke-dasharray="0,0"/>
>>>>>>> fe2f6346
            </g>
          </g>
        </g>
      </g>
      <g fill="none">
        <g fill="none" x="125" y="125" transform="matrix(1,0,0,1,125,125)">
          <g>
            <path fill="rgba(23,131,255,1)" d="M -40,-15 l 80,0 l 0,30 l-80 0 z" class="key" stroke-width="0" stroke="rgba(0,0,0,1)" width="80" height="30" x="-40" y="-15"/>
          </g>
        </g>
        <g fill="none" x="375" y="125" transform="matrix(1,0,0,1,375,125)">
          <g>
            <path fill="rgba(23,131,255,1)" d="M -40,-15 l 80,0 l 0,30 l-80 0 z" class="key" stroke-width="0" stroke="rgba(0,0,0,1)" width="80" height="30" x="-40" y="-15"/>
          </g>
        </g>
        <g fill="none" x="125" y="375" transform="matrix(1,0,0,1,125,375)">
          <g>
            <path fill="rgba(23,131,255,1)" d="M -40,-15 l 80,0 l 0,30 l-80 0 z" class="key" stroke-width="0" stroke="rgba(0,0,0,1)" width="80" height="30" x="-40" y="-15"/>
          </g>
          <g transform="matrix(1,0,0,1,16,-15)">
            <circle fill="rgba(23,131,255,1)" class="port-port-top" stroke-width="1" stroke="rgba(0,0,0,1)" stroke-opacity="0.65" r="3"/>
          </g>
          <g transform="matrix(1,0,0,1,40,0)">
            <circle fill="rgba(23,131,255,1)" class="port-port-right" stroke-width="1" stroke="rgba(0,0,0,1)" stroke-opacity="0.65" r="3"/>
          </g>
        </g>
        <g fill="none" x="375" y="375" transform="matrix(1,0,0,1,375,375)">
          <g>
            <path fill="rgba(23,131,255,1)" d="M -40,-15 l 80,0 l 0,30 l-80 0 z" class="key" stroke-width="0" stroke="rgba(0,0,0,1)" width="80" height="30" x="-40" y="-15"/>
          </g>
          <g transform="matrix(1,0,0,1,16,-15)">
            <circle fill="rgba(23,131,255,1)" class="port-port-top" stroke-width="1" stroke="rgba(0,0,0,1)" stroke-opacity="0.65" r="3"/>
          </g>
          <g transform="matrix(1,0,0,1,40,0)">
            <circle fill="rgba(23,131,255,1)" class="port-port-right" stroke-width="1" stroke="rgba(0,0,0,1)" stroke-opacity="0.65" r="3"/>
          </g>
        </g>
      </g>
    </g>
  </g>
</svg><|MERGE_RESOLUTION|>--- conflicted
+++ resolved
@@ -1,214 +1,144 @@
 <svg xmlns="http://www.w3.org/2000/svg" width="500" height="500" style="background: transparent; position: absolute; outline: none;" color-interpolation-filters="sRGB" tabindex="1">
-  <defs/>
-  <g >
-    <g fill="none">
-      <g fill="none"/>
-      <g fill="none">
-        <g fill="none" marker-start="false" marker-end="true">
-          <g fill="none" marker-start="false" marker-end="true" stroke="transparent" stroke-width="3"/>
-          <g>
-<<<<<<< HEAD
-            <path fill="none" d="M 114.60499297752963,110 L 114.60499297752963,90 L 135.39500702247037,90 L 135.39500702247037,104" stroke-width="1" stroke="rgba(153,173,209,1)"/>
-            <path fill="none" d="M -10.39500702247037,-14.999999999999998 L -10.39500702247037,-35 L 10.395007022470372,-35 L 10.395007022470372,-21" stroke-width="3" stroke="transparent"/>
-            <g transform="matrix(0,-1,1,0,135.395004,104)">
-              <path fill="rgba(153,173,209,1)" d="M -5,0 L 5,-5 L 3,0 L 5,5 Z" stroke="rgba(153,173,209,1)" width="10" height="10" stroke-dasharray="0,0" stroke-width="1"/>
-=======
-            <path fill="none" d="M 114.60499297752963,110 L 114.60499297752963,90 L 135.39500702247037,90 L 135.39500702247037,105" class="key" stroke-width="1" stroke="rgba(153,173,209,1)"/>
-            <path fill="none" d="M -10.39500702247037,-14.999999999999998 L -10.39500702247037,-35 L 10.395007022470372,-35 L 10.395007022470372,-20" class="key" stroke-width="3" stroke="transparent"/>
-            <g transform="matrix(0,-1,1,0,135.395004,105)">
-              <path fill="rgba(153,173,209,1)" d="M -4,0 L 4,-4 L 4,4 Z" stroke-width="1" stroke="rgba(153,173,209,1)" width="8" height="8" stroke-dasharray="0,0"/>
->>>>>>> fe2f6346
-            </g>
-          </g>
-        </g>
-        <g fill="none" marker-start="false" marker-end="true">
-          <g fill="none" marker-start="false" marker-end="true" stroke="transparent" stroke-width="3"/>
-          <g>
-<<<<<<< HEAD
-            <path fill="none" d="M 165,117.74661672909959 L 185,117.74661672909959 L 185,132.2533832709004 L 165,132.2533832709004" stroke-width="1" stroke="rgba(153,173,209,1)"/>
-            <path fill="none" d="M 40,-7.253383270900416 L 60,-7.253383270900416 L 60,7.253383270900416 L 40,7.253383270900416" stroke-width="3" stroke="transparent"/>
-            <g transform="matrix(1,0,0,1,171,132.253387)">
-              <path fill="rgba(153,173,209,1)" d="M -5,0 L 5,-5 L 3,0 L 5,5 Z" stroke="rgba(153,173,209,1)" width="10" height="10" stroke-dasharray="0,0" stroke-width="1"/>
-=======
-            <path fill="none" d="M 165,117.74661672909959 L 185,117.74661672909959 L 185,132.2533832709004 L 165,132.2533832709004" class="key" stroke-width="1" stroke="rgba(153,173,209,1)"/>
-            <path fill="none" d="M 40,-7.253383270900416 L 60,-7.253383270900416 L 60,7.253383270900416 L 40,7.253383270900416" class="key" stroke-width="3" stroke="transparent"/>
-            <g transform="matrix(1,0,0,1,170,132.253387)">
-              <path fill="rgba(153,173,209,1)" d="M -4,0 L 4,-4 L 4,4 Z" stroke-width="1" stroke="rgba(153,173,209,1)" width="8" height="8" stroke-dasharray="0,0"/>
->>>>>>> fe2f6346
-            </g>
-          </g>
-        </g>
-        <g fill="none" marker-start="false" marker-end="true">
-          <g fill="none" marker-start="false" marker-end="true" stroke="transparent" stroke-width="3"/>
-          <g>
-<<<<<<< HEAD
-            <path fill="none" d="M 135.39500702247037,140 L 135.39500702247037,160 L 114.60499297752963,160 L 114.60499297752963,146" stroke-width="1" stroke="rgba(153,173,209,1)"/>
-            <path fill="none" d="M 10.395007022470372,14.999999999999998 L 10.395007022470372,35 L -10.39500702247037,35 L -10.39500702247037,21" stroke-width="3" stroke="transparent"/>
-            <g transform="matrix(0,1,-1,0,114.604996,146)">
-              <path fill="rgba(153,173,209,1)" d="M -5,0 L 5,-5 L 3,0 L 5,5 Z" stroke="rgba(153,173,209,1)" width="10" height="10" stroke-dasharray="0,0" stroke-width="1"/>
-=======
-            <path fill="none" d="M 135.39500702247037,140 L 135.39500702247037,160 L 114.60499297752963,160 L 114.60499297752963,145" class="key" stroke-width="1" stroke="rgba(153,173,209,1)"/>
-            <path fill="none" d="M 10.395007022470372,14.999999999999998 L 10.395007022470372,35 L -10.39500702247037,35 L -10.39500702247037,20" class="key" stroke-width="3" stroke="transparent"/>
-            <g transform="matrix(0,1,-1,0,114.604996,145)">
-              <path fill="rgba(153,173,209,1)" d="M -4,0 L 4,-4 L 4,4 Z" stroke-width="1" stroke="rgba(153,173,209,1)" width="8" height="8" stroke-dasharray="0,0"/>
->>>>>>> fe2f6346
-            </g>
-          </g>
-        </g>
-        <g fill="none" marker-start="false" marker-end="true">
-          <g fill="none" marker-start="false" marker-end="true" stroke="transparent" stroke-width="3"/>
-          <g>
-<<<<<<< HEAD
-            <path fill="none" d="M 85,132.25338327090043 L 65,132.25338327090043 L 65,117.74661672909959 L 79,117.74661672909959" stroke-width="1" stroke="rgba(153,173,209,1)"/>
-            <path fill="none" d="M -40,7.253383270900421 L -60,7.253383270900421 L -60,-7.25338327090041 L -46,-7.253383270900409" stroke-width="3" stroke="transparent"/>
-            <g transform="matrix(-1,0,-0,-1,79,117.746620)">
-              <path fill="rgba(153,173,209,1)" d="M -5,0 L 5,-5 L 3,0 L 5,5 Z" stroke="rgba(153,173,209,1)" width="10" height="10" stroke-dasharray="0,0" stroke-width="1"/>
-=======
-            <path fill="none" d="M 85,132.25338327090043 L 65,132.25338327090043 L 65,117.74661672909959 L 80,117.74661672909959" class="key" stroke-width="1" stroke="rgba(153,173,209,1)"/>
-            <path fill="none" d="M -40,7.253383270900421 L -60,7.253383270900421 L -60,-7.25338327090041 L -45,-7.253383270900409" class="key" stroke-width="3" stroke="transparent"/>
-            <g transform="matrix(-1,0,-0,-1,80,117.746620)">
-              <path fill="rgba(153,173,209,1)" d="M -4,0 L 4,-4 L 4,4 Z" stroke-width="1" stroke="rgba(153,173,209,1)" width="8" height="8" stroke-dasharray="0,0"/>
->>>>>>> fe2f6346
-            </g>
-          </g>
-        </g>
-        <g fill="none" marker-start="false" marker-end="true">
-          <g fill="none" marker-start="false" marker-end="true" stroke="transparent" stroke-width="3"/>
-          <g>
-<<<<<<< HEAD
-            <path fill="none" d="M 385.3950070224704,110 L 385.3950070224704,90 L 435,90 L 435,117.74661672909959 L 415,117.74661672909959" stroke-width="1" stroke="rgba(153,173,209,1)"/>
-            <path fill="none" d="M 10.395007022470372,-14.999999999999998 L 10.395007022470372,-35 L 60,-35 L 60,-7.253383270900416 L 40,-7.253383270900416" stroke-width="3" stroke="transparent"/>
-            <g transform="matrix(1,0,0,1,421,117.746620)">
-              <path fill="rgba(153,173,209,1)" d="M -5,0 L 5,-5 L 3,0 L 5,5 Z" stroke="rgba(153,173,209,1)" width="10" height="10" stroke-dasharray="0,0" stroke-width="1"/>
-=======
-            <path fill="none" d="M 385.3950070224704,110 L 385.3950070224704,90 L 435,90 L 435,117.74661672909959 L 415,117.74661672909959" class="key" stroke-width="1" stroke="rgba(153,173,209,1)"/>
-            <path fill="none" d="M 10.395007022470372,-14.999999999999998 L 10.395007022470372,-35 L 60,-35 L 60,-7.253383270900416 L 40,-7.253383270900416" class="key" stroke-width="3" stroke="transparent"/>
-            <g transform="matrix(1,0,0,1,420,117.746620)">
-              <path fill="rgba(153,173,209,1)" d="M -4,0 L 4,-4 L 4,4 Z" stroke-width="1" stroke="rgba(153,173,209,1)" width="8" height="8" stroke-dasharray="0,0"/>
->>>>>>> fe2f6346
-            </g>
-          </g>
-        </g>
-        <g fill="none" marker-start="false" marker-end="true">
-          <g fill="none" marker-start="false" marker-end="true" stroke="transparent" stroke-width="3"/>
-          <g>
-<<<<<<< HEAD
-            <path fill="none" d="M 415,132.2533832709004 L 435,132.2533832709004 L 435,160 L 385.3950070224704,160 L 385.3950070224704,146" stroke-width="1" stroke="rgba(153,173,209,1)"/>
-            <path fill="none" d="M 40,7.253383270900416 L 60,7.253383270900416 L 60,35 L 10.395007022470372,35 L 10.395007022470372,21" stroke-width="3" stroke="transparent"/>
-            <g transform="matrix(0,1,-1,0,385.395020,146)">
-              <path fill="rgba(153,173,209,1)" d="M -5,0 L 5,-5 L 3,0 L 5,5 Z" stroke="rgba(153,173,209,1)" width="10" height="10" stroke-dasharray="0,0" stroke-width="1"/>
-=======
-            <path fill="none" d="M 415,132.2533832709004 L 435,132.2533832709004 L 435,160 L 385.3950070224704,160 L 385.3950070224704,145" class="key" stroke-width="1" stroke="rgba(153,173,209,1)"/>
-            <path fill="none" d="M 40,7.253383270900416 L 60,7.253383270900416 L 60,35 L 10.395007022470372,35 L 10.395007022470372,20" class="key" stroke-width="3" stroke="transparent"/>
-            <g transform="matrix(0,1,-1,0,385.395020,145)">
-              <path fill="rgba(153,173,209,1)" d="M -4,0 L 4,-4 L 4,4 Z" stroke-width="1" stroke="rgba(153,173,209,1)" width="8" height="8" stroke-dasharray="0,0"/>
->>>>>>> fe2f6346
-            </g>
-          </g>
-        </g>
-        <g fill="none" marker-start="false" marker-end="true">
-          <g fill="none" marker-start="false" marker-end="true" stroke="transparent" stroke-width="3"/>
-          <g>
-<<<<<<< HEAD
-            <path fill="none" d="M 364.60499297752966,140 L 364.60499297752966,160 L 315,160 L 315,132.25338327090043 L 329,132.25338327090043" stroke-width="1" stroke="rgba(153,173,209,1)"/>
-            <path fill="none" d="M -10.39500702247037,14.999999999999998 L -10.39500702247037,35 L -60,35 L -60,7.253383270900421 L -46,7.253383270900422" stroke-width="3" stroke="transparent"/>
-            <g transform="matrix(-1,0,-0,-1,329,132.253387)">
-              <path fill="rgba(153,173,209,1)" d="M -5,0 L 5,-5 L 3,0 L 5,5 Z" stroke="rgba(153,173,209,1)" width="10" height="10" stroke-dasharray="0,0" stroke-width="1"/>
-=======
-            <path fill="none" d="M 364.60499297752966,140 L 364.60499297752966,160 L 315,160 L 315,132.25338327090043 L 330,132.25338327090043" class="key" stroke-width="1" stroke="rgba(153,173,209,1)"/>
-            <path fill="none" d="M -10.39500702247037,14.999999999999998 L -10.39500702247037,35 L -60,35 L -60,7.253383270900421 L -45,7.253383270900422" class="key" stroke-width="3" stroke="transparent"/>
-            <g transform="matrix(-1,0,-0,-1,330,132.253387)">
-              <path fill="rgba(153,173,209,1)" d="M -4,0 L 4,-4 L 4,4 Z" stroke-width="1" stroke="rgba(153,173,209,1)" width="8" height="8" stroke-dasharray="0,0"/>
->>>>>>> fe2f6346
-            </g>
-          </g>
-        </g>
-        <g fill="none" marker-start="false" marker-end="true">
-          <g fill="none" marker-start="false" marker-end="true" stroke="transparent" stroke-width="3"/>
-          <g>
-<<<<<<< HEAD
-            <path fill="none" d="M 335,117.74661672909959 L 315,117.74661672909959 L 315,90 L 364.60499297752966,90 L 364.60499297752966,104" stroke-width="1" stroke="rgba(153,173,209,1)"/>
-            <path fill="none" d="M -40,-7.25338327090041 L -60,-7.25338327090041 L -60,-35 L -10.39500702247037,-35 L -10.39500702247037,-21" stroke-width="3" stroke="transparent"/>
-            <g transform="matrix(0,-1,1,0,364.604980,104)">
-              <path fill="rgba(153,173,209,1)" d="M -5,0 L 5,-5 L 3,0 L 5,5 Z" stroke="rgba(153,173,209,1)" width="10" height="10" stroke-dasharray="0,0" stroke-width="1"/>
-=======
-            <path fill="none" d="M 335,117.74661672909959 L 315,117.74661672909959 L 315,90 L 364.60499297752966,90 L 364.60499297752966,105" class="key" stroke-width="1" stroke="rgba(153,173,209,1)"/>
-            <path fill="none" d="M -40,-7.25338327090041 L -60,-7.25338327090041 L -60,-35 L -10.39500702247037,-35 L -10.39500702247037,-20" class="key" stroke-width="3" stroke="transparent"/>
-            <g transform="matrix(0,-1,1,0,364.604980,105)">
-              <path fill="rgba(153,173,209,1)" d="M -4,0 L 4,-4 L 4,4 Z" stroke-width="1" stroke="rgba(153,173,209,1)" width="8" height="8" stroke-dasharray="0,0"/>
->>>>>>> fe2f6346
-            </g>
-          </g>
-        </g>
-        <g fill="none" marker-start="false" marker-end="true">
-          <g fill="none" marker-start="false" marker-end="true" stroke="transparent" stroke-width="3"/>
-          <g>
-<<<<<<< HEAD
-            <path fill="none" d="M 141,357 L 141,340 L 185,340 L 185,375 L 168,375" stroke-width="1" stroke="rgba(153,173,209,1)"/>
-            <path fill="none" d="M 16,-18 L 16,-35 L 60,-35 L 60,0 L 43,0" stroke-width="3" stroke="transparent"/>
-            <g transform="matrix(1,0,0,1,174,375)">
-              <path fill="rgba(153,173,209,1)" d="M -5,0 L 5,-5 L 3,0 L 5,5 Z" stroke="rgba(153,173,209,1)" width="10" height="10" stroke-dasharray="0,0" stroke-width="1"/>
-=======
-            <path fill="none" d="M 141,357 L 141,340 L 185,340 L 185,375 L 168,375" class="key" stroke-width="1" stroke="rgba(153,173,209,1)"/>
-            <path fill="none" d="M 16,-18 L 16,-35 L 60,-35 L 60,0 L 43,0" class="key" stroke-width="3" stroke="transparent"/>
-            <g transform="matrix(1,0,0,1,173,375)">
-              <path fill="rgba(153,173,209,1)" d="M -4,0 L 4,-4 L 4,4 Z" stroke-width="1" stroke="rgba(153,173,209,1)" width="8" height="8" stroke-dasharray="0,0"/>
->>>>>>> fe2f6346
-            </g>
-          </g>
-        </g>
-        <g fill="none" marker-start="false" marker-end="true">
-          <g fill="none" marker-start="false" marker-end="true" stroke="transparent" stroke-width="3"/>
-          <g>
-<<<<<<< HEAD
-            <path fill="none" d="M 418,375 L 435,375 L 435,395 L 415,395 L 415,384" stroke-width="1" stroke="rgba(153,173,209,1)"/>
-            <path fill="none" d="M 43,0 L 60,0 L 60,20 L 40,20 L 40,9" stroke-width="3" stroke="transparent"/>
-            <g transform="matrix(0,1,-1,0,415,384)">
-              <path fill="rgba(153,173,209,1)" d="M -5,0 L 5,-5 L 3,0 L 5,5 Z" stroke="rgba(153,173,209,1)" width="10" height="10" stroke-dasharray="0,0" stroke-width="1"/>
-=======
-            <path fill="none" d="M 418,375 L 435,375 L 435,395 L 415,395 L 415,383" class="key" stroke-width="1" stroke="rgba(153,173,209,1)"/>
-            <path fill="none" d="M 43,0 L 60,0 L 60,20 L 40,20 L 40,8" class="key" stroke-width="3" stroke="transparent"/>
-            <g transform="matrix(0,1,-1,0,415,383)">
-              <path fill="rgba(153,173,209,1)" d="M -4,0 L 4,-4 L 4,4 Z" stroke-width="1" stroke="rgba(153,173,209,1)" width="8" height="8" stroke-dasharray="0,0"/>
->>>>>>> fe2f6346
-            </g>
-          </g>
-        </g>
-      </g>
-      <g fill="none">
-        <g fill="none" x="125" y="125" transform="matrix(1,0,0,1,125,125)">
-          <g>
-            <path fill="rgba(23,131,255,1)" d="M -40,-15 l 80,0 l 0,30 l-80 0 z" class="key" stroke-width="0" stroke="rgba(0,0,0,1)" width="80" height="30" x="-40" y="-15"/>
-          </g>
-        </g>
-        <g fill="none" x="375" y="125" transform="matrix(1,0,0,1,375,125)">
-          <g>
-            <path fill="rgba(23,131,255,1)" d="M -40,-15 l 80,0 l 0,30 l-80 0 z" class="key" stroke-width="0" stroke="rgba(0,0,0,1)" width="80" height="30" x="-40" y="-15"/>
-          </g>
-        </g>
-        <g fill="none" x="125" y="375" transform="matrix(1,0,0,1,125,375)">
-          <g>
-            <path fill="rgba(23,131,255,1)" d="M -40,-15 l 80,0 l 0,30 l-80 0 z" class="key" stroke-width="0" stroke="rgba(0,0,0,1)" width="80" height="30" x="-40" y="-15"/>
-          </g>
-          <g transform="matrix(1,0,0,1,16,-15)">
-            <circle fill="rgba(23,131,255,1)" class="port-port-top" stroke-width="1" stroke="rgba(0,0,0,1)" stroke-opacity="0.65" r="3"/>
-          </g>
-          <g transform="matrix(1,0,0,1,40,0)">
-            <circle fill="rgba(23,131,255,1)" class="port-port-right" stroke-width="1" stroke="rgba(0,0,0,1)" stroke-opacity="0.65" r="3"/>
-          </g>
-        </g>
-        <g fill="none" x="375" y="375" transform="matrix(1,0,0,1,375,375)">
-          <g>
-            <path fill="rgba(23,131,255,1)" d="M -40,-15 l 80,0 l 0,30 l-80 0 z" class="key" stroke-width="0" stroke="rgba(0,0,0,1)" width="80" height="30" x="-40" y="-15"/>
-          </g>
-          <g transform="matrix(1,0,0,1,16,-15)">
-            <circle fill="rgba(23,131,255,1)" class="port-port-top" stroke-width="1" stroke="rgba(0,0,0,1)" stroke-opacity="0.65" r="3"/>
-          </g>
-          <g transform="matrix(1,0,0,1,40,0)">
-            <circle fill="rgba(23,131,255,1)" class="port-port-right" stroke-width="1" stroke="rgba(0,0,0,1)" stroke-opacity="0.65" r="3"/>
-          </g>
-        </g>
-      </g>
-    </g>
-  </g>
+  <defs/>
+  <g >
+    <g fill="none">
+      <g fill="none"/>
+      <g fill="none">
+        <g fill="none" marker-start="false" marker-end="true">
+          <g fill="none" marker-start="false" marker-end="true" stroke="transparent" stroke-width="3"/>
+          <g>
+            <path fill="none" d="M 114.60499297752963,110 L 114.60499297752963,90 L 135.39500702247037,90 L 135.39500702247037,104" class="key" stroke-width="1" stroke="rgba(153,173,209,1)"/>
+            <path fill="none" d="M -10.39500702247037,-14.999999999999998 L -10.39500702247037,-35 L 10.395007022470372,-35 L 10.395007022470372,-21" class="key" stroke-width="3" stroke="transparent"/>
+            <g transform="matrix(0,-1,1,0,135.395004,104)">
+              <path fill="rgba(153,173,209,1)" d="M -5,0 L 5,-5 L 3,0 L 5,5 Z" stroke="rgba(153,173,209,1)" width="10" height="10" stroke-dasharray="0,0" stroke-width="1"/>
+            </g>
+          </g>
+        </g>
+        <g fill="none" marker-start="false" marker-end="true">
+          <g fill="none" marker-start="false" marker-end="true" stroke="transparent" stroke-width="3"/>
+          <g>
+            <path fill="none" d="M 165,117.74661672909959 L 185,117.74661672909959 L 185,132.2533832709004 L 165,132.2533832709004" class="key" stroke-width="1" stroke="rgba(153,173,209,1)"/>
+            <path fill="none" d="M 40,-7.253383270900416 L 60,-7.253383270900416 L 60,7.253383270900416 L 40,7.253383270900416" class="key" stroke-width="3" stroke="transparent"/>
+            <g transform="matrix(1,0,0,1,171,132.253387)">
+              <path fill="rgba(153,173,209,1)" d="M -5,0 L 5,-5 L 3,0 L 5,5 Z" stroke="rgba(153,173,209,1)" width="10" height="10" stroke-dasharray="0,0" stroke-width="1"/>
+            </g>
+          </g>
+        </g>
+        <g fill="none" marker-start="false" marker-end="true">
+          <g fill="none" marker-start="false" marker-end="true" stroke="transparent" stroke-width="3"/>
+          <g>
+            <path fill="none" d="M 135.39500702247037,140 L 135.39500702247037,160 L 114.60499297752963,160 L 114.60499297752963,146" class="key" stroke-width="1" stroke="rgba(153,173,209,1)"/>
+            <path fill="none" d="M 10.395007022470372,14.999999999999998 L 10.395007022470372,35 L -10.39500702247037,35 L -10.39500702247037,21" class="key" stroke-width="3" stroke="transparent"/>
+            <g transform="matrix(0,1,-1,0,114.604996,146)">
+              <path fill="rgba(153,173,209,1)" d="M -5,0 L 5,-5 L 3,0 L 5,5 Z" stroke="rgba(153,173,209,1)" width="10" height="10" stroke-dasharray="0,0" stroke-width="1"/>
+            </g>
+          </g>
+        </g>
+        <g fill="none" marker-start="false" marker-end="true">
+          <g fill="none" marker-start="false" marker-end="true" stroke="transparent" stroke-width="3"/>
+          <g>
+            <path fill="none" d="M 85,132.25338327090043 L 65,132.25338327090043 L 65,117.74661672909959 L 79,117.74661672909959" class="key" stroke-width="1" stroke="rgba(153,173,209,1)"/>
+            <path fill="none" d="M -40,7.253383270900421 L -60,7.253383270900421 L -60,-7.25338327090041 L -46,-7.253383270900409" class="key" stroke-width="3" stroke="transparent"/>
+            <g transform="matrix(-1,0,-0,-1,79,117.746620)">
+              <path fill="rgba(153,173,209,1)" d="M -5,0 L 5,-5 L 3,0 L 5,5 Z" stroke="rgba(153,173,209,1)" width="10" height="10" stroke-dasharray="0,0" stroke-width="1"/>
+            </g>
+          </g>
+        </g>
+        <g fill="none" marker-start="false" marker-end="true">
+          <g fill="none" marker-start="false" marker-end="true" stroke="transparent" stroke-width="3"/>
+          <g>
+            <path fill="none" d="M 385.3950070224704,110 L 385.3950070224704,90 L 435,90 L 435,117.74661672909959 L 415,117.74661672909959" class="key" stroke-width="1" stroke="rgba(153,173,209,1)"/>
+            <path fill="none" d="M 10.395007022470372,-14.999999999999998 L 10.395007022470372,-35 L 60,-35 L 60,-7.253383270900416 L 40,-7.253383270900416" class="key" stroke-width="3" stroke="transparent"/>
+            <g transform="matrix(1,0,0,1,421,117.746620)">
+              <path fill="rgba(153,173,209,1)" d="M -5,0 L 5,-5 L 3,0 L 5,5 Z" stroke="rgba(153,173,209,1)" width="10" height="10" stroke-dasharray="0,0" stroke-width="1"/>
+            </g>
+          </g>
+        </g>
+        <g fill="none" marker-start="false" marker-end="true">
+          <g fill="none" marker-start="false" marker-end="true" stroke="transparent" stroke-width="3"/>
+          <g>
+            <path fill="none" d="M 415,132.2533832709004 L 435,132.2533832709004 L 435,160 L 385.3950070224704,160 L 385.3950070224704,146" class="key" stroke-width="1" stroke="rgba(153,173,209,1)"/>
+            <path fill="none" d="M 40,7.253383270900416 L 60,7.253383270900416 L 60,35 L 10.395007022470372,35 L 10.395007022470372,21" class="key" stroke-width="3" stroke="transparent"/>
+            <g transform="matrix(0,1,-1,0,385.395020,146)">
+              <path fill="rgba(153,173,209,1)" d="M -5,0 L 5,-5 L 3,0 L 5,5 Z" stroke="rgba(153,173,209,1)" width="10" height="10" stroke-dasharray="0,0" stroke-width="1"/>
+            </g>
+          </g>
+        </g>
+        <g fill="none" marker-start="false" marker-end="true">
+          <g fill="none" marker-start="false" marker-end="true" stroke="transparent" stroke-width="3"/>
+          <g>
+            <path fill="none" d="M 364.60499297752966,140 L 364.60499297752966,160 L 315,160 L 315,132.25338327090043 L 329,132.25338327090043" class="key" stroke-width="1" stroke="rgba(153,173,209,1)"/>
+            <path fill="none" d="M -10.39500702247037,14.999999999999998 L -10.39500702247037,35 L -60,35 L -60,7.253383270900421 L -46,7.253383270900422" class="key" stroke-width="3" stroke="transparent"/>
+            <g transform="matrix(-1,0,-0,-1,329,132.253387)">
+              <path fill="rgba(153,173,209,1)" d="M -5,0 L 5,-5 L 3,0 L 5,5 Z" stroke="rgba(153,173,209,1)" width="10" height="10" stroke-dasharray="0,0" stroke-width="1"/>
+            </g>
+          </g>
+        </g>
+        <g fill="none" marker-start="false" marker-end="true">
+          <g fill="none" marker-start="false" marker-end="true" stroke="transparent" stroke-width="3"/>
+          <g>
+            <path fill="none" d="M 335,117.74661672909959 L 315,117.74661672909959 L 315,90 L 364.60499297752966,90 L 364.60499297752966,104" class="key" stroke-width="1" stroke="rgba(153,173,209,1)"/>
+            <path fill="none" d="M -40,-7.25338327090041 L -60,-7.25338327090041 L -60,-35 L -10.39500702247037,-35 L -10.39500702247037,-21" class="key" stroke-width="3" stroke="transparent"/>
+            <g transform="matrix(0,-1,1,0,364.604980,104)">
+              <path fill="rgba(153,173,209,1)" d="M -5,0 L 5,-5 L 3,0 L 5,5 Z" stroke="rgba(153,173,209,1)" width="10" height="10" stroke-dasharray="0,0" stroke-width="1"/>
+            </g>
+          </g>
+        </g>
+        <g fill="none" marker-start="false" marker-end="true">
+          <g fill="none" marker-start="false" marker-end="true" stroke="transparent" stroke-width="3"/>
+          <g>
+            <path fill="none" d="M 141,357 L 141,340 L 185,340 L 185,375 L 168,375" class="key" stroke-width="1" stroke="rgba(153,173,209,1)"/>
+            <path fill="none" d="M 16,-18 L 16,-35 L 60,-35 L 60,0 L 43,0" class="key" stroke-width="3" stroke="transparent"/>
+            <g transform="matrix(1,0,0,1,174,375)">
+              <path fill="rgba(153,173,209,1)" d="M -5,0 L 5,-5 L 3,0 L 5,5 Z" stroke="rgba(153,173,209,1)" width="10" height="10" stroke-dasharray="0,0" stroke-width="1"/>
+            </g>
+          </g>
+        </g>
+        <g fill="none" marker-start="false" marker-end="true">
+          <g fill="none" marker-start="false" marker-end="true" stroke="transparent" stroke-width="3"/>
+          <g>
+            <path fill="none" d="M 418,375 L 435,375 L 435,395 L 415,395 L 415,384" class="key" stroke-width="1" stroke="rgba(153,173,209,1)"/>
+            <path fill="none" d="M 43,0 L 60,0 L 60,20 L 40,20 L 40,9" class="key" stroke-width="3" stroke="transparent"/>
+            <g transform="matrix(0,1,-1,0,415,384)">
+              <path fill="rgba(153,173,209,1)" d="M -5,0 L 5,-5 L 3,0 L 5,5 Z" stroke="rgba(153,173,209,1)" width="10" height="10" stroke-dasharray="0,0" stroke-width="1"/>
+            </g>
+          </g>
+        </g>
+      </g>
+      <g fill="none">
+        <g fill="none" x="125" y="125" transform="matrix(1,0,0,1,125,125)">
+          <g>
+            <path fill="rgba(23,131,255,1)" d="M -40,-15 l 80,0 l 0,30 l-80 0 z" class="key" stroke-width="0" stroke="rgba(0,0,0,1)" width="80" height="30" x="-40" y="-15"/>
+          </g>
+        </g>
+        <g fill="none" x="375" y="125" transform="matrix(1,0,0,1,375,125)">
+          <g>
+            <path fill="rgba(23,131,255,1)" d="M -40,-15 l 80,0 l 0,30 l-80 0 z" class="key" stroke-width="0" stroke="rgba(0,0,0,1)" width="80" height="30" x="-40" y="-15"/>
+          </g>
+        </g>
+        <g fill="none" x="125" y="375" transform="matrix(1,0,0,1,125,375)">
+          <g>
+            <path fill="rgba(23,131,255,1)" d="M -40,-15 l 80,0 l 0,30 l-80 0 z" class="key" stroke-width="0" stroke="rgba(0,0,0,1)" width="80" height="30" x="-40" y="-15"/>
+          </g>
+          <g transform="matrix(1,0,0,1,16,-15)">
+            <circle fill="rgba(23,131,255,1)" class="port-port-top" stroke-width="1" stroke="rgba(0,0,0,1)" stroke-opacity="0.65" r="3"/>
+          </g>
+          <g transform="matrix(1,0,0,1,40,0)">
+            <circle fill="rgba(23,131,255,1)" class="port-port-right" stroke-width="1" stroke="rgba(0,0,0,1)" stroke-opacity="0.65" r="3"/>
+          </g>
+        </g>
+        <g fill="none" x="375" y="375" transform="matrix(1,0,0,1,375,375)">
+          <g>
+            <path fill="rgba(23,131,255,1)" d="M -40,-15 l 80,0 l 0,30 l-80 0 z" class="key" stroke-width="0" stroke="rgba(0,0,0,1)" width="80" height="30" x="-40" y="-15"/>
+          </g>
+          <g transform="matrix(1,0,0,1,16,-15)">
+            <circle fill="rgba(23,131,255,1)" class="port-port-top" stroke-width="1" stroke="rgba(0,0,0,1)" stroke-opacity="0.65" r="3"/>
+          </g>
+          <g transform="matrix(1,0,0,1,40,0)">
+            <circle fill="rgba(23,131,255,1)" class="port-port-right" stroke-width="1" stroke="rgba(0,0,0,1)" stroke-opacity="0.65" r="3"/>
+          </g>
+        </g>
+      </g>
+    </g>
+  </g>
 </svg>