<svg xmlns="http://www.w3.org/2000/svg" width="500" height="500" style="background: transparent; position: absolute; outline: none;" color-interpolation-filters="sRGB" tabindex="1">
  <defs/>
  <g >
    <g fill="none">
      <g fill="none"/>
      <g fill="none">
        <g fill="none" marker-start="false" marker-end="true">
          <g fill="none" marker-start="false" marker-end="true" stroke="transparent" stroke-width="3"/>
          <g>
<<<<<<< HEAD
            <path fill="none" d="M 234.3033744233815,253.1009588045387 L 55.75425833069224,288.37436523750927" stroke-width="1" stroke="rgba(153,173,209,1)"/>
            <path fill="none" d="M 16,0 L 16,0" stroke-width="3" stroke="transparent"/>
            <g transform="matrix(0.981039,-0.193810,0.193810,0.981039,55.754257,288.374359)">
              <path fill="rgba(153,173,209,1)" d="M -5,0 L 5,-5 L 3,0 L 5,5 Z" stroke="rgba(153,173,209,1)" width="10" height="10" stroke-dasharray="0,0" stroke-width="1"/>
            </g>
          </g>
          <g fill="none" transform="matrix(0.981040,-0.193804,0.193804,0.981040,138.161530,272.094299)">
=======
            <path fill="none" d="M 238.22753081753612,252.32571910340403 L 50.84906283799895,289.34341486392765" class="key" stroke-width="1" stroke="rgba(153,173,209,1)"/>
            <path fill="none" d="M 12,0 L 12,0" class="key" stroke-width="3" stroke="transparent"/>
            <g transform="matrix(0.981039,-0.193810,0.193810,0.981039,50.849064,289.343414)">
              <path fill="rgba(153,173,209,1)" d="M -4,0 L 4,-4 L 4,4 Z" stroke-width="1" stroke="rgba(153,173,209,1)" width="8" height="8" stroke-dasharray="0,0"/>
            </g>
          </g>
          <g fill="none" class="label" transform="matrix(0.981041,-0.193803,0.193803,0.981041,138.161530,272.094299)">
>>>>>>> fe2f6346
            <g>
              <path fill="rgba(255,255,255,1)" d="M -33.36,-11.5 l 67.72,0 l 0,23 l-67.72 0 z" class="background" opacity="0.75" stroke-width="0" x="-33.36" y="-11.5" width="67.72" height="23"/>
            </g>
            <g>
<<<<<<< HEAD
              <text fill="rgba(0,0,0,1)" dominant-baseline="central" paint-order="stroke" dx="0.5" font-size="12" text-anchor="middle" font-weight="400">
=======
              <text fill="rgba(0,0,0,0.8509803921568627)" dominant-baseline="central" paint-order="stroke" dx="0.5" class="text" font-size="12" text-anchor="middle" font-weight="400">
>>>>>>> fe2f6346
                line-default
              </text>
            </g>
          </g>
          <g fill="none" transform="matrix(0.981040,-0.193804,0.193804,0.981040,93.171028,280.982147)">
            <g fill="none">
              <g>
                <path fill="rgba(153,173,209,1)" d="M 0.5,-6 l 0,0 a 6,6,0,0,1,6,6 l 0,0 a 6,6,0,0,1,-6,6 l 0,0 a 6,6,0,0,1,-6,-6 l 0,0 a 6,6,0,0,1,6,-6 z" stroke-width="0" width="12" height="12" x="-5.5" y="-6"/>
              </g>
              <g>
                <text fill="rgba(255,255,255,1)" dominant-baseline="central" paint-order="stroke" dx="0.5" font-size="8" font-family="iconfont" text-anchor="middle">
                  
                </text>
              </g>
            </g>
          </g>
        </g>
        <g fill="none" marker-start="false" marker-end="true">
          <g fill="none" marker-start="false" marker-end="true" stroke="transparent" stroke-width="3"/>
          <g>
<<<<<<< HEAD
            <path fill="none" d="M 260.876537756464,238.26539619619766 L 388.6758609251766,100.38379661386094" stroke-width="12" stroke="rgba(153,173,209,1)" stroke-opacity="0.15" stroke-dasharray="0,0" pointer-events="none"/>
            <path fill="none" d="M 16,0 L 16,0" stroke-width="14" stroke="transparent" stroke-opacity="0.15" stroke-dasharray="0,0" pointer-events="none"/>
          </g>
          <g>
            <path fill="none" d="M 260.876537756464,238.26539619619766 L 384.5971592665026,104.78427304028682" stroke-width="1" stroke="rgba(153,173,209,1)"/>
            <path fill="none" d="M 16,0 L 16,0" stroke-width="3" stroke="transparent"/>
            <g transform="matrix(-0.679784,0.733413,-0.733413,-0.679784,384.597168,104.784271)">
              <path fill="rgba(153,173,209,1)" d="M -5,0 L 5,-5 L 3,0 L 5,5 Z" stroke="rgba(153,173,209,1)" width="10" height="10" stroke-dasharray="0,0" stroke-width="1"/>
            </g>
          </g>
          <g fill="none" transform="matrix(0.679790,-0.733407,0.733407,0.679790,327.495331,166.390976)">
=======
            <path fill="none" d="M 258.15740331734804,241.19904714714824 L 391.3949953642926,97.45014566291036" class="halo" stroke-width="12" stroke="rgba(153,173,209,1)" stroke-opacity="0.25" stroke-dasharray="0,0" pointer-events="none"/>
            <path fill="none" d="M 12,0 L 12,0" class="halo" stroke-width="14" stroke="transparent" stroke-opacity="0.25" stroke-dasharray="0,0" pointer-events="none"/>
          </g>
          <g>
            <path fill="none" d="M 258.15740331734804,241.19904714714824 L 387.9960773153976,101.11720935159859" class="key" stroke-width="1" stroke="rgba(153,173,209,1)"/>
            <path fill="none" d="M 12,0 L 12,0" class="key" stroke-width="3" stroke="transparent"/>
            <g transform="matrix(-0.679784,0.733413,-0.733413,-0.679784,387.996063,101.117210)">
              <path fill="rgba(153,173,209,1)" d="M -4,0 L 4,-4 L 4,4 Z" stroke-width="1" stroke="rgba(153,173,209,1)" width="8" height="8" stroke-dasharray="0,0"/>
            </g>
          </g>
          <g fill="none" class="label" transform="matrix(0.679787,-0.733410,0.733410,0.679787,327.495331,166.390961)">
>>>>>>> fe2f6346
            <g>
              <path fill="rgba(255,255,255,1)" d="M -30.48,-11.5 l 61.96,0 l 0,23 l-61.96 0 z" class="background" opacity="0.75" stroke-width="0" x="-30.48" y="-11.5" width="61.96" height="23"/>
            </g>
            <g>
<<<<<<< HEAD
              <text fill="rgba(0,0,0,1)" dominant-baseline="central" paint-order="stroke" dx="0.5" font-size="12" text-anchor="middle" font-weight="400">
=======
              <text fill="rgba(0,0,0,0.8509803921568627)" dominant-baseline="central" paint-order="stroke" dx="0.5" class="text" font-size="12" text-anchor="middle" font-weight="400">
>>>>>>> fe2f6346
                line-active
              </text>
            </g>
          </g>
          <g fill="none" transform="matrix(0.679790,-0.733407,0.733407,0.679790,356.712738,134.869156)">
            <g fill="none">
              <g>
                <path fill="rgba(153,173,209,1)" d="M 0.5,-6 l 0,0 a 6,6,0,0,1,6,6 l 0,0 a 6,6,0,0,1,-6,6 l 0,0 a 6,6,0,0,1,-6,-6 l 0,0 a 6,6,0,0,1,6,-6 z" stroke-width="0" width="12" height="12" x="-5.5" y="-6"/>
              </g>
              <g>
                <text fill="rgba(255,255,255,1)" dominant-baseline="central" paint-order="stroke" dx="0.5" font-size="8" font-family="iconfont" text-anchor="middle">
                  
                </text>
              </g>
            </g>
          </g>
        </g>
        <g fill="none" marker-start="false" marker-end="true">
          <g fill="none" marker-start="false" marker-end="true" stroke="transparent" stroke-width="5"/>
          <g>
<<<<<<< HEAD
            <path fill="none" d="M 248.0986084719637,265.88662047941955 L 225.75725700655192,452.55441955964295" stroke-width="12" stroke="rgba(153,173,209,1)" stroke-opacity="0.25" stroke-dasharray="0,0" pointer-events="none"/>
            <path fill="none" d="M 16,0 L 16,0" stroke-width="14" stroke="transparent" stroke-opacity="0.25" stroke-dasharray="0,0" pointer-events="none"/>
          </g>
          <g>
            <path fill="none" d="M 248.0986084719637,265.88662047941955 L 226.47027882956553,446.5969368798606" stroke-width="3" stroke="rgba(153,173,209,1)"/>
            <path fill="none" d="M 16,0 L 16,0" stroke-width="5" stroke="transparent"/>
            <g transform="matrix(0.118837,-0.992914,0.992914,0.118837,226.470276,446.596924)">
              <path fill="rgba(153,173,209,1)" d="M -5,0 L 5,-5 L 3,0 L 5,5 Z" stroke="rgba(153,173,209,1)" width="10" height="10" stroke-dasharray="0,0" stroke-width="1"/>
            </g>
          </g>
          <g fill="none" transform="matrix(0.118841,-0.992913,0.992913,0.118841,236.452576,363.192169)">
=======
            <path fill="none" d="M 248.57395635397276,261.91496535956463 L 225.28190912454286,456.52607467949787" class="halo" stroke-width="12" stroke="rgba(153,173,209,1)" stroke-opacity="0.25" stroke-dasharray="0,0" pointer-events="none"/>
            <path fill="none" d="M 12,0 L 12,0" class="halo" stroke-width="14" stroke="transparent" stroke-opacity="0.25" stroke-dasharray="0,0" pointer-events="none"/>
          </g>
          <g>
            <path fill="none" d="M 248.57395635397276,261.91496535956463 L 225.8760939770542,451.5615057796793" class="key" stroke-width="2" stroke="rgba(153,173,209,1)"/>
            <path fill="none" d="M 12,0 L 12,0" class="key" stroke-width="4" stroke="transparent"/>
            <g transform="matrix(0.118837,-0.992914,0.992914,0.118837,225.876099,451.561493)">
              <path fill="rgba(153,173,209,1)" d="M -4,0 L 4,-4 L 4,4 Z" stroke-width="1" stroke="rgba(153,173,209,1)" width="8" height="8" stroke-dasharray="0,0"/>
            </g>
          </g>
          <g fill="none" class="label" transform="matrix(0.118840,-0.992913,0.992913,0.118840,236.452576,363.192169)">
>>>>>>> fe2f6346
            <g>
              <path fill="rgba(255,255,255,1)" d="M -44.099999999999994,-13.5 l 89.19999999999999,0 l 0,27 l-89.19999999999999 0 z" class="background" opacity="0.75" stroke-width="0" x="-44.099999999999994" y="-13.5" width="89.19999999999999" height="27"/>
            </g>
            <g>
<<<<<<< HEAD
              <text fill="rgba(0,0,0,1)" dominant-baseline="central" paint-order="stroke" dx="0.5" font-size="14" text-anchor="middle" font-weight="bold">
=======
              <text fill="rgba(0,0,0,0.8509803921568627)" dominant-baseline="central" paint-order="stroke" dx="0.5" class="text" font-size="14" text-anchor="middle" font-weight="700">
>>>>>>> fe2f6346
                line-selected
              </text>
            </g>
          </g>
          <g fill="none" transform="matrix(0.118841,-0.992913,0.992913,0.118841,229.726196,419.391083)">
            <g fill="none">
              <g>
                <path fill="rgba(153,173,209,1)" d="M 0.5,-6 l 0,0 a 6,6,0,0,1,6,6 l 0,0 a 6,6,0,0,1,-6,6 l 0,0 a 6,6,0,0,1,-6,-6 l 0,0 a 6,6,0,0,1,6,-6 z" stroke-width="0" width="12" height="12" x="-5.5" y="-6"/>
              </g>
              <g>
                <text fill="rgba(255,255,255,1)" dominant-baseline="central" paint-order="stroke" dx="0.5" font-size="8" font-family="iconfont" text-anchor="middle">
                  
                </text>
              </g>
            </g>
          </g>
        </g>
        <g fill="none" marker-start="false" marker-end="true">
          <g fill="none" marker-start="false" marker-end="true" stroke="transparent" stroke-width="5"/>
          <g>
<<<<<<< HEAD
            <path fill="none" d="M 242.20076458273422,236.02960534179272 L 153.48446200440452,77.1163666296444" stroke-width="3" stroke="rgba(153,173,209,1)"/>
            <path fill="none" d="M 16,0 L 16,0" stroke-width="5" stroke="transparent"/>
            <g transform="matrix(0.487452,0.873150,-0.873150,0.487452,153.484467,77.116364)">
              <path fill="rgba(153,173,209,1)" d="M -5,0 L 5,-5 L 3,0 L 5,5 Z" stroke="rgba(153,173,209,1)" width="10" height="10" stroke-dasharray="0,0" stroke-width="1"/>
            </g>
          </g>
          <g fill="none" transform="matrix(0.487446,0.873153,-0.873153,0.487446,194.430466,150.460922)">
=======
            <path fill="none" d="M 244.15057343705067,239.52220400634454 L 151.04720093650894,72.75061829895463" class="key" stroke-width="2" stroke="rgba(153,173,209,1)"/>
            <path fill="none" d="M 12,0 L 12,0" class="key" stroke-width="4" stroke="transparent"/>
            <g transform="matrix(0.487452,0.873150,-0.873150,0.487452,151.047195,72.750618)">
              <path fill="rgba(153,173,209,1)" d="M -4,0 L 4,-4 L 4,4 Z" stroke-width="1" stroke="rgba(153,173,209,1)" width="8" height="8" stroke-dasharray="0,0"/>
            </g>
          </g>
          <g fill="none" class="label" transform="matrix(0.487448,0.873152,-0.873152,0.487448,194.430450,150.460922)">
>>>>>>> fe2f6346
            <g>
              <path fill="rgba(255,255,255,1)" d="M -38.28,-11.5 l 77.56,0 l 0,23 l-77.56 0 z" class="background" opacity="0.75" stroke-width="0" x="-38.28" y="-11.5" width="77.56" height="23"/>
            </g>
            <g>
<<<<<<< HEAD
              <text fill="rgba(0,0,0,1)" dominant-baseline="central" paint-order="stroke" dx="0.5" font-size="12" text-anchor="middle" font-weight="bold">
=======
              <text fill="rgba(0,0,0,0.8509803921568627)" dominant-baseline="central" paint-order="stroke" dx="0.5" class="text" font-size="12" text-anchor="middle" font-weight="700">
>>>>>>> fe2f6346
                line-highlight
              </text>
            </g>
          </g>
          <g fill="none" transform="matrix(0.487446,0.873153,-0.873153,0.487446,169.677948,106.122208)">
            <g fill="none">
              <g>
                <path fill="rgba(153,173,209,1)" d="M 0.5,-6 l 0,0 a 6,6,0,0,1,6,6 l 0,0 a 6,6,0,0,1,-6,6 l 0,0 a 6,6,0,0,1,-6,-6 l 0,0 a 6,6,0,0,1,6,-6 z" stroke-width="0" width="12" height="12" x="-5.5" y="-6"/>
              </g>
              <g>
                <text fill="rgba(255,255,255,1)" dominant-baseline="central" paint-order="stroke" dx="0.5" font-size="8" font-family="iconfont" text-anchor="middle">
                  
                </text>
              </g>
            </g>
          </g>
        </g>
        <g fill="none" marker-start="false" marker-end="true">
          <g fill="none" marker-start="false" marker-end="true" stroke="transparent" stroke-width="3"/>
          <g>
<<<<<<< HEAD
            <path fill="none" d="M 264.52153176339675,256.7175229991909 L 429.7039448507201,333.12934215540935" fill-opacity="0.08" stroke-width="1" stroke="rgba(27,50,79,1)" stroke-opacity="0.08"/>
            <path fill="none" d="M 16,0 L 16,0" fill-opacity="0.08" stroke-width="3" stroke="transparent" stroke-opacity="0.08"/>
            <g transform="matrix(-0.907596,-0.419845,0.419845,-0.907596,429.703949,333.129333)">
              <path fill="rgba(27,50,79,1)" d="M -5,0 L 5,-5 L 3,0 L 5,5 Z" stroke="rgba(27,50,79,1)" stroke-opacity="0.08" fill-opacity="0.08" width="10" height="10" stroke-dasharray="0,0" stroke-width="1"/>
            </g>
          </g>
          <g fill="none" transform="matrix(0.907598,0.419840,-0.419840,0.907598,353.465912,297.862335)">
=======
            <path fill="none" d="M 260.89114882254756,255.03814224939322 L 434.2419235267816,335.2285680926565" class="key" fill-opacity="0.25" stroke-width="1" stroke="rgba(153,173,209,1)" stroke-opacity="0.25"/>
            <path fill="none" d="M 12,0 L 12,0" class="key" fill-opacity="0.25" stroke-width="3" stroke="transparent" stroke-opacity="0.25"/>
            <g transform="matrix(-0.907596,-0.419845,0.419845,-0.907596,434.241913,335.228577)">
              <path fill="rgba(153,173,209,1)" d="M -4,0 L 4,-4 L 4,4 Z" stroke-width="1" stroke="rgba(153,173,209,1)" width="8" height="8" stroke-dasharray="0,0"/>
            </g>
          </g>
          <g fill="none" class="label" transform="matrix(0.907601,0.419834,-0.419834,0.907601,353.465912,297.862305)">
>>>>>>> fe2f6346
            <g>
              <path fill="rgba(255,255,255,1)" d="M -35.64,-11.5 l 72.28,0 l 0,23 l-72.28 0 z" class="background" opacity="0.1875" stroke-width="0" x="-35.64" y="-11.5" width="72.28" height="23"/>
            </g>
            <g>
<<<<<<< HEAD
              <text fill="rgba(0,0,0,1)" dominant-baseline="central" paint-order="stroke" dx="0.5" font-size="12" text-anchor="middle" font-weight="400" opacity="0.25">
=======
              <text fill="rgba(0,0,0,0.8509803921568627)" dominant-baseline="central" paint-order="stroke" dx="0.5" class="text" font-size="12" text-anchor="middle" font-weight="400" opacity="0.25">
>>>>>>> fe2f6346
                line-inactive
              </text>
            </g>
          </g>
          <g fill="none" transform="matrix(0.907598,0.419840,-0.419840,0.907598,397.157654,318.073456)">
            <g fill="none">
              <g>
                <path fill="rgba(153,173,209,1)" d="M 0.5,-6 l 0,0 a 6,6,0,0,1,6,6 l 0,0 a 6,6,0,0,1,-6,6 l 0,0 a 6,6,0,0,1,-6,-6 l 0,0 a 6,6,0,0,1,6,-6 z" opacity="0.25" stroke-width="0" width="12" height="12" x="-5.5" y="-6"/>
              </g>
              <g>
                <text fill="rgba(255,255,255,1)" dominant-baseline="central" paint-order="stroke" dx="0.5" font-size="8" font-family="iconfont" text-anchor="middle">
                  
                </text>
              </g>
            </g>
          </g>
        </g>
      </g>
      <g fill="none">
        <g fill="none" x="250" y="250" transform="matrix(1,0,0,1,250,250)">
          <g>
<<<<<<< HEAD
            <circle fill="rgba(23,131,255,1)" stroke-width="0" stroke="rgba(0,0,0,1)" r="16"/>
=======
            <circle fill="rgba(23,131,255,1)" class="key" stroke-width="0" stroke="rgba(0,0,0,1)" r="12"/>
>>>>>>> fe2f6346
          </g>
        </g>
        <g fill="none" x="34.17139666720891" y="292.6381751886351" transform="matrix(1,0,0,1,34.171398,292.638184)">
          <g>
<<<<<<< HEAD
            <circle fill="rgba(23,131,255,1)" stroke-width="0" stroke="rgba(0,0,0,1)" r="16"/>
=======
            <circle fill="rgba(23,131,255,1)" class="key" stroke-width="0" stroke="rgba(0,0,0,1)" r="12"/>
>>>>>>> fe2f6346
          </g>
        </g>
        <g fill="none" x="399.5523860827619" y="88.64919021909898" transform="matrix(1,0,0,1,399.552399,88.649193)">
          <g>
<<<<<<< HEAD
            <circle fill="rgba(23,131,255,1)" stroke-width="0" stroke="rgba(0,0,0,1)" r="16"/>
=======
            <circle fill="rgba(23,131,255,1)" class="key" stroke-width="0" stroke="rgba(0,0,0,1)" r="12"/>
>>>>>>> fe2f6346
          </g>
        </g>
        <g fill="none" x="223.85586249081913" y="468.4410311134358" transform="matrix(1,0,0,1,223.855865,468.441040)">
          <g>
<<<<<<< HEAD
            <circle fill="rgba(23,131,255,1)" stroke-width="0" stroke="rgba(0,0,0,1)" r="16"/>
=======
            <circle fill="rgba(23,131,255,1)" class="key" stroke-width="0" stroke="rgba(0,0,0,1)" r="12"/>
>>>>>>> fe2f6346
          </g>
        </g>
        <g fill="none" x="142.7605127475205" y="57.907073597632774" transform="matrix(1,0,0,1,142.760513,57.907074)">
          <g>
<<<<<<< HEAD
            <circle fill="rgba(23,131,255,1)" stroke-width="0" stroke="rgba(0,0,0,1)" r="16"/>
=======
            <circle fill="rgba(23,131,255,1)" class="key" stroke-width="0" stroke="rgba(0,0,0,1)" r="12"/>
>>>>>>> fe2f6346
          </g>
        </g>
        <g fill="none" x="449.6710656769234" y="342.36593274276925" transform="matrix(1,0,0,1,449.671051,342.365936)">
          <g>
<<<<<<< HEAD
            <circle fill="rgba(23,131,255,1)" stroke-width="0" stroke="rgba(0,0,0,1)" r="16"/>
=======
            <circle fill="rgba(23,131,255,1)" class="key" stroke-width="0" stroke="rgba(0,0,0,1)" r="12"/>
>>>>>>> fe2f6346
          </g>
        </g>
      </g>
    </g>
  </g>
</svg><|MERGE_RESOLUTION|>--- conflicted
+++ resolved
@@ -1,312 +1,210 @@
 <svg xmlns="http://www.w3.org/2000/svg" width="500" height="500" style="background: transparent; position: absolute; outline: none;" color-interpolation-filters="sRGB" tabindex="1">
-  <defs/>
-  <g >
-    <g fill="none">
-      <g fill="none"/>
-      <g fill="none">
-        <g fill="none" marker-start="false" marker-end="true">
-          <g fill="none" marker-start="false" marker-end="true" stroke="transparent" stroke-width="3"/>
-          <g>
-<<<<<<< HEAD
-            <path fill="none" d="M 234.3033744233815,253.1009588045387 L 55.75425833069224,288.37436523750927" stroke-width="1" stroke="rgba(153,173,209,1)"/>
-            <path fill="none" d="M 16,0 L 16,0" stroke-width="3" stroke="transparent"/>
-            <g transform="matrix(0.981039,-0.193810,0.193810,0.981039,55.754257,288.374359)">
-              <path fill="rgba(153,173,209,1)" d="M -5,0 L 5,-5 L 3,0 L 5,5 Z" stroke="rgba(153,173,209,1)" width="10" height="10" stroke-dasharray="0,0" stroke-width="1"/>
-            </g>
-          </g>
-          <g fill="none" transform="matrix(0.981040,-0.193804,0.193804,0.981040,138.161530,272.094299)">
-=======
-            <path fill="none" d="M 238.22753081753612,252.32571910340403 L 50.84906283799895,289.34341486392765" class="key" stroke-width="1" stroke="rgba(153,173,209,1)"/>
-            <path fill="none" d="M 12,0 L 12,0" class="key" stroke-width="3" stroke="transparent"/>
-            <g transform="matrix(0.981039,-0.193810,0.193810,0.981039,50.849064,289.343414)">
-              <path fill="rgba(153,173,209,1)" d="M -4,0 L 4,-4 L 4,4 Z" stroke-width="1" stroke="rgba(153,173,209,1)" width="8" height="8" stroke-dasharray="0,0"/>
-            </g>
-          </g>
-          <g fill="none" class="label" transform="matrix(0.981041,-0.193803,0.193803,0.981041,138.161530,272.094299)">
->>>>>>> fe2f6346
-            <g>
-              <path fill="rgba(255,255,255,1)" d="M -33.36,-11.5 l 67.72,0 l 0,23 l-67.72 0 z" class="background" opacity="0.75" stroke-width="0" x="-33.36" y="-11.5" width="67.72" height="23"/>
-            </g>
-            <g>
-<<<<<<< HEAD
-              <text fill="rgba(0,0,0,1)" dominant-baseline="central" paint-order="stroke" dx="0.5" font-size="12" text-anchor="middle" font-weight="400">
-=======
-              <text fill="rgba(0,0,0,0.8509803921568627)" dominant-baseline="central" paint-order="stroke" dx="0.5" class="text" font-size="12" text-anchor="middle" font-weight="400">
->>>>>>> fe2f6346
-                line-default
-              </text>
-            </g>
-          </g>
-          <g fill="none" transform="matrix(0.981040,-0.193804,0.193804,0.981040,93.171028,280.982147)">
-            <g fill="none">
-              <g>
-                <path fill="rgba(153,173,209,1)" d="M 0.5,-6 l 0,0 a 6,6,0,0,1,6,6 l 0,0 a 6,6,0,0,1,-6,6 l 0,0 a 6,6,0,0,1,-6,-6 l 0,0 a 6,6,0,0,1,6,-6 z" stroke-width="0" width="12" height="12" x="-5.5" y="-6"/>
-              </g>
-              <g>
-                <text fill="rgba(255,255,255,1)" dominant-baseline="central" paint-order="stroke" dx="0.5" font-size="8" font-family="iconfont" text-anchor="middle">
-                  
-                </text>
-              </g>
-            </g>
-          </g>
-        </g>
-        <g fill="none" marker-start="false" marker-end="true">
-          <g fill="none" marker-start="false" marker-end="true" stroke="transparent" stroke-width="3"/>
-          <g>
-<<<<<<< HEAD
-            <path fill="none" d="M 260.876537756464,238.26539619619766 L 388.6758609251766,100.38379661386094" stroke-width="12" stroke="rgba(153,173,209,1)" stroke-opacity="0.15" stroke-dasharray="0,0" pointer-events="none"/>
-            <path fill="none" d="M 16,0 L 16,0" stroke-width="14" stroke="transparent" stroke-opacity="0.15" stroke-dasharray="0,0" pointer-events="none"/>
-          </g>
-          <g>
-            <path fill="none" d="M 260.876537756464,238.26539619619766 L 384.5971592665026,104.78427304028682" stroke-width="1" stroke="rgba(153,173,209,1)"/>
-            <path fill="none" d="M 16,0 L 16,0" stroke-width="3" stroke="transparent"/>
-            <g transform="matrix(-0.679784,0.733413,-0.733413,-0.679784,384.597168,104.784271)">
-              <path fill="rgba(153,173,209,1)" d="M -5,0 L 5,-5 L 3,0 L 5,5 Z" stroke="rgba(153,173,209,1)" width="10" height="10" stroke-dasharray="0,0" stroke-width="1"/>
-            </g>
-          </g>
-          <g fill="none" transform="matrix(0.679790,-0.733407,0.733407,0.679790,327.495331,166.390976)">
-=======
-            <path fill="none" d="M 258.15740331734804,241.19904714714824 L 391.3949953642926,97.45014566291036" class="halo" stroke-width="12" stroke="rgba(153,173,209,1)" stroke-opacity="0.25" stroke-dasharray="0,0" pointer-events="none"/>
-            <path fill="none" d="M 12,0 L 12,0" class="halo" stroke-width="14" stroke="transparent" stroke-opacity="0.25" stroke-dasharray="0,0" pointer-events="none"/>
-          </g>
-          <g>
-            <path fill="none" d="M 258.15740331734804,241.19904714714824 L 387.9960773153976,101.11720935159859" class="key" stroke-width="1" stroke="rgba(153,173,209,1)"/>
-            <path fill="none" d="M 12,0 L 12,0" class="key" stroke-width="3" stroke="transparent"/>
-            <g transform="matrix(-0.679784,0.733413,-0.733413,-0.679784,387.996063,101.117210)">
-              <path fill="rgba(153,173,209,1)" d="M -4,0 L 4,-4 L 4,4 Z" stroke-width="1" stroke="rgba(153,173,209,1)" width="8" height="8" stroke-dasharray="0,0"/>
-            </g>
-          </g>
-          <g fill="none" class="label" transform="matrix(0.679787,-0.733410,0.733410,0.679787,327.495331,166.390961)">
->>>>>>> fe2f6346
-            <g>
-              <path fill="rgba(255,255,255,1)" d="M -30.48,-11.5 l 61.96,0 l 0,23 l-61.96 0 z" class="background" opacity="0.75" stroke-width="0" x="-30.48" y="-11.5" width="61.96" height="23"/>
-            </g>
-            <g>
-<<<<<<< HEAD
-              <text fill="rgba(0,0,0,1)" dominant-baseline="central" paint-order="stroke" dx="0.5" font-size="12" text-anchor="middle" font-weight="400">
-=======
-              <text fill="rgba(0,0,0,0.8509803921568627)" dominant-baseline="central" paint-order="stroke" dx="0.5" class="text" font-size="12" text-anchor="middle" font-weight="400">
->>>>>>> fe2f6346
-                line-active
-              </text>
-            </g>
-          </g>
-          <g fill="none" transform="matrix(0.679790,-0.733407,0.733407,0.679790,356.712738,134.869156)">
-            <g fill="none">
-              <g>
-                <path fill="rgba(153,173,209,1)" d="M 0.5,-6 l 0,0 a 6,6,0,0,1,6,6 l 0,0 a 6,6,0,0,1,-6,6 l 0,0 a 6,6,0,0,1,-6,-6 l 0,0 a 6,6,0,0,1,6,-6 z" stroke-width="0" width="12" height="12" x="-5.5" y="-6"/>
-              </g>
-              <g>
-                <text fill="rgba(255,255,255,1)" dominant-baseline="central" paint-order="stroke" dx="0.5" font-size="8" font-family="iconfont" text-anchor="middle">
-                  
-                </text>
-              </g>
-            </g>
-          </g>
-        </g>
-        <g fill="none" marker-start="false" marker-end="true">
-          <g fill="none" marker-start="false" marker-end="true" stroke="transparent" stroke-width="5"/>
-          <g>
-<<<<<<< HEAD
-            <path fill="none" d="M 248.0986084719637,265.88662047941955 L 225.75725700655192,452.55441955964295" stroke-width="12" stroke="rgba(153,173,209,1)" stroke-opacity="0.25" stroke-dasharray="0,0" pointer-events="none"/>
-            <path fill="none" d="M 16,0 L 16,0" stroke-width="14" stroke="transparent" stroke-opacity="0.25" stroke-dasharray="0,0" pointer-events="none"/>
-          </g>
-          <g>
-            <path fill="none" d="M 248.0986084719637,265.88662047941955 L 226.47027882956553,446.5969368798606" stroke-width="3" stroke="rgba(153,173,209,1)"/>
-            <path fill="none" d="M 16,0 L 16,0" stroke-width="5" stroke="transparent"/>
-            <g transform="matrix(0.118837,-0.992914,0.992914,0.118837,226.470276,446.596924)">
-              <path fill="rgba(153,173,209,1)" d="M -5,0 L 5,-5 L 3,0 L 5,5 Z" stroke="rgba(153,173,209,1)" width="10" height="10" stroke-dasharray="0,0" stroke-width="1"/>
-            </g>
-          </g>
-          <g fill="none" transform="matrix(0.118841,-0.992913,0.992913,0.118841,236.452576,363.192169)">
-=======
-            <path fill="none" d="M 248.57395635397276,261.91496535956463 L 225.28190912454286,456.52607467949787" class="halo" stroke-width="12" stroke="rgba(153,173,209,1)" stroke-opacity="0.25" stroke-dasharray="0,0" pointer-events="none"/>
-            <path fill="none" d="M 12,0 L 12,0" class="halo" stroke-width="14" stroke="transparent" stroke-opacity="0.25" stroke-dasharray="0,0" pointer-events="none"/>
-          </g>
-          <g>
-            <path fill="none" d="M 248.57395635397276,261.91496535956463 L 225.8760939770542,451.5615057796793" class="key" stroke-width="2" stroke="rgba(153,173,209,1)"/>
-            <path fill="none" d="M 12,0 L 12,0" class="key" stroke-width="4" stroke="transparent"/>
-            <g transform="matrix(0.118837,-0.992914,0.992914,0.118837,225.876099,451.561493)">
-              <path fill="rgba(153,173,209,1)" d="M -4,0 L 4,-4 L 4,4 Z" stroke-width="1" stroke="rgba(153,173,209,1)" width="8" height="8" stroke-dasharray="0,0"/>
-            </g>
-          </g>
-          <g fill="none" class="label" transform="matrix(0.118840,-0.992913,0.992913,0.118840,236.452576,363.192169)">
->>>>>>> fe2f6346
-            <g>
-              <path fill="rgba(255,255,255,1)" d="M -44.099999999999994,-13.5 l 89.19999999999999,0 l 0,27 l-89.19999999999999 0 z" class="background" opacity="0.75" stroke-width="0" x="-44.099999999999994" y="-13.5" width="89.19999999999999" height="27"/>
-            </g>
-            <g>
-<<<<<<< HEAD
-              <text fill="rgba(0,0,0,1)" dominant-baseline="central" paint-order="stroke" dx="0.5" font-size="14" text-anchor="middle" font-weight="bold">
-=======
-              <text fill="rgba(0,0,0,0.8509803921568627)" dominant-baseline="central" paint-order="stroke" dx="0.5" class="text" font-size="14" text-anchor="middle" font-weight="700">
->>>>>>> fe2f6346
-                line-selected
-              </text>
-            </g>
-          </g>
-          <g fill="none" transform="matrix(0.118841,-0.992913,0.992913,0.118841,229.726196,419.391083)">
-            <g fill="none">
-              <g>
-                <path fill="rgba(153,173,209,1)" d="M 0.5,-6 l 0,0 a 6,6,0,0,1,6,6 l 0,0 a 6,6,0,0,1,-6,6 l 0,0 a 6,6,0,0,1,-6,-6 l 0,0 a 6,6,0,0,1,6,-6 z" stroke-width="0" width="12" height="12" x="-5.5" y="-6"/>
-              </g>
-              <g>
-                <text fill="rgba(255,255,255,1)" dominant-baseline="central" paint-order="stroke" dx="0.5" font-size="8" font-family="iconfont" text-anchor="middle">
-                  
-                </text>
-              </g>
-            </g>
-          </g>
-        </g>
-        <g fill="none" marker-start="false" marker-end="true">
-          <g fill="none" marker-start="false" marker-end="true" stroke="transparent" stroke-width="5"/>
-          <g>
-<<<<<<< HEAD
-            <path fill="none" d="M 242.20076458273422,236.02960534179272 L 153.48446200440452,77.1163666296444" stroke-width="3" stroke="rgba(153,173,209,1)"/>
-            <path fill="none" d="M 16,0 L 16,0" stroke-width="5" stroke="transparent"/>
-            <g transform="matrix(0.487452,0.873150,-0.873150,0.487452,153.484467,77.116364)">
-              <path fill="rgba(153,173,209,1)" d="M -5,0 L 5,-5 L 3,0 L 5,5 Z" stroke="rgba(153,173,209,1)" width="10" height="10" stroke-dasharray="0,0" stroke-width="1"/>
-            </g>
-          </g>
-          <g fill="none" transform="matrix(0.487446,0.873153,-0.873153,0.487446,194.430466,150.460922)">
-=======
-            <path fill="none" d="M 244.15057343705067,239.52220400634454 L 151.04720093650894,72.75061829895463" class="key" stroke-width="2" stroke="rgba(153,173,209,1)"/>
-            <path fill="none" d="M 12,0 L 12,0" class="key" stroke-width="4" stroke="transparent"/>
-            <g transform="matrix(0.487452,0.873150,-0.873150,0.487452,151.047195,72.750618)">
-              <path fill="rgba(153,173,209,1)" d="M -4,0 L 4,-4 L 4,4 Z" stroke-width="1" stroke="rgba(153,173,209,1)" width="8" height="8" stroke-dasharray="0,0"/>
-            </g>
-          </g>
-          <g fill="none" class="label" transform="matrix(0.487448,0.873152,-0.873152,0.487448,194.430450,150.460922)">
->>>>>>> fe2f6346
-            <g>
-              <path fill="rgba(255,255,255,1)" d="M -38.28,-11.5 l 77.56,0 l 0,23 l-77.56 0 z" class="background" opacity="0.75" stroke-width="0" x="-38.28" y="-11.5" width="77.56" height="23"/>
-            </g>
-            <g>
-<<<<<<< HEAD
-              <text fill="rgba(0,0,0,1)" dominant-baseline="central" paint-order="stroke" dx="0.5" font-size="12" text-anchor="middle" font-weight="bold">
-=======
-              <text fill="rgba(0,0,0,0.8509803921568627)" dominant-baseline="central" paint-order="stroke" dx="0.5" class="text" font-size="12" text-anchor="middle" font-weight="700">
->>>>>>> fe2f6346
-                line-highlight
-              </text>
-            </g>
-          </g>
-          <g fill="none" transform="matrix(0.487446,0.873153,-0.873153,0.487446,169.677948,106.122208)">
-            <g fill="none">
-              <g>
-                <path fill="rgba(153,173,209,1)" d="M 0.5,-6 l 0,0 a 6,6,0,0,1,6,6 l 0,0 a 6,6,0,0,1,-6,6 l 0,0 a 6,6,0,0,1,-6,-6 l 0,0 a 6,6,0,0,1,6,-6 z" stroke-width="0" width="12" height="12" x="-5.5" y="-6"/>
-              </g>
-              <g>
-                <text fill="rgba(255,255,255,1)" dominant-baseline="central" paint-order="stroke" dx="0.5" font-size="8" font-family="iconfont" text-anchor="middle">
-                  
-                </text>
-              </g>
-            </g>
-          </g>
-        </g>
-        <g fill="none" marker-start="false" marker-end="true">
-          <g fill="none" marker-start="false" marker-end="true" stroke="transparent" stroke-width="3"/>
-          <g>
-<<<<<<< HEAD
-            <path fill="none" d="M 264.52153176339675,256.7175229991909 L 429.7039448507201,333.12934215540935" fill-opacity="0.08" stroke-width="1" stroke="rgba(27,50,79,1)" stroke-opacity="0.08"/>
-            <path fill="none" d="M 16,0 L 16,0" fill-opacity="0.08" stroke-width="3" stroke="transparent" stroke-opacity="0.08"/>
-            <g transform="matrix(-0.907596,-0.419845,0.419845,-0.907596,429.703949,333.129333)">
-              <path fill="rgba(27,50,79,1)" d="M -5,0 L 5,-5 L 3,0 L 5,5 Z" stroke="rgba(27,50,79,1)" stroke-opacity="0.08" fill-opacity="0.08" width="10" height="10" stroke-dasharray="0,0" stroke-width="1"/>
-            </g>
-          </g>
-          <g fill="none" transform="matrix(0.907598,0.419840,-0.419840,0.907598,353.465912,297.862335)">
-=======
-            <path fill="none" d="M 260.89114882254756,255.03814224939322 L 434.2419235267816,335.2285680926565" class="key" fill-opacity="0.25" stroke-width="1" stroke="rgba(153,173,209,1)" stroke-opacity="0.25"/>
-            <path fill="none" d="M 12,0 L 12,0" class="key" fill-opacity="0.25" stroke-width="3" stroke="transparent" stroke-opacity="0.25"/>
-            <g transform="matrix(-0.907596,-0.419845,0.419845,-0.907596,434.241913,335.228577)">
-              <path fill="rgba(153,173,209,1)" d="M -4,0 L 4,-4 L 4,4 Z" stroke-width="1" stroke="rgba(153,173,209,1)" width="8" height="8" stroke-dasharray="0,0"/>
-            </g>
-          </g>
-          <g fill="none" class="label" transform="matrix(0.907601,0.419834,-0.419834,0.907601,353.465912,297.862305)">
->>>>>>> fe2f6346
-            <g>
-              <path fill="rgba(255,255,255,1)" d="M -35.64,-11.5 l 72.28,0 l 0,23 l-72.28 0 z" class="background" opacity="0.1875" stroke-width="0" x="-35.64" y="-11.5" width="72.28" height="23"/>
-            </g>
-            <g>
-<<<<<<< HEAD
-              <text fill="rgba(0,0,0,1)" dominant-baseline="central" paint-order="stroke" dx="0.5" font-size="12" text-anchor="middle" font-weight="400" opacity="0.25">
-=======
-              <text fill="rgba(0,0,0,0.8509803921568627)" dominant-baseline="central" paint-order="stroke" dx="0.5" class="text" font-size="12" text-anchor="middle" font-weight="400" opacity="0.25">
->>>>>>> fe2f6346
-                line-inactive
-              </text>
-            </g>
-          </g>
-          <g fill="none" transform="matrix(0.907598,0.419840,-0.419840,0.907598,397.157654,318.073456)">
-            <g fill="none">
-              <g>
-                <path fill="rgba(153,173,209,1)" d="M 0.5,-6 l 0,0 a 6,6,0,0,1,6,6 l 0,0 a 6,6,0,0,1,-6,6 l 0,0 a 6,6,0,0,1,-6,-6 l 0,0 a 6,6,0,0,1,6,-6 z" opacity="0.25" stroke-width="0" width="12" height="12" x="-5.5" y="-6"/>
-              </g>
-              <g>
-                <text fill="rgba(255,255,255,1)" dominant-baseline="central" paint-order="stroke" dx="0.5" font-size="8" font-family="iconfont" text-anchor="middle">
-                  
-                </text>
-              </g>
-            </g>
-          </g>
-        </g>
-      </g>
-      <g fill="none">
-        <g fill="none" x="250" y="250" transform="matrix(1,0,0,1,250,250)">
-          <g>
-<<<<<<< HEAD
-            <circle fill="rgba(23,131,255,1)" stroke-width="0" stroke="rgba(0,0,0,1)" r="16"/>
-=======
-            <circle fill="rgba(23,131,255,1)" class="key" stroke-width="0" stroke="rgba(0,0,0,1)" r="12"/>
->>>>>>> fe2f6346
-          </g>
-        </g>
-        <g fill="none" x="34.17139666720891" y="292.6381751886351" transform="matrix(1,0,0,1,34.171398,292.638184)">
-          <g>
-<<<<<<< HEAD
-            <circle fill="rgba(23,131,255,1)" stroke-width="0" stroke="rgba(0,0,0,1)" r="16"/>
-=======
-            <circle fill="rgba(23,131,255,1)" class="key" stroke-width="0" stroke="rgba(0,0,0,1)" r="12"/>
->>>>>>> fe2f6346
-          </g>
-        </g>
-        <g fill="none" x="399.5523860827619" y="88.64919021909898" transform="matrix(1,0,0,1,399.552399,88.649193)">
-          <g>
-<<<<<<< HEAD
-            <circle fill="rgba(23,131,255,1)" stroke-width="0" stroke="rgba(0,0,0,1)" r="16"/>
-=======
-            <circle fill="rgba(23,131,255,1)" class="key" stroke-width="0" stroke="rgba(0,0,0,1)" r="12"/>
->>>>>>> fe2f6346
-          </g>
-        </g>
-        <g fill="none" x="223.85586249081913" y="468.4410311134358" transform="matrix(1,0,0,1,223.855865,468.441040)">
-          <g>
-<<<<<<< HEAD
-            <circle fill="rgba(23,131,255,1)" stroke-width="0" stroke="rgba(0,0,0,1)" r="16"/>
-=======
-            <circle fill="rgba(23,131,255,1)" class="key" stroke-width="0" stroke="rgba(0,0,0,1)" r="12"/>
->>>>>>> fe2f6346
-          </g>
-        </g>
-        <g fill="none" x="142.7605127475205" y="57.907073597632774" transform="matrix(1,0,0,1,142.760513,57.907074)">
-          <g>
-<<<<<<< HEAD
-            <circle fill="rgba(23,131,255,1)" stroke-width="0" stroke="rgba(0,0,0,1)" r="16"/>
-=======
-            <circle fill="rgba(23,131,255,1)" class="key" stroke-width="0" stroke="rgba(0,0,0,1)" r="12"/>
->>>>>>> fe2f6346
-          </g>
-        </g>
-        <g fill="none" x="449.6710656769234" y="342.36593274276925" transform="matrix(1,0,0,1,449.671051,342.365936)">
-          <g>
-<<<<<<< HEAD
-            <circle fill="rgba(23,131,255,1)" stroke-width="0" stroke="rgba(0,0,0,1)" r="16"/>
-=======
-            <circle fill="rgba(23,131,255,1)" class="key" stroke-width="0" stroke="rgba(0,0,0,1)" r="12"/>
->>>>>>> fe2f6346
-          </g>
-        </g>
-      </g>
-    </g>
-  </g>
+  <defs/>
+  <g >
+    <g fill="none">
+      <g fill="none"/>
+      <g fill="none">
+        <g fill="none" marker-start="false" marker-end="true">
+          <g fill="none" marker-start="false" marker-end="true" stroke="transparent" stroke-width="3"/>
+          <g>
+            <path fill="none" d="M 234.3033744233815,253.1009588045387 L 55.75425833069224,288.37436523750927" class="key" stroke-width="1" stroke="rgba(153,173,209,1)"/>
+            <path fill="none" d="M 16,0 L 16,0" class="key" stroke-width="3" stroke="transparent"/>
+            <g transform="matrix(0.981039,-0.193810,0.193810,0.981039,55.754257,288.374359)">
+              <path fill="rgba(153,173,209,1)" d="M -5,0 L 5,-5 L 3,0 L 5,5 Z" stroke="rgba(153,173,209,1)" width="10" height="10" stroke-dasharray="0,0" stroke-width="1"/>
+            </g>
+          </g>
+          <g fill="none" class="label" transform="matrix(0.981040,-0.193804,0.193804,0.981040,138.161530,272.094299)">
+            <g>
+              <path fill="rgba(255,255,255,1)" d="M -33.36,-11.5 l 67.72,0 l 0,23 l-67.72 0 z" class="background" opacity="0.75" stroke-width="0" x="-33.36" y="-11.5" width="67.72" height="23"/>
+            </g>
+            <g>
+              <text fill="rgba(0,0,0,1)" dominant-baseline="central" paint-order="stroke" dx="0.5" class="text" font-size="12" text-anchor="middle" font-weight="400">
+                line-default
+              </text>
+            </g>
+          </g>
+          <g fill="none" class="badge" transform="matrix(0.981040,-0.193804,0.193804,0.981040,93.171028,280.982147)">
+            <g fill="none" class="label">
+              <g>
+                <path fill="rgba(153,173,209,1)" d="M 0.5,-6 l 0,0 a 6,6,0,0,1,6,6 l 0,0 a 6,6,0,0,1,-6,6 l 0,0 a 6,6,0,0,1,-6,-6 l 0,0 a 6,6,0,0,1,6,-6 z" class="background" stroke-width="0" width="12" height="12" x="-5.5" y="-6"/>
+              </g>
+              <g>
+                <text fill="rgba(255,255,255,1)" dominant-baseline="central" paint-order="stroke" dx="0.5" class="text" font-size="8" font-family="iconfont" text-anchor="middle">
+                  
+                </text>
+              </g>
+            </g>
+          </g>
+        </g>
+        <g fill="none" marker-start="false" marker-end="true">
+          <g fill="none" marker-start="false" marker-end="true" stroke="transparent" stroke-width="3"/>
+          <g>
+            <path fill="none" d="M 260.876537756464,238.26539619619766 L 388.6758609251766,100.38379661386094" class="halo" stroke-width="12" stroke="rgba(153,173,209,1)" stroke-opacity="0.15" stroke-dasharray="0,0" pointer-events="none"/>
+            <path fill="none" d="M 16,0 L 16,0" class="halo" stroke-width="14" stroke="transparent" stroke-opacity="0.15" stroke-dasharray="0,0" pointer-events="none"/>
+          </g>
+          <g>
+            <path fill="none" d="M 260.876537756464,238.26539619619766 L 384.5971592665026,104.78427304028682" class="key" stroke-width="1" stroke="rgba(153,173,209,1)"/>
+            <path fill="none" d="M 16,0 L 16,0" class="key" stroke-width="3" stroke="transparent"/>
+            <g transform="matrix(-0.679784,0.733413,-0.733413,-0.679784,384.597168,104.784271)">
+              <path fill="rgba(153,173,209,1)" d="M -5,0 L 5,-5 L 3,0 L 5,5 Z" stroke="rgba(153,173,209,1)" width="10" height="10" stroke-dasharray="0,0" stroke-width="1"/>
+            </g>
+          </g>
+          <g fill="none" class="label" transform="matrix(0.679790,-0.733407,0.733407,0.679790,327.495331,166.390976)">
+            <g>
+              <path fill="rgba(255,255,255,1)" d="M -30.48,-11.5 l 61.96,0 l 0,23 l-61.96 0 z" class="background" opacity="0.75" stroke-width="0" x="-30.48" y="-11.5" width="61.96" height="23"/>
+            </g>
+            <g>
+              <text fill="rgba(0,0,0,1)" dominant-baseline="central" paint-order="stroke" dx="0.5" class="text" font-size="12" text-anchor="middle" font-weight="400">
+                line-active
+              </text>
+            </g>
+          </g>
+          <g fill="none" class="badge" transform="matrix(0.679790,-0.733407,0.733407,0.679790,356.712738,134.869156)">
+            <g fill="none" class="label">
+              <g>
+                <path fill="rgba(153,173,209,1)" d="M 0.5,-6 l 0,0 a 6,6,0,0,1,6,6 l 0,0 a 6,6,0,0,1,-6,6 l 0,0 a 6,6,0,0,1,-6,-6 l 0,0 a 6,6,0,0,1,6,-6 z" class="background" stroke-width="0" width="12" height="12" x="-5.5" y="-6"/>
+              </g>
+              <g>
+                <text fill="rgba(255,255,255,1)" dominant-baseline="central" paint-order="stroke" dx="0.5" class="text" font-size="8" font-family="iconfont" text-anchor="middle">
+                  
+                </text>
+              </g>
+            </g>
+          </g>
+        </g>
+        <g fill="none" marker-start="false" marker-end="true">
+          <g fill="none" marker-start="false" marker-end="true" stroke="transparent" stroke-width="5"/>
+          <g>
+            <path fill="none" d="M 248.0986084719637,265.88662047941955 L 225.75725700655192,452.55441955964295" class="halo" stroke-width="12" stroke="rgba(153,173,209,1)" stroke-opacity="0.25" stroke-dasharray="0,0" pointer-events="none"/>
+            <path fill="none" d="M 16,0 L 16,0" class="halo" stroke-width="14" stroke="transparent" stroke-opacity="0.25" stroke-dasharray="0,0" pointer-events="none"/>
+          </g>
+          <g>
+            <path fill="none" d="M 248.0986084719637,265.88662047941955 L 226.47027882956553,446.5969368798606" class="key" stroke-width="3" stroke="rgba(153,173,209,1)"/>
+            <path fill="none" d="M 16,0 L 16,0" class="key" stroke-width="5" stroke="transparent"/>
+            <g transform="matrix(0.118837,-0.992914,0.992914,0.118837,226.470276,446.596924)">
+              <path fill="rgba(153,173,209,1)" d="M -5,0 L 5,-5 L 3,0 L 5,5 Z" stroke="rgba(153,173,209,1)" width="10" height="10" stroke-dasharray="0,0" stroke-width="1"/>
+            </g>
+          </g>
+          <g fill="none" class="label" transform="matrix(0.118841,-0.992913,0.992913,0.118841,236.452576,363.192169)">
+            <g>
+              <path fill="rgba(255,255,255,1)" d="M -44.099999999999994,-13.5 l 89.19999999999999,0 l 0,27 l-89.19999999999999 0 z" class="background" opacity="0.75" stroke-width="0" x="-44.099999999999994" y="-13.5" width="89.19999999999999" height="27"/>
+            </g>
+            <g>
+              <text fill="rgba(0,0,0,1)" dominant-baseline="central" paint-order="stroke" dx="0.5" class="text" font-size="14" text-anchor="middle" font-weight="bold">
+                line-selected
+              </text>
+            </g>
+          </g>
+          <g fill="none" class="badge" transform="matrix(0.118841,-0.992913,0.992913,0.118841,229.726196,419.391083)">
+            <g fill="none" class="label">
+              <g>
+                <path fill="rgba(153,173,209,1)" d="M 0.5,-6 l 0,0 a 6,6,0,0,1,6,6 l 0,0 a 6,6,0,0,1,-6,6 l 0,0 a 6,6,0,0,1,-6,-6 l 0,0 a 6,6,0,0,1,6,-6 z" class="background" stroke-width="0" width="12" height="12" x="-5.5" y="-6"/>
+              </g>
+              <g>
+                <text fill="rgba(255,255,255,1)" dominant-baseline="central" paint-order="stroke" dx="0.5" class="text" font-size="8" font-family="iconfont" text-anchor="middle">
+                  
+                </text>
+              </g>
+            </g>
+          </g>
+        </g>
+        <g fill="none" marker-start="false" marker-end="true">
+          <g fill="none" marker-start="false" marker-end="true" stroke="transparent" stroke-width="5"/>
+          <g>
+            <path fill="none" d="M 242.20076458273422,236.02960534179272 L 153.48446200440452,77.1163666296444" class="key" stroke-width="3" stroke="rgba(153,173,209,1)"/>
+            <path fill="none" d="M 16,0 L 16,0" class="key" stroke-width="5" stroke="transparent"/>
+            <g transform="matrix(0.487452,0.873150,-0.873150,0.487452,153.484467,77.116364)">
+              <path fill="rgba(153,173,209,1)" d="M -5,0 L 5,-5 L 3,0 L 5,5 Z" stroke="rgba(153,173,209,1)" width="10" height="10" stroke-dasharray="0,0" stroke-width="1"/>
+            </g>
+          </g>
+          <g fill="none" class="label" transform="matrix(0.487446,0.873153,-0.873153,0.487446,194.430466,150.460922)">
+            <g>
+              <path fill="rgba(255,255,255,1)" d="M -38.28,-11.5 l 77.56,0 l 0,23 l-77.56 0 z" class="background" opacity="0.75" stroke-width="0" x="-38.28" y="-11.5" width="77.56" height="23"/>
+            </g>
+            <g>
+              <text fill="rgba(0,0,0,1)" dominant-baseline="central" paint-order="stroke" dx="0.5" class="text" font-size="12" text-anchor="middle" font-weight="bold">
+                line-highlight
+              </text>
+            </g>
+          </g>
+          <g fill="none" class="badge" transform="matrix(0.487446,0.873153,-0.873153,0.487446,169.677948,106.122208)">
+            <g fill="none" class="label">
+              <g>
+                <path fill="rgba(153,173,209,1)" d="M 0.5,-6 l 0,0 a 6,6,0,0,1,6,6 l 0,0 a 6,6,0,0,1,-6,6 l 0,0 a 6,6,0,0,1,-6,-6 l 0,0 a 6,6,0,0,1,6,-6 z" class="background" stroke-width="0" width="12" height="12" x="-5.5" y="-6"/>
+              </g>
+              <g>
+                <text fill="rgba(255,255,255,1)" dominant-baseline="central" paint-order="stroke" dx="0.5" class="text" font-size="8" font-family="iconfont" text-anchor="middle">
+                  
+                </text>
+              </g>
+            </g>
+          </g>
+        </g>
+        <g fill="none" marker-start="false" marker-end="true">
+          <g fill="none" marker-start="false" marker-end="true" stroke="transparent" stroke-width="3"/>
+          <g>
+            <path fill="none" d="M 264.52153176339675,256.7175229991909 L 429.7039448507201,333.12934215540935" class="key" fill-opacity="0.08" stroke-width="1" stroke="rgba(27,50,79,1)" stroke-opacity="0.08"/>
+            <path fill="none" d="M 16,0 L 16,0" class="key" fill-opacity="0.08" stroke-width="3" stroke="transparent" stroke-opacity="0.08"/>
+            <g transform="matrix(-0.907596,-0.419845,0.419845,-0.907596,429.703949,333.129333)">
+              <path fill="rgba(27,50,79,1)" d="M -5,0 L 5,-5 L 3,0 L 5,5 Z" stroke="rgba(27,50,79,1)" stroke-opacity="0.08" fill-opacity="0.08" width="10" height="10" stroke-dasharray="0,0" stroke-width="1"/>
+            </g>
+          </g>
+          <g fill="none" class="label" transform="matrix(0.907598,0.419840,-0.419840,0.907598,353.465912,297.862335)">
+            <g>
+              <path fill="rgba(255,255,255,1)" d="M -35.64,-11.5 l 72.28,0 l 0,23 l-72.28 0 z" class="background" opacity="0.1875" stroke-width="0" x="-35.64" y="-11.5" width="72.28" height="23"/>
+            </g>
+            <g>
+              <text fill="rgba(0,0,0,1)" dominant-baseline="central" paint-order="stroke" dx="0.5" class="text" font-size="12" text-anchor="middle" font-weight="400" opacity="0.25">
+                line-inactive
+              </text>
+            </g>
+          </g>
+          <g fill="none" class="badge" transform="matrix(0.907598,0.419840,-0.419840,0.907598,397.157654,318.073456)">
+            <g fill="none" class="label">
+              <g>
+                <path fill="rgba(153,173,209,1)" d="M 0.5,-6 l 0,0 a 6,6,0,0,1,6,6 l 0,0 a 6,6,0,0,1,-6,6 l 0,0 a 6,6,0,0,1,-6,-6 l 0,0 a 6,6,0,0,1,6,-6 z" class="background" opacity="0.25" stroke-width="0" width="12" height="12" x="-5.5" y="-6"/>
+              </g>
+              <g>
+                <text fill="rgba(255,255,255,1)" dominant-baseline="central" paint-order="stroke" dx="0.5" class="text" font-size="8" font-family="iconfont" text-anchor="middle">
+                  
+                </text>
+              </g>
+            </g>
+          </g>
+        </g>
+      </g>
+      <g fill="none">
+        <g fill="none" x="250" y="250" transform="matrix(1,0,0,1,250,250)">
+          <g>
+            <circle fill="rgba(23,131,255,1)" class="key" stroke-width="0" stroke="rgba(0,0,0,1)" r="16"/>
+          </g>
+        </g>
+        <g fill="none" x="34.17139666720891" y="292.6381751886351" transform="matrix(1,0,0,1,34.171398,292.638184)">
+          <g>
+            <circle fill="rgba(23,131,255,1)" class="key" stroke-width="0" stroke="rgba(0,0,0,1)" r="16"/>
+          </g>
+        </g>
+        <g fill="none" x="399.5523860827619" y="88.64919021909898" transform="matrix(1,0,0,1,399.552399,88.649193)">
+          <g>
+            <circle fill="rgba(23,131,255,1)" class="key" stroke-width="0" stroke="rgba(0,0,0,1)" r="16"/>
+          </g>
+        </g>
+        <g fill="none" x="223.85586249081913" y="468.4410311134358" transform="matrix(1,0,0,1,223.855865,468.441040)">
+          <g>
+            <circle fill="rgba(23,131,255,1)" class="key" stroke-width="0" stroke="rgba(0,0,0,1)" r="16"/>
+          </g>
+        </g>
+        <g fill="none" x="142.7605127475205" y="57.907073597632774" transform="matrix(1,0,0,1,142.760513,57.907074)">
+          <g>
+            <circle fill="rgba(23,131,255,1)" class="key" stroke-width="0" stroke="rgba(0,0,0,1)" r="16"/>
+          </g>
+        </g>
+        <g fill="none" x="449.6710656769234" y="342.36593274276925" transform="matrix(1,0,0,1,449.671051,342.365936)">
+          <g>
+            <circle fill="rgba(23,131,255,1)" class="key" stroke-width="0" stroke="rgba(0,0,0,1)" r="16"/>
+          </g>
+        </g>
+      </g>
+    </g>
+  </g>
 </svg>