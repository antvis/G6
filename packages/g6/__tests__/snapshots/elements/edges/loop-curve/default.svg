--- conflicted
+++ resolved
@@ -1,214 +1,144 @@
 <svg xmlns="http://www.w3.org/2000/svg" width="500" height="500" style="background: transparent; position: absolute; outline: none;" color-interpolation-filters="sRGB" tabindex="1">
-  <defs/>
-  <g >
-    <g fill="none">
-      <g fill="none"/>
-      <g fill="none">
-        <g fill="none" marker-start="false" marker-end="true">
-          <g fill="none" marker-start="false" marker-end="true" stroke="transparent" stroke-width="3"/>
-          <g>
-<<<<<<< HEAD
-            <path fill="none" d="M 114.60499297752963,110 C 69.03740595652152 44.24595059554997,180.96259404347848 44.24595059554997,135.39500702247037 110 L 138.812576049046,105.06844629466624" stroke-width="1" stroke="rgba(153,173,209,1)"/>
-            <path fill="none" d="M -10.39500702247037,-14.999999999999998 C -55.96259404347849 -80.75404940445002,55.9625940434785 -80.75404940445002,10.395007022470372 -14.999999999999998 L 13.81257604904598,-19.931553705333748" stroke-width="3" stroke="transparent"/>
-            <g transform="matrix(0.569595,-0.821926,0.821926,0.569595,138.812576,105.068443)">
-              <path fill="rgba(153,173,209,1)" d="M -5,0 L 5,-5 L 3,0 L 5,5 Z" stroke="rgba(153,173,209,1)" width="10" height="10" stroke-dasharray="0,0" stroke-width="1"/>
-=======
-            <path fill="none" d="M 114.60499297752963,110 C 69.03740595652152 44.24595059554997,180.96259404347848 44.24595059554997,135.39500702247037 110 L 138.24298121128336,105.89037191222188" class="key" stroke-width="1" stroke="rgba(153,173,209,1)"/>
-            <path fill="none" d="M -10.39500702247037,-14.999999999999998 C -55.96259404347849 -80.75404940445002,55.9625940434785 -80.75404940445002,10.395007022470372 -14.999999999999998 L 13.242981211283379,-19.109628087778123" class="key" stroke-width="3" stroke="transparent"/>
-            <g transform="matrix(0.569595,-0.821926,0.821926,0.569595,138.242981,105.890373)">
-              <path fill="rgba(153,173,209,1)" d="M -4,0 L 4,-4 L 4,4 Z" stroke-width="1" stroke="rgba(153,173,209,1)" width="8" height="8" stroke-dasharray="0,0"/>
->>>>>>> fe2f6346
-            </g>
-          </g>
-        </g>
-        <g fill="none" marker-start="false" marker-end="true">
-          <g fill="none" marker-start="false" marker-end="true" stroke="transparent" stroke-width="3"/>
-          <g>
-<<<<<<< HEAD
-            <path fill="none" d="M 165,117.74661672909959 C 243.7162840092248 103.47263228960065,243.7162840092248 146.5273677103993,165 132.2533832709004 L 170.90372130069187,133.32393210386283" stroke-width="1" stroke="rgba(153,173,209,1)"/>
-            <path fill="none" d="M 40,-7.253383270900416 C 118.71628400922481 -21.527367710399346,118.71628400922481 21.527367710399346,40 7.253383270900416 L 45.90372130069186,8.323932103862836" stroke-width="3" stroke="transparent"/>
-            <g transform="matrix(0.983954,0.178425,-0.178425,0.983954,170.903717,133.323929)">
-              <path fill="rgba(153,173,209,1)" d="M -5,0 L 5,-5 L 3,0 L 5,5 Z" stroke="rgba(153,173,209,1)" width="10" height="10" stroke-dasharray="0,0" stroke-width="1"/>
-=======
-            <path fill="none" d="M 165,117.74661672909959 C 243.7162840092248 103.47263228960065,243.7162840092248 146.5273677103993,165 132.2533832709004 L 169.91976775057654,133.14550729836907" class="key" stroke-width="1" stroke="rgba(153,173,209,1)"/>
-            <path fill="none" d="M 40,-7.253383270900416 C 118.71628400922481 -21.527367710399346,118.71628400922481 21.527367710399346,40 7.253383270900416 L 44.919767750576554,8.145507298369099" class="key" stroke-width="3" stroke="transparent"/>
-            <g transform="matrix(0.983954,0.178425,-0.178425,0.983954,169.919769,133.145508)">
-              <path fill="rgba(153,173,209,1)" d="M -4,0 L 4,-4 L 4,4 Z" stroke-width="1" stroke="rgba(153,173,209,1)" width="8" height="8" stroke-dasharray="0,0"/>
->>>>>>> fe2f6346
-            </g>
-          </g>
-        </g>
-        <g fill="none" marker-start="false" marker-end="true">
-          <g fill="none" marker-start="false" marker-end="true" stroke="transparent" stroke-width="3"/>
-          <g>
-<<<<<<< HEAD
-            <path fill="none" d="M 135.39500702247037,140 C 180.96259404347848 205.75404940445003,69.03740595652152 205.75404940445003,114.60499297752963 140 L 111.18742395095403,144.93155370533376" stroke-width="1" stroke="rgba(153,173,209,1)"/>
-            <path fill="none" d="M 10.395007022470372,14.999999999999998 C 55.9625940434785 80.75404940445002,-55.96259404347849 80.75404940445002,-10.39500702247037 14.999999999999998 L -13.81257604904598,19.931553705333748" stroke-width="3" stroke="transparent"/>
-            <g transform="matrix(-0.569595,0.821926,-0.821926,-0.569595,111.187424,144.931549)">
-              <path fill="rgba(153,173,209,1)" d="M -5,0 L 5,-5 L 3,0 L 5,5 Z" stroke="rgba(153,173,209,1)" width="10" height="10" stroke-dasharray="0,0" stroke-width="1"/>
-=======
-            <path fill="none" d="M 135.39500702247037,140 C 180.96259404347848 205.75404940445003,69.03740595652152 205.75404940445003,114.60499297752963 140 L 111.75701878871662,144.10962808777813" class="key" stroke-width="1" stroke="rgba(153,173,209,1)"/>
-            <path fill="none" d="M 10.395007022470372,14.999999999999998 C 55.9625940434785 80.75404940445002,-55.96259404347849 80.75404940445002,-10.39500702247037 14.999999999999998 L -13.242981211283379,19.109628087778123" class="key" stroke-width="3" stroke="transparent"/>
-            <g transform="matrix(-0.569595,0.821926,-0.821926,-0.569595,111.757019,144.109634)">
-              <path fill="rgba(153,173,209,1)" d="M -4,0 L 4,-4 L 4,4 Z" stroke-width="1" stroke="rgba(153,173,209,1)" width="8" height="8" stroke-dasharray="0,0"/>
->>>>>>> fe2f6346
-            </g>
-          </g>
-        </g>
-        <g fill="none" marker-start="false" marker-end="true">
-          <g fill="none" marker-start="false" marker-end="true" stroke="transparent" stroke-width="3"/>
-          <g>
-<<<<<<< HEAD
-            <path fill="none" d="M 85,132.25338327090043 C 6.2837159907751925 146.52736771039937,6.2837159907751925 103.47263228960065,85 117.74661672909959 L 79.09627869930814,116.67606789613717" stroke-width="1" stroke="rgba(153,173,209,1)"/>
-            <path fill="none" d="M -40,7.253383270900421 C -118.71628400922481 21.527367710399357,-118.71628400922481 -21.527367710399325,-40 -7.25338327090041 L -45.90372130069186,-8.323932103862827" stroke-width="3" stroke="transparent"/>
-            <g transform="matrix(-0.983954,-0.178425,0.178425,-0.983954,79.096275,116.676071)">
-              <path fill="rgba(153,173,209,1)" d="M -5,0 L 5,-5 L 3,0 L 5,5 Z" stroke="rgba(153,173,209,1)" width="10" height="10" stroke-dasharray="0,0" stroke-width="1"/>
-=======
-            <path fill="none" d="M 85,132.25338327090043 C 6.2837159907751925 146.52736771039937,6.2837159907751925 103.47263228960065,85 117.74661672909959 L 80.08023224942345,116.8544927016309" class="key" stroke-width="1" stroke="rgba(153,173,209,1)"/>
-            <path fill="none" d="M -40,7.253383270900421 C -118.71628400922481 21.527367710399357,-118.71628400922481 -21.527367710399325,-40 -7.25338327090041 L -44.919767750576554,-8.145507298369091" class="key" stroke-width="3" stroke="transparent"/>
-            <g transform="matrix(-0.983954,-0.178425,0.178425,-0.983954,80.080231,116.854492)">
-              <path fill="rgba(153,173,209,1)" d="M -4,0 L 4,-4 L 4,4 Z" stroke-width="1" stroke="rgba(153,173,209,1)" width="8" height="8" stroke-dasharray="0,0"/>
->>>>>>> fe2f6346
-            </g>
-          </g>
-        </g>
-        <g fill="none" marker-start="false" marker-end="true">
-          <g fill="none" marker-start="false" marker-end="true" stroke="transparent" stroke-width="3"/>
-          <g>
-<<<<<<< HEAD
-            <path fill="none" d="M 385.3950070224704,110 C 430.9625940434786 44.24595059555004,493.7162840092248 103.47263228960065,415 117.74661672909959 L 420.90372130069187,116.67606789613717" stroke-width="1" stroke="rgba(153,173,209,1)"/>
-            <path fill="none" d="M 10.395007022470372,-14.999999999999998 C 55.9625940434785 -80.75404940445002,118.71628400922481 -21.527367710399346,40 -7.253383270900416 L 45.90372130069186,-8.323932103862836" stroke-width="3" stroke="transparent"/>
-            <g transform="matrix(0.983954,-0.178425,0.178425,0.983954,420.903717,116.676071)">
-              <path fill="rgba(153,173,209,1)" d="M -5,0 L 5,-5 L 3,0 L 5,5 Z" stroke="rgba(153,173,209,1)" width="10" height="10" stroke-dasharray="0,0" stroke-width="1"/>
-=======
-            <path fill="none" d="M 385.3950070224704,110 C 430.9625940434786 44.24595059555004,493.7162840092248 103.47263228960065,415 117.74661672909959 L 419.91976775057657,116.8544927016309" class="key" stroke-width="1" stroke="rgba(153,173,209,1)"/>
-            <path fill="none" d="M 10.395007022470372,-14.999999999999998 C 55.9625940434785 -80.75404940445002,118.71628400922481 -21.527367710399346,40 -7.253383270900416 L 44.919767750576554,-8.145507298369099" class="key" stroke-width="3" stroke="transparent"/>
-            <g transform="matrix(0.983954,-0.178425,0.178425,0.983954,419.919769,116.854492)">
-              <path fill="rgba(153,173,209,1)" d="M -4,0 L 4,-4 L 4,4 Z" stroke-width="1" stroke="rgba(153,173,209,1)" width="8" height="8" stroke-dasharray="0,0"/>
->>>>>>> fe2f6346
-            </g>
-          </g>
-        </g>
-        <g fill="none" marker-start="false" marker-end="true">
-          <g fill="none" marker-start="false" marker-end="true" stroke="transparent" stroke-width="3"/>
-          <g>
-<<<<<<< HEAD
-            <path fill="none" d="M 415,132.2533832709004 C 493.7162840092248 146.5273677103993,430.9625940434786 205.75404940444997,385.3950070224704 140 L 388.812576049046,144.93155370533376" stroke-width="1" stroke="rgba(153,173,209,1)"/>
-            <path fill="none" d="M 40,7.253383270900416 C 118.71628400922481 21.527367710399346,55.9625940434785 80.75404940445002,10.395007022470372 14.999999999999998 L 13.81257604904598,19.931553705333748" stroke-width="3" stroke="transparent"/>
-            <g transform="matrix(0.569595,0.821926,-0.821926,0.569595,388.812561,144.931549)">
-              <path fill="rgba(153,173,209,1)" d="M -5,0 L 5,-5 L 3,0 L 5,5 Z" stroke="rgba(153,173,209,1)" width="10" height="10" stroke-dasharray="0,0" stroke-width="1"/>
-=======
-            <path fill="none" d="M 415,132.2533832709004 C 493.7162840092248 146.5273677103993,430.9625940434786 205.75404940444997,385.3950070224704 140 L 388.2429812112834,144.10962808777813" class="key" stroke-width="1" stroke="rgba(153,173,209,1)"/>
-            <path fill="none" d="M 40,7.253383270900416 C 118.71628400922481 21.527367710399346,55.9625940434785 80.75404940445002,10.395007022470372 14.999999999999998 L 13.242981211283379,19.109628087778123" class="key" stroke-width="3" stroke="transparent"/>
-            <g transform="matrix(0.569595,0.821926,-0.821926,0.569595,388.242981,144.109634)">
-              <path fill="rgba(153,173,209,1)" d="M -4,0 L 4,-4 L 4,4 Z" stroke-width="1" stroke="rgba(153,173,209,1)" width="8" height="8" stroke-dasharray="0,0"/>
->>>>>>> fe2f6346
-            </g>
-          </g>
-        </g>
-        <g fill="none" marker-start="false" marker-end="true">
-          <g fill="none" marker-start="false" marker-end="true" stroke="transparent" stroke-width="3"/>
-          <g>
-<<<<<<< HEAD
-            <path fill="none" d="M 364.60499297752966,140 C 319.03740595652164 205.7540494044501,256.2837159907752 146.52736771039937,335 132.25338327090043 L 329.09627869930813,133.32393210386286" stroke-width="1" stroke="rgba(153,173,209,1)"/>
-            <path fill="none" d="M -10.39500702247037,14.999999999999998 C -55.96259404347849 80.75404940445002,-118.71628400922481 21.527367710399357,-40 7.253383270900421 L -45.90372130069186,8.323932103862841" stroke-width="3" stroke="transparent"/>
-            <g transform="matrix(-0.983954,0.178425,-0.178425,-0.983954,329.096283,133.323929)">
-              <path fill="rgba(153,173,209,1)" d="M -5,0 L 5,-5 L 3,0 L 5,5 Z" stroke="rgba(153,173,209,1)" width="10" height="10" stroke-dasharray="0,0" stroke-width="1"/>
-=======
-            <path fill="none" d="M 364.60499297752966,140 C 319.03740595652164 205.7540494044501,256.2837159907752 146.52736771039937,335 132.25338327090043 L 330.08023224942343,133.14550729836913" class="key" stroke-width="1" stroke="rgba(153,173,209,1)"/>
-            <path fill="none" d="M -10.39500702247037,14.999999999999998 C -55.96259404347849 80.75404940445002,-118.71628400922481 21.527367710399357,-40 7.253383270900421 L -44.919767750576554,8.145507298369104" class="key" stroke-width="3" stroke="transparent"/>
-            <g transform="matrix(-0.983954,0.178425,-0.178425,-0.983954,330.080231,133.145508)">
-              <path fill="rgba(153,173,209,1)" d="M -4,0 L 4,-4 L 4,4 Z" stroke-width="1" stroke="rgba(153,173,209,1)" width="8" height="8" stroke-dasharray="0,0"/>
->>>>>>> fe2f6346
-            </g>
-          </g>
-        </g>
-        <g fill="none" marker-start="false" marker-end="true">
-          <g fill="none" marker-start="false" marker-end="true" stroke="transparent" stroke-width="3"/>
-          <g>
-<<<<<<< HEAD
-            <path fill="none" d="M 335,117.74661672909959 C 256.2837159907752 103.47263228960065,319.03740595652164 44.245950595549914,364.60499297752966 110 L 361.18742395095404,105.06844629466624" stroke-width="1" stroke="rgba(153,173,209,1)"/>
-            <path fill="none" d="M -40,-7.25338327090041 C -118.71628400922481 -21.527367710399325,-55.96259404347849 -80.75404940445002,-10.39500702247037 -14.999999999999998 L -13.81257604904598,-19.931553705333748" stroke-width="3" stroke="transparent"/>
-            <g transform="matrix(-0.569595,-0.821926,0.821926,-0.569595,361.187439,105.068443)">
-              <path fill="rgba(153,173,209,1)" d="M -5,0 L 5,-5 L 3,0 L 5,5 Z" stroke="rgba(153,173,209,1)" width="10" height="10" stroke-dasharray="0,0" stroke-width="1"/>
-=======
-            <path fill="none" d="M 335,117.74661672909959 C 256.2837159907752 103.47263228960065,319.03740595652164 44.245950595549914,364.60499297752966 110 L 361.75701878871666,105.89037191222187" class="key" stroke-width="1" stroke="rgba(153,173,209,1)"/>
-            <path fill="none" d="M -40,-7.25338327090041 C -118.71628400922481 -21.527367710399325,-55.96259404347849 -80.75404940445002,-10.39500702247037 -14.999999999999998 L -13.242981211283379,-19.109628087778123" class="key" stroke-width="3" stroke="transparent"/>
-            <g transform="matrix(-0.569595,-0.821926,0.821926,-0.569595,361.757019,105.890373)">
-              <path fill="rgba(153,173,209,1)" d="M -4,0 L 4,-4 L 4,4 Z" stroke-width="1" stroke="rgba(153,173,209,1)" width="8" height="8" stroke-dasharray="0,0"/>
->>>>>>> fe2f6346
-            </g>
-          </g>
-        </g>
-        <g fill="none" marker-start="false" marker-end="true">
-          <g fill="none" marker-start="false" marker-end="true" stroke="transparent" stroke-width="3"/>
-          <g>
-<<<<<<< HEAD
-            <path fill="none" d="M 143.18861161242026,357.948176613356 C 199.36297633120682 305.28470968949364,245 375,168 375" stroke-width="1" stroke="rgba(153,173,209,1)"/>
-            <path fill="none" d="M 18.188611612420257,-17.05182338664399 C 74.36297633120682 -69.71529031050639,120 0,43 0" stroke-width="3" stroke="transparent"/>
-            <g transform="matrix(1,0,0,1,174,375)">
-              <path fill="rgba(153,173,209,1)" d="M -5,0 L 5,-5 L 3,0 L 5,5 Z" stroke="rgba(153,173,209,1)" width="10" height="10" stroke-dasharray="0,0" stroke-width="1"/>
-=======
-            <path fill="none" d="M 143.18861161242026,357.948176613356 C 199.36297633120682 305.28470968949364,245 375,168 375" class="key" stroke-width="1" stroke="rgba(153,173,209,1)"/>
-            <path fill="none" d="M 18.188611612420257,-17.05182338664399 C 74.36297633120682 -69.71529031050639,120 0,43 0" class="key" stroke-width="3" stroke="transparent"/>
-            <g transform="matrix(1,0,0,1,173,375)">
-              <path fill="rgba(153,173,209,1)" d="M -4,0 L 4,-4 L 4,4 Z" stroke-width="1" stroke="rgba(153,173,209,1)" width="8" height="8" stroke-dasharray="0,0"/>
->>>>>>> fe2f6346
-            </g>
-          </g>
-        </g>
-        <g fill="none" marker-start="false" marker-end="true">
-          <g fill="none" marker-start="false" marker-end="true" stroke="transparent" stroke-width="3"/>
-          <g>
-<<<<<<< HEAD
-            <path fill="none" d="M 417.68328157299976,373.65835921350015 C 495 335,495 415,417.68328157299976 376.34164078649985 L 423.0498447189993,379.0249223594996" stroke-width="1" stroke="rgba(153,173,209,1)"/>
-            <path fill="none" d="M 42.683281572999746,-1.3416407864998738 C 120 -40,120 40,42.683281572999746 1.3416407864998738 L 48.04984471899924,4.024922359499621" stroke-width="3" stroke="transparent"/>
-            <g transform="matrix(0.894427,0.447214,-0.447214,0.894427,423.049835,379.024933)">
-              <path fill="rgba(153,173,209,1)" d="M -5,0 L 5,-5 L 3,0 L 5,5 Z" stroke="rgba(153,173,209,1)" width="10" height="10" stroke-dasharray="0,0" stroke-width="1"/>
-=======
-            <path fill="none" d="M 417.68328157299976,373.65835921350015 C 495 335,495 415,417.68328157299976 376.34164078649985 L 422.15541752799936,378.5777087639996" class="key" stroke-width="1" stroke="rgba(153,173,209,1)"/>
-            <path fill="none" d="M 42.683281572999746,-1.3416407864998738 C 120 -40,120 40,42.683281572999746 1.3416407864998738 L 47.155417527999326,3.577708763999664" class="key" stroke-width="3" stroke="transparent"/>
-            <g transform="matrix(0.894427,0.447214,-0.447214,0.894427,422.155426,378.577698)">
-              <path fill="rgba(153,173,209,1)" d="M -4,0 L 4,-4 L 4,4 Z" stroke-width="1" stroke="rgba(153,173,209,1)" width="8" height="8" stroke-dasharray="0,0"/>
->>>>>>> fe2f6346
-            </g>
-          </g>
-        </g>
-      </g>
-      <g fill="none">
-        <g fill="none" x="125" y="125" transform="matrix(1,0,0,1,125,125)">
-          <g>
-            <path fill="rgba(23,131,255,1)" d="M -40,-15 l 80,0 l 0,30 l-80 0 z" class="key" stroke-width="0" stroke="rgba(0,0,0,1)" width="80" height="30" x="-40" y="-15"/>
-          </g>
-        </g>
-        <g fill="none" x="375" y="125" transform="matrix(1,0,0,1,375,125)">
-          <g>
-            <path fill="rgba(23,131,255,1)" d="M -40,-15 l 80,0 l 0,30 l-80 0 z" class="key" stroke-width="0" stroke="rgba(0,0,0,1)" width="80" height="30" x="-40" y="-15"/>
-          </g>
-        </g>
-        <g fill="none" x="125" y="375" transform="matrix(1,0,0,1,125,375)">
-          <g>
-            <path fill="rgba(23,131,255,1)" d="M -40,-15 l 80,0 l 0,30 l-80 0 z" class="key" stroke-width="0" stroke="rgba(0,0,0,1)" width="80" height="30" x="-40" y="-15"/>
-          </g>
-          <g transform="matrix(1,0,0,1,16,-15)">
-            <circle fill="rgba(23,131,255,1)" class="port-port-top" stroke-width="1" stroke="rgba(0,0,0,1)" stroke-opacity="0.65" r="3"/>
-          </g>
-          <g transform="matrix(1,0,0,1,40,0)">
-            <circle fill="rgba(23,131,255,1)" class="port-port-right" stroke-width="1" stroke="rgba(0,0,0,1)" stroke-opacity="0.65" r="3"/>
-          </g>
-        </g>
-        <g fill="none" x="375" y="375" transform="matrix(1,0,0,1,375,375)">
-          <g>
-            <path fill="rgba(23,131,255,1)" d="M -40,-15 l 80,0 l 0,30 l-80 0 z" class="key" stroke-width="0" stroke="rgba(0,0,0,1)" width="80" height="30" x="-40" y="-15"/>
-          </g>
-          <g transform="matrix(1,0,0,1,16,-15)">
-            <circle fill="rgba(23,131,255,1)" class="port-port-top" stroke-width="1" stroke="rgba(0,0,0,1)" stroke-opacity="0.65" r="3"/>
-          </g>
-          <g transform="matrix(1,0,0,1,40,0)">
-            <circle fill="rgba(23,131,255,1)" class="port-port-right" stroke-width="1" stroke="rgba(0,0,0,1)" stroke-opacity="0.65" r="3"/>
-          </g>
-        </g>
-      </g>
-    </g>
-  </g>
+  <defs/>
+  <g >
+    <g fill="none">
+      <g fill="none"/>
+      <g fill="none">
+        <g fill="none" marker-start="false" marker-end="true">
+          <g fill="none" marker-start="false" marker-end="true" stroke="transparent" stroke-width="3"/>
+          <g>
+            <path fill="none" d="M 114.60499297752963,110 C 69.03740595652152 44.24595059554997,180.96259404347848 44.24595059554997,135.39500702247037 110 L 138.812576049046,105.06844629466624" class="key" stroke-width="1" stroke="rgba(153,173,209,1)"/>
+            <path fill="none" d="M -10.39500702247037,-14.999999999999998 C -55.96259404347849 -80.75404940445002,55.9625940434785 -80.75404940445002,10.395007022470372 -14.999999999999998 L 13.81257604904598,-19.931553705333748" class="key" stroke-width="3" stroke="transparent"/>
+            <g transform="matrix(0.569595,-0.821926,0.821926,0.569595,138.812576,105.068443)">
+              <path fill="rgba(153,173,209,1)" d="M -5,0 L 5,-5 L 3,0 L 5,5 Z" stroke="rgba(153,173,209,1)" width="10" height="10" stroke-dasharray="0,0" stroke-width="1"/>
+            </g>
+          </g>
+        </g>
+        <g fill="none" marker-start="false" marker-end="true">
+          <g fill="none" marker-start="false" marker-end="true" stroke="transparent" stroke-width="3"/>
+          <g>
+            <path fill="none" d="M 165,117.74661672909959 C 243.7162840092248 103.47263228960065,243.7162840092248 146.5273677103993,165 132.2533832709004 L 170.90372130069187,133.32393210386283" class="key" stroke-width="1" stroke="rgba(153,173,209,1)"/>
+            <path fill="none" d="M 40,-7.253383270900416 C 118.71628400922481 -21.527367710399346,118.71628400922481 21.527367710399346,40 7.253383270900416 L 45.90372130069186,8.323932103862836" class="key" stroke-width="3" stroke="transparent"/>
+            <g transform="matrix(0.983954,0.178425,-0.178425,0.983954,170.903717,133.323929)">
+              <path fill="rgba(153,173,209,1)" d="M -5,0 L 5,-5 L 3,0 L 5,5 Z" stroke="rgba(153,173,209,1)" width="10" height="10" stroke-dasharray="0,0" stroke-width="1"/>
+            </g>
+          </g>
+        </g>
+        <g fill="none" marker-start="false" marker-end="true">
+          <g fill="none" marker-start="false" marker-end="true" stroke="transparent" stroke-width="3"/>
+          <g>
+            <path fill="none" d="M 135.39500702247037,140 C 180.96259404347848 205.75404940445003,69.03740595652152 205.75404940445003,114.60499297752963 140 L 111.18742395095403,144.93155370533376" class="key" stroke-width="1" stroke="rgba(153,173,209,1)"/>
+            <path fill="none" d="M 10.395007022470372,14.999999999999998 C 55.9625940434785 80.75404940445002,-55.96259404347849 80.75404940445002,-10.39500702247037 14.999999999999998 L -13.81257604904598,19.931553705333748" class="key" stroke-width="3" stroke="transparent"/>
+            <g transform="matrix(-0.569595,0.821926,-0.821926,-0.569595,111.187424,144.931549)">
+              <path fill="rgba(153,173,209,1)" d="M -5,0 L 5,-5 L 3,0 L 5,5 Z" stroke="rgba(153,173,209,1)" width="10" height="10" stroke-dasharray="0,0" stroke-width="1"/>
+            </g>
+          </g>
+        </g>
+        <g fill="none" marker-start="false" marker-end="true">
+          <g fill="none" marker-start="false" marker-end="true" stroke="transparent" stroke-width="3"/>
+          <g>
+            <path fill="none" d="M 85,132.25338327090043 C 6.2837159907751925 146.52736771039937,6.2837159907751925 103.47263228960065,85 117.74661672909959 L 79.09627869930814,116.67606789613717" class="key" stroke-width="1" stroke="rgba(153,173,209,1)"/>
+            <path fill="none" d="M -40,7.253383270900421 C -118.71628400922481 21.527367710399357,-118.71628400922481 -21.527367710399325,-40 -7.25338327090041 L -45.90372130069186,-8.323932103862827" class="key" stroke-width="3" stroke="transparent"/>
+            <g transform="matrix(-0.983954,-0.178425,0.178425,-0.983954,79.096275,116.676071)">
+              <path fill="rgba(153,173,209,1)" d="M -5,0 L 5,-5 L 3,0 L 5,5 Z" stroke="rgba(153,173,209,1)" width="10" height="10" stroke-dasharray="0,0" stroke-width="1"/>
+            </g>
+          </g>
+        </g>
+        <g fill="none" marker-start="false" marker-end="true">
+          <g fill="none" marker-start="false" marker-end="true" stroke="transparent" stroke-width="3"/>
+          <g>
+            <path fill="none" d="M 385.3950070224704,110 C 430.9625940434786 44.24595059555004,493.7162840092248 103.47263228960065,415 117.74661672909959 L 420.90372130069187,116.67606789613717" class="key" stroke-width="1" stroke="rgba(153,173,209,1)"/>
+            <path fill="none" d="M 10.395007022470372,-14.999999999999998 C 55.9625940434785 -80.75404940445002,118.71628400922481 -21.527367710399346,40 -7.253383270900416 L 45.90372130069186,-8.323932103862836" class="key" stroke-width="3" stroke="transparent"/>
+            <g transform="matrix(0.983954,-0.178425,0.178425,0.983954,420.903717,116.676071)">
+              <path fill="rgba(153,173,209,1)" d="M -5,0 L 5,-5 L 3,0 L 5,5 Z" stroke="rgba(153,173,209,1)" width="10" height="10" stroke-dasharray="0,0" stroke-width="1"/>
+            </g>
+          </g>
+        </g>
+        <g fill="none" marker-start="false" marker-end="true">
+          <g fill="none" marker-start="false" marker-end="true" stroke="transparent" stroke-width="3"/>
+          <g>
+            <path fill="none" d="M 415,132.2533832709004 C 493.7162840092248 146.5273677103993,430.9625940434786 205.75404940444997,385.3950070224704 140 L 388.812576049046,144.93155370533376" class="key" stroke-width="1" stroke="rgba(153,173,209,1)"/>
+            <path fill="none" d="M 40,7.253383270900416 C 118.71628400922481 21.527367710399346,55.9625940434785 80.75404940445002,10.395007022470372 14.999999999999998 L 13.81257604904598,19.931553705333748" class="key" stroke-width="3" stroke="transparent"/>
+            <g transform="matrix(0.569595,0.821926,-0.821926,0.569595,388.812561,144.931549)">
+              <path fill="rgba(153,173,209,1)" d="M -5,0 L 5,-5 L 3,0 L 5,5 Z" stroke="rgba(153,173,209,1)" width="10" height="10" stroke-dasharray="0,0" stroke-width="1"/>
+            </g>
+          </g>
+        </g>
+        <g fill="none" marker-start="false" marker-end="true">
+          <g fill="none" marker-start="false" marker-end="true" stroke="transparent" stroke-width="3"/>
+          <g>
+            <path fill="none" d="M 364.60499297752966,140 C 319.03740595652164 205.7540494044501,256.2837159907752 146.52736771039937,335 132.25338327090043 L 329.09627869930813,133.32393210386286" class="key" stroke-width="1" stroke="rgba(153,173,209,1)"/>
+            <path fill="none" d="M -10.39500702247037,14.999999999999998 C -55.96259404347849 80.75404940445002,-118.71628400922481 21.527367710399357,-40 7.253383270900421 L -45.90372130069186,8.323932103862841" class="key" stroke-width="3" stroke="transparent"/>
+            <g transform="matrix(-0.983954,0.178425,-0.178425,-0.983954,329.096283,133.323929)">
+              <path fill="rgba(153,173,209,1)" d="M -5,0 L 5,-5 L 3,0 L 5,5 Z" stroke="rgba(153,173,209,1)" width="10" height="10" stroke-dasharray="0,0" stroke-width="1"/>
+            </g>
+          </g>
+        </g>
+        <g fill="none" marker-start="false" marker-end="true">
+          <g fill="none" marker-start="false" marker-end="true" stroke="transparent" stroke-width="3"/>
+          <g>
+            <path fill="none" d="M 335,117.74661672909959 C 256.2837159907752 103.47263228960065,319.03740595652164 44.245950595549914,364.60499297752966 110 L 361.18742395095404,105.06844629466624" class="key" stroke-width="1" stroke="rgba(153,173,209,1)"/>
+            <path fill="none" d="M -40,-7.25338327090041 C -118.71628400922481 -21.527367710399325,-55.96259404347849 -80.75404940445002,-10.39500702247037 -14.999999999999998 L -13.81257604904598,-19.931553705333748" class="key" stroke-width="3" stroke="transparent"/>
+            <g transform="matrix(-0.569595,-0.821926,0.821926,-0.569595,361.187439,105.068443)">
+              <path fill="rgba(153,173,209,1)" d="M -5,0 L 5,-5 L 3,0 L 5,5 Z" stroke="rgba(153,173,209,1)" width="10" height="10" stroke-dasharray="0,0" stroke-width="1"/>
+            </g>
+          </g>
+        </g>
+        <g fill="none" marker-start="false" marker-end="true">
+          <g fill="none" marker-start="false" marker-end="true" stroke="transparent" stroke-width="3"/>
+          <g>
+            <path fill="none" d="M 143.18861161242026,357.948176613356 C 199.36297633120682 305.28470968949364,245 375,168 375" class="key" stroke-width="1" stroke="rgba(153,173,209,1)"/>
+            <path fill="none" d="M 18.188611612420257,-17.05182338664399 C 74.36297633120682 -69.71529031050639,120 0,43 0" class="key" stroke-width="3" stroke="transparent"/>
+            <g transform="matrix(1,0,0,1,174,375)">
+              <path fill="rgba(153,173,209,1)" d="M -5,0 L 5,-5 L 3,0 L 5,5 Z" stroke="rgba(153,173,209,1)" width="10" height="10" stroke-dasharray="0,0" stroke-width="1"/>
+            </g>
+          </g>
+        </g>
+        <g fill="none" marker-start="false" marker-end="true">
+          <g fill="none" marker-start="false" marker-end="true" stroke="transparent" stroke-width="3"/>
+          <g>
+            <path fill="none" d="M 417.68328157299976,373.65835921350015 C 495 335,495 415,417.68328157299976 376.34164078649985 L 423.0498447189993,379.0249223594996" class="key" stroke-width="1" stroke="rgba(153,173,209,1)"/>
+            <path fill="none" d="M 42.683281572999746,-1.3416407864998738 C 120 -40,120 40,42.683281572999746 1.3416407864998738 L 48.04984471899924,4.024922359499621" class="key" stroke-width="3" stroke="transparent"/>
+            <g transform="matrix(0.894427,0.447214,-0.447214,0.894427,423.049835,379.024933)">
+              <path fill="rgba(153,173,209,1)" d="M -5,0 L 5,-5 L 3,0 L 5,5 Z" stroke="rgba(153,173,209,1)" width="10" height="10" stroke-dasharray="0,0" stroke-width="1"/>
+            </g>
+          </g>
+        </g>
+      </g>
+      <g fill="none">
+        <g fill="none" x="125" y="125" transform="matrix(1,0,0,1,125,125)">
+          <g>
+            <path fill="rgba(23,131,255,1)" d="M -40,-15 l 80,0 l 0,30 l-80 0 z" class="key" stroke-width="0" stroke="rgba(0,0,0,1)" width="80" height="30" x="-40" y="-15"/>
+          </g>
+        </g>
+        <g fill="none" x="375" y="125" transform="matrix(1,0,0,1,375,125)">
+          <g>
+            <path fill="rgba(23,131,255,1)" d="M -40,-15 l 80,0 l 0,30 l-80 0 z" class="key" stroke-width="0" stroke="rgba(0,0,0,1)" width="80" height="30" x="-40" y="-15"/>
+          </g>
+        </g>
+        <g fill="none" x="125" y="375" transform="matrix(1,0,0,1,125,375)">
+          <g>
+            <path fill="rgba(23,131,255,1)" d="M -40,-15 l 80,0 l 0,30 l-80 0 z" class="key" stroke-width="0" stroke="rgba(0,0,0,1)" width="80" height="30" x="-40" y="-15"/>
+          </g>
+          <g transform="matrix(1,0,0,1,16,-15)">
+            <circle fill="rgba(23,131,255,1)" class="port-port-top" stroke-width="1" stroke="rgba(0,0,0,1)" stroke-opacity="0.65" r="3"/>
+          </g>
+          <g transform="matrix(1,0,0,1,40,0)">
+            <circle fill="rgba(23,131,255,1)" class="port-port-right" stroke-width="1" stroke="rgba(0,0,0,1)" stroke-opacity="0.65" r="3"/>
+          </g>
+        </g>
+        <g fill="none" x="375" y="375" transform="matrix(1,0,0,1,375,375)">
+          <g>
+            <path fill="rgba(23,131,255,1)" d="M -40,-15 l 80,0 l 0,30 l-80 0 z" class="key" stroke-width="0" stroke="rgba(0,0,0,1)" width="80" height="30" x="-40" y="-15"/>
+          </g>
+          <g transform="matrix(1,0,0,1,16,-15)">
+            <circle fill="rgba(23,131,255,1)" class="port-port-top" stroke-width="1" stroke="rgba(0,0,0,1)" stroke-opacity="0.65" r="3"/>
+          </g>
+          <g transform="matrix(1,0,0,1,40,0)">
+            <circle fill="rgba(23,131,255,1)" class="port-port-right" stroke-width="1" stroke="rgba(0,0,0,1)" stroke-opacity="0.65" r="3"/>
+          </g>
+        </g>
+      </g>
+    </g>
+  </g>
 </svg>