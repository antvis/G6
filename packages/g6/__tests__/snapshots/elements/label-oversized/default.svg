<svg xmlns="http://www.w3.org/2000/svg" width="500" height="500" style="background: transparent; position: absolute; outline: none;" color-interpolation-filters="sRGB" tabindex="1">
  <defs/>
  <g >
    <g fill="none">
      <g fill="none"/>
      <g fill="none">
        <g fill="none" marker-start="false" marker-end="false">
          <g fill="none" marker-start="false" marker-end="false" stroke="transparent" stroke-width="3"/>
          <g>
            <path fill="none" d="M 150,150 L 325,150" class="key" stroke-width="1" stroke="rgba(153,173,209,1)"/>
            <path fill="none" d="M 150,150 L 325,150" class="key" stroke-width="3" stroke="transparent"/>
          </g>
          <g fill="none" class="label" transform="matrix(1,0,0,1,241.500000,146)">
            <g>
              <path fill="rgba(255,0,0,1)" d="M -63.38000000000001,-46 l 127.76000000000002,0 a 4,4,0,0,1,4,4 l 0,38 a 4,4,0,0,1,-4,4 l -127.76000000000002,0 a 4,4,0,0,1,-4,-4 l 0,-38 a 4,4,0,0,1,4,-4 z" class="background" opacity="0.75" stroke-width="0" fill-opacity="0.5" x="-67.38000000000001" y="-46" width="135.76000000000002" height="46"/>
            </g>
            <g>
<<<<<<< HEAD
              <text fill="rgba(0,0,0,1)" dominant-baseline="text-after-edge" paint-order="stroke" font-size="12" text-anchor="middle" font-weight="400">
=======
              <text fill="rgba(0,0,0,0.8509803921568627)" dominant-baseline="text-after-edge" paint-order="stroke" class="text" font-size="12" text-anchor="middle" font-weight="400">
>>>>>>> fe2f6346
                <tspan x="0" dx="0.5" dy="-23">
                  This label is too long to
                </tspan>
                <tspan x="0" dx="0.5" dy="23">
                  be displayed
                </tspan>
              </text>
            </g>
          </g>
        </g>
      </g>
      <g fill="none">
        <g fill="none" x="100" y="150" transform="matrix(1,0,0,1,100,150)">
          <g>
            <path fill="rgba(23,131,255,1)" d="M -50,-50 l 100,0 l 0,100 l-100 0 z" class="key" stroke-width="0" stroke="rgba(0,0,0,1)" width="100" height="100" x="-50" y="-50"/>
          </g>
<<<<<<< HEAD
          <g fill="none" transform="matrix(1,0,0,1,0,52)">
            <g>
              <path fill="rgba(238,238,238,1)" d="M -40.06,0 l 81.12,0 a 4,4,0,0,1,4,4 l 0,47 a 4,4,0,0,1,-4,4 l -81.12,0 a 4,4,0,0,1,-4,-4 l 0,-47 a 4,4,0,0,1,4,-4 z" opacity="0.75" stroke-width="0" fill-opacity="0.5" x="-44.06" y="0" width="89.12" height="55"/>
            </g>
            <g>
              <text fill="rgba(0,0,0,1)" dominant-baseline="hanging" paint-order="stroke" font-size="12" text-anchor="middle" fill-opacity="0.85" font-weight="400">
=======
          <g fill="none" class="label" transform="matrix(1,0,0,1,0,50)">
            <g>
              <path fill="rgba(238,238,238,1)" d="M -38.06,0 l 77.12,0 a 4,4,0,0,1,4,4 l 0,61 a 4,4,0,0,1,-4,4 l -77.12,0 a 4,4,0,0,1,-4,-4 l 0,-61 a 4,4,0,0,1,4,-4 z" class="background" opacity="0.5" stroke-width="0" fill-opacity="0.5" x="-42.06" y="0" width="85.12" height="69"/>
            </g>
            <g>
              <text fill="rgba(0,0,0,0.8509803921568627)" dominant-baseline="hanging" paint-order="stroke" class="text" font-size="12" text-anchor="middle" font-weight="400">
>>>>>>> fe2f6346
                <tspan x="0" dx="0.5" dy="0">
                  This label is
                </tspan>
                <tspan x="0" dx="0.5" dy="16">
                  too  long to be
                </tspan>
                <tspan x="0" dx="0.5" dy="16">
                  displayed
                </tspan>
              </text>
            </g>
          </g>
        </g>
        <g fill="none" x="400" y="150" transform="matrix(1,0,0,1,400,150)">
          <g>
            <path fill="rgba(23,131,255,1)" d="M -75,-75 l 150,0 l 0,150 l-150 0 z" class="key" stroke-width="0" stroke="rgba(0,0,0,1)" width="150" height="150" x="-75" y="-75"/>
          </g>
<<<<<<< HEAD
          <g fill="none" transform="matrix(1,0,0,1,0,77)">
            <g>
              <path fill="rgba(238,238,238,1)" d="M -65.38000000000001,0 l 127,0 a 4,4,0,0,1,4,4 l 0,31 a 4,4,0,0,1,-4,4 l -127,0 a 4,4,0,0,1,-4,-4 l 0,-31 a 4,4,0,0,1,4,-4 z" opacity="0.75" stroke-width="0" fill-opacity="0.5" x="-69.38000000000001" y="0" width="135" height="39"/>
            </g>
            <g>
              <text fill="rgba(0,0,0,1)" dominant-baseline="hanging" paint-order="stroke" font-size="12" text-anchor="middle" fill-opacity="0.85" font-weight="400">
=======
          <g fill="none" class="label" transform="matrix(1,0,0,1,0,75)">
            <g>
              <path fill="rgba(238,238,238,1)" d="M -63.38000000000001,0 l 127,0 a 4,4,0,0,1,4,4 l 0,38 a 4,4,0,0,1,-4,4 l -127,0 a 4,4,0,0,1,-4,-4 l 0,-38 a 4,4,0,0,1,4,-4 z" class="background" opacity="0.5" stroke-width="0" fill-opacity="0.5" x="-67.38000000000001" y="0" width="135" height="46"/>
            </g>
            <g>
              <text fill="rgba(0,0,0,0.8509803921568627)" dominant-baseline="hanging" paint-order="stroke" class="text" font-size="12" text-anchor="middle" font-weight="400">
>>>>>>> fe2f6346
                <tspan x="0" dx="0.5" dy="0">
                  This label is too long to
                </tspan>
                <tspan x="0" dx="0.5" dy="16">
                  be displayed
                </tspan>
              </text>
            </g>
          </g>
        </g>
      </g>
    </g>
  </g>
</svg><|MERGE_RESOLUTION|>--- conflicted
+++ resolved
@@ -1,99 +1,77 @@
 <svg xmlns="http://www.w3.org/2000/svg" width="500" height="500" style="background: transparent; position: absolute; outline: none;" color-interpolation-filters="sRGB" tabindex="1">
-  <defs/>
-  <g >
-    <g fill="none">
-      <g fill="none"/>
-      <g fill="none">
-        <g fill="none" marker-start="false" marker-end="false">
-          <g fill="none" marker-start="false" marker-end="false" stroke="transparent" stroke-width="3"/>
-          <g>
-            <path fill="none" d="M 150,150 L 325,150" class="key" stroke-width="1" stroke="rgba(153,173,209,1)"/>
-            <path fill="none" d="M 150,150 L 325,150" class="key" stroke-width="3" stroke="transparent"/>
-          </g>
-          <g fill="none" class="label" transform="matrix(1,0,0,1,241.500000,146)">
-            <g>
-              <path fill="rgba(255,0,0,1)" d="M -63.38000000000001,-46 l 127.76000000000002,0 a 4,4,0,0,1,4,4 l 0,38 a 4,4,0,0,1,-4,4 l -127.76000000000002,0 a 4,4,0,0,1,-4,-4 l 0,-38 a 4,4,0,0,1,4,-4 z" class="background" opacity="0.75" stroke-width="0" fill-opacity="0.5" x="-67.38000000000001" y="-46" width="135.76000000000002" height="46"/>
-            </g>
-            <g>
-<<<<<<< HEAD
-              <text fill="rgba(0,0,0,1)" dominant-baseline="text-after-edge" paint-order="stroke" font-size="12" text-anchor="middle" font-weight="400">
-=======
-              <text fill="rgba(0,0,0,0.8509803921568627)" dominant-baseline="text-after-edge" paint-order="stroke" class="text" font-size="12" text-anchor="middle" font-weight="400">
->>>>>>> fe2f6346
-                <tspan x="0" dx="0.5" dy="-23">
-                  This label is too long to
-                </tspan>
-                <tspan x="0" dx="0.5" dy="23">
-                  be displayed
-                </tspan>
-              </text>
-            </g>
-          </g>
-        </g>
-      </g>
-      <g fill="none">
-        <g fill="none" x="100" y="150" transform="matrix(1,0,0,1,100,150)">
-          <g>
-            <path fill="rgba(23,131,255,1)" d="M -50,-50 l 100,0 l 0,100 l-100 0 z" class="key" stroke-width="0" stroke="rgba(0,0,0,1)" width="100" height="100" x="-50" y="-50"/>
-          </g>
-<<<<<<< HEAD
-          <g fill="none" transform="matrix(1,0,0,1,0,52)">
-            <g>
-              <path fill="rgba(238,238,238,1)" d="M -40.06,0 l 81.12,0 a 4,4,0,0,1,4,4 l 0,47 a 4,4,0,0,1,-4,4 l -81.12,0 a 4,4,0,0,1,-4,-4 l 0,-47 a 4,4,0,0,1,4,-4 z" opacity="0.75" stroke-width="0" fill-opacity="0.5" x="-44.06" y="0" width="89.12" height="55"/>
-            </g>
-            <g>
-              <text fill="rgba(0,0,0,1)" dominant-baseline="hanging" paint-order="stroke" font-size="12" text-anchor="middle" fill-opacity="0.85" font-weight="400">
-=======
-          <g fill="none" class="label" transform="matrix(1,0,0,1,0,50)">
-            <g>
-              <path fill="rgba(238,238,238,1)" d="M -38.06,0 l 77.12,0 a 4,4,0,0,1,4,4 l 0,61 a 4,4,0,0,1,-4,4 l -77.12,0 a 4,4,0,0,1,-4,-4 l 0,-61 a 4,4,0,0,1,4,-4 z" class="background" opacity="0.5" stroke-width="0" fill-opacity="0.5" x="-42.06" y="0" width="85.12" height="69"/>
-            </g>
-            <g>
-              <text fill="rgba(0,0,0,0.8509803921568627)" dominant-baseline="hanging" paint-order="stroke" class="text" font-size="12" text-anchor="middle" font-weight="400">
->>>>>>> fe2f6346
-                <tspan x="0" dx="0.5" dy="0">
-                  This label is
-                </tspan>
-                <tspan x="0" dx="0.5" dy="16">
-                  too  long to be
-                </tspan>
-                <tspan x="0" dx="0.5" dy="16">
-                  displayed
-                </tspan>
-              </text>
-            </g>
-          </g>
-        </g>
-        <g fill="none" x="400" y="150" transform="matrix(1,0,0,1,400,150)">
-          <g>
-            <path fill="rgba(23,131,255,1)" d="M -75,-75 l 150,0 l 0,150 l-150 0 z" class="key" stroke-width="0" stroke="rgba(0,0,0,1)" width="150" height="150" x="-75" y="-75"/>
-          </g>
-<<<<<<< HEAD
-          <g fill="none" transform="matrix(1,0,0,1,0,77)">
-            <g>
-              <path fill="rgba(238,238,238,1)" d="M -65.38000000000001,0 l 127,0 a 4,4,0,0,1,4,4 l 0,31 a 4,4,0,0,1,-4,4 l -127,0 a 4,4,0,0,1,-4,-4 l 0,-31 a 4,4,0,0,1,4,-4 z" opacity="0.75" stroke-width="0" fill-opacity="0.5" x="-69.38000000000001" y="0" width="135" height="39"/>
-            </g>
-            <g>
-              <text fill="rgba(0,0,0,1)" dominant-baseline="hanging" paint-order="stroke" font-size="12" text-anchor="middle" fill-opacity="0.85" font-weight="400">
-=======
-          <g fill="none" class="label" transform="matrix(1,0,0,1,0,75)">
-            <g>
-              <path fill="rgba(238,238,238,1)" d="M -63.38000000000001,0 l 127,0 a 4,4,0,0,1,4,4 l 0,38 a 4,4,0,0,1,-4,4 l -127,0 a 4,4,0,0,1,-4,-4 l 0,-38 a 4,4,0,0,1,4,-4 z" class="background" opacity="0.5" stroke-width="0" fill-opacity="0.5" x="-67.38000000000001" y="0" width="135" height="46"/>
-            </g>
-            <g>
-              <text fill="rgba(0,0,0,0.8509803921568627)" dominant-baseline="hanging" paint-order="stroke" class="text" font-size="12" text-anchor="middle" font-weight="400">
->>>>>>> fe2f6346
-                <tspan x="0" dx="0.5" dy="0">
-                  This label is too long to
-                </tspan>
-                <tspan x="0" dx="0.5" dy="16">
-                  be displayed
-                </tspan>
-              </text>
-            </g>
-          </g>
-        </g>
-      </g>
-    </g>
-  </g>
+  <defs/>
+  <g >
+    <g fill="none">
+      <g fill="none"/>
+      <g fill="none">
+        <g fill="none" marker-start="false" marker-end="false">
+          <g fill="none" marker-start="false" marker-end="false" stroke="transparent" stroke-width="3"/>
+          <g>
+            <path fill="none" d="M 150,150 L 325,150" class="key" stroke-width="1" stroke="rgba(153,173,209,1)"/>
+            <path fill="none" d="M 150,150 L 325,150" class="key" stroke-width="3" stroke="transparent"/>
+          </g>
+          <g fill="none" class="label" transform="matrix(1,0,0,1,241.500000,146)">
+            <g>
+              <path fill="rgba(255,0,0,1)" d="M -63.38000000000001,-46 l 127.76000000000002,0 a 4,4,0,0,1,4,4 l 0,38 a 4,4,0,0,1,-4,4 l -127.76000000000002,0 a 4,4,0,0,1,-4,-4 l 0,-38 a 4,4,0,0,1,4,-4 z" class="background" opacity="0.75" stroke-width="0" fill-opacity="0.5" x="-67.38000000000001" y="-46" width="135.76000000000002" height="46"/>
+            </g>
+            <g>
+              <text fill="rgba(0,0,0,1)" dominant-baseline="text-after-edge" paint-order="stroke" class="text" font-size="12" text-anchor="middle" font-weight="400">
+                <tspan x="0" dx="0.5" dy="-23">
+                  This label is too long to
+                </tspan>
+                <tspan x="0" dx="0.5" dy="23">
+                  be displayed
+                </tspan>
+              </text>
+            </g>
+          </g>
+        </g>
+      </g>
+      <g fill="none">
+        <g fill="none" x="100" y="150" transform="matrix(1,0,0,1,100,150)">
+          <g>
+            <path fill="rgba(23,131,255,1)" d="M -50,-50 l 100,0 l 0,100 l-100 0 z" class="key" stroke-width="0" stroke="rgba(0,0,0,1)" width="100" height="100" x="-50" y="-50"/>
+          </g>
+          <g fill="none" class="label" transform="matrix(1,0,0,1,0,52)">
+            <g>
+              <path fill="rgba(238,238,238,1)" d="M -40.06,0 l 81.12,0 a 4,4,0,0,1,4,4 l 0,47 a 4,4,0,0,1,-4,4 l -81.12,0 a 4,4,0,0,1,-4,-4 l 0,-47 a 4,4,0,0,1,4,-4 z" class="background" opacity="0.75" stroke-width="0" fill-opacity="0.5" x="-44.06" y="0" width="89.12" height="55"/>
+            </g>
+            <g>
+              <text fill="rgba(0,0,0,1)" dominant-baseline="hanging" paint-order="stroke" class="text" font-size="12" text-anchor="middle" fill-opacity="0.85" font-weight="400">
+                <tspan x="0" dx="0.5" dy="0">
+                  This label is
+                </tspan>
+                <tspan x="0" dx="0.5" dy="16">
+                  too  long to be
+                </tspan>
+                <tspan x="0" dx="0.5" dy="16">
+                  displayed
+                </tspan>
+              </text>
+            </g>
+          </g>
+        </g>
+        <g fill="none" x="400" y="150" transform="matrix(1,0,0,1,400,150)">
+          <g>
+            <path fill="rgba(23,131,255,1)" d="M -75,-75 l 150,0 l 0,150 l-150 0 z" class="key" stroke-width="0" stroke="rgba(0,0,0,1)" width="150" height="150" x="-75" y="-75"/>
+          </g>
+          <g fill="none" class="label" transform="matrix(1,0,0,1,0,77)">
+            <g>
+              <path fill="rgba(238,238,238,1)" d="M -65.38000000000001,0 l 127,0 a 4,4,0,0,1,4,4 l 0,31 a 4,4,0,0,1,-4,4 l -127,0 a 4,4,0,0,1,-4,-4 l 0,-31 a 4,4,0,0,1,4,-4 z" class="background" opacity="0.75" stroke-width="0" fill-opacity="0.5" x="-69.38000000000001" y="0" width="135" height="39"/>
+            </g>
+            <g>
+              <text fill="rgba(0,0,0,1)" dominant-baseline="hanging" paint-order="stroke" class="text" font-size="12" text-anchor="middle" fill-opacity="0.85" font-weight="400">
+                <tspan x="0" dx="0.5" dy="0">
+                  This label is too long to
+                </tspan>
+                <tspan x="0" dx="0.5" dy="16">
+                  be displayed
+                </tspan>
+              </text>
+            </g>
+          </g>
+        </g>
+      </g>
+    </g>
+  </g>
 </svg>