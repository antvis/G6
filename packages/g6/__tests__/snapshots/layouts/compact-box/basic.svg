--- conflicted
+++ resolved
@@ -1,992 +1,594 @@
 <svg xmlns="http://www.w3.org/2000/svg" width="500" height="500" style="background: transparent; position: absolute; outline: none;" color-interpolation-filters="sRGB" tabindex="1">
-  <defs/>
-  <g transform="matrix(0.478011,0,0,0.478011,147.915894,285.850861)">
-    <g fill="none">
-      <g fill="none"/>
-      <g fill="none">
-        <g fill="none" marker-start="false" marker-end="false">
-          <g fill="none" marker-start="false" marker-end="false" stroke="transparent" stroke-width="3"/>
-          <g>
-<<<<<<< HEAD
-            <path fill="none" d="M -200,-36 C -100 -36,-100 -400,0 -400" stroke-width="1" stroke="rgba(153,173,209,1)"/>
-            <path fill="none" d="M 16,0 C 16 0,16 0,16 0" stroke-width="3" stroke="transparent"/>
-=======
-            <path fill="none" d="M -204,-36 C -100 -36,-100 -400,4 -400" class="key" stroke-width="1" stroke="rgba(153,173,209,1)"/>
-            <path fill="none" d="M 12,0 C 12 0,12 0,12 0" class="key" stroke-width="3" stroke="transparent"/>
->>>>>>> fe2f6346
-          </g>
-        </g>
-        <g fill="none" marker-start="false" marker-end="false">
-          <g fill="none" marker-start="false" marker-end="false" stroke="transparent" stroke-width="3"/>
-          <g>
-<<<<<<< HEAD
-            <path fill="none" d="M -200,-36 C -100 -36,-100 3,0 3" stroke-width="1" stroke="rgba(153,173,209,1)"/>
-            <path fill="none" d="M 16,0 C 16 0,16 0,16 0" stroke-width="3" stroke="transparent"/>
-=======
-            <path fill="none" d="M -204,-36 C -100 -36,-100 3,4 3" class="key" stroke-width="1" stroke="rgba(153,173,209,1)"/>
-            <path fill="none" d="M 12,0 C 12 0,12 0,12 0" class="key" stroke-width="3" stroke="transparent"/>
->>>>>>> fe2f6346
-          </g>
-        </g>
-        <g fill="none" marker-start="false" marker-end="false">
-          <g fill="none" marker-start="false" marker-end="false" stroke="transparent" stroke-width="3"/>
-          <g>
-<<<<<<< HEAD
-            <path fill="none" d="M -200,-36 C -100 -36,-100 328,0 328" stroke-width="1" stroke="rgba(153,173,209,1)"/>
-            <path fill="none" d="M 16,0 C 16 0,16 0,16 0" stroke-width="3" stroke="transparent"/>
-=======
-            <path fill="none" d="M -204,-36 C -100 -36,-100 328,4 328" class="key" stroke-width="1" stroke="rgba(153,173,209,1)"/>
-            <path fill="none" d="M 12,0 C 12 0,12 0,12 0" class="key" stroke-width="3" stroke="transparent"/>
->>>>>>> fe2f6346
-          </g>
-        </g>
-        <g fill="none" marker-start="false" marker-end="false">
-          <g fill="none" marker-start="false" marker-end="false" stroke="transparent" stroke-width="3"/>
-          <g>
-<<<<<<< HEAD
-            <path fill="none" d="M 32,-400 C 132 -400,132 -582,232 -582" stroke-width="1" stroke="rgba(153,173,209,1)"/>
-            <path fill="none" d="M 16,0 C 16 0,16 0,16 0" stroke-width="3" stroke="transparent"/>
-=======
-            <path fill="none" d="M 28,-400 C 132 -400,132 -582,236 -582" class="key" stroke-width="1" stroke="rgba(153,173,209,1)"/>
-            <path fill="none" d="M 12,0 C 12 0,12 0,12 0" class="key" stroke-width="3" stroke="transparent"/>
->>>>>>> fe2f6346
-          </g>
-        </g>
-        <g fill="none" marker-start="false" marker-end="false">
-          <g fill="none" marker-start="false" marker-end="false" stroke="transparent" stroke-width="3"/>
-          <g>
-<<<<<<< HEAD
-            <path fill="none" d="M 32,-400 C 132 -400,132 -530,232 -530" stroke-width="1" stroke="rgba(153,173,209,1)"/>
-            <path fill="none" d="M 16,0 C 16 0,16 0,16 0" stroke-width="3" stroke="transparent"/>
-=======
-            <path fill="none" d="M 28,-400 C 132 -400,132 -530,236 -530" class="key" stroke-width="1" stroke="rgba(153,173,209,1)"/>
-            <path fill="none" d="M 12,0 C 12 0,12 0,12 0" class="key" stroke-width="3" stroke="transparent"/>
->>>>>>> fe2f6346
-          </g>
-        </g>
-        <g fill="none" marker-start="false" marker-end="false">
-          <g fill="none" marker-start="false" marker-end="false" stroke="transparent" stroke-width="3"/>
-          <g>
-<<<<<<< HEAD
-            <path fill="none" d="M 32,-400 C 132 -400,132 -478,232 -478" stroke-width="1" stroke="rgba(153,173,209,1)"/>
-            <path fill="none" d="M 16,0 C 16 0,16 0,16 0" stroke-width="3" stroke="transparent"/>
-=======
-            <path fill="none" d="M 28,-400 C 132 -400,132 -478,236 -478" class="key" stroke-width="1" stroke="rgba(153,173,209,1)"/>
-            <path fill="none" d="M 12,0 C 12 0,12 0,12 0" class="key" stroke-width="3" stroke="transparent"/>
->>>>>>> fe2f6346
-          </g>
-        </g>
-        <g fill="none" marker-start="false" marker-end="false">
-          <g fill="none" marker-start="false" marker-end="false" stroke="transparent" stroke-width="3"/>
-          <g>
-<<<<<<< HEAD
-            <path fill="none" d="M 32,-400 C 132 -400,132 -426,232 -426" stroke-width="1" stroke="rgba(153,173,209,1)"/>
-            <path fill="none" d="M 16,0 C 16 0,16 0,16 0" stroke-width="3" stroke="transparent"/>
-=======
-            <path fill="none" d="M 28,-400 C 132 -400,132 -426,236 -426" class="key" stroke-width="1" stroke="rgba(153,173,209,1)"/>
-            <path fill="none" d="M 12,0 C 12 0,12 0,12 0" class="key" stroke-width="3" stroke="transparent"/>
->>>>>>> fe2f6346
-          </g>
-        </g>
-        <g fill="none" marker-start="false" marker-end="false">
-          <g fill="none" marker-start="false" marker-end="false" stroke="transparent" stroke-width="3"/>
-          <g>
-<<<<<<< HEAD
-            <path fill="none" d="M 32,-400 C 132 -400,132 -374,232 -374" stroke-width="1" stroke="rgba(153,173,209,1)"/>
-            <path fill="none" d="M 16,0 C 16 0,16 0,16 0" stroke-width="3" stroke="transparent"/>
-=======
-            <path fill="none" d="M 28,-400 C 132 -400,132 -374,236 -374" class="key" stroke-width="1" stroke="rgba(153,173,209,1)"/>
-            <path fill="none" d="M 12,0 C 12 0,12 0,12 0" class="key" stroke-width="3" stroke="transparent"/>
->>>>>>> fe2f6346
-          </g>
-        </g>
-        <g fill="none" marker-start="false" marker-end="false">
-          <g fill="none" marker-start="false" marker-end="false" stroke="transparent" stroke-width="3"/>
-          <g>
-<<<<<<< HEAD
-            <path fill="none" d="M 32,-400 C 132 -400,132 -322,232 -322" stroke-width="1" stroke="rgba(153,173,209,1)"/>
-            <path fill="none" d="M 16,0 C 16 0,16 0,16 0" stroke-width="3" stroke="transparent"/>
-=======
-            <path fill="none" d="M 28,-400 C 132 -400,132 -322,236 -322" class="key" stroke-width="1" stroke="rgba(153,173,209,1)"/>
-            <path fill="none" d="M 12,0 C 12 0,12 0,12 0" class="key" stroke-width="3" stroke="transparent"/>
->>>>>>> fe2f6346
-          </g>
-        </g>
-        <g fill="none" marker-start="false" marker-end="false">
-          <g fill="none" marker-start="false" marker-end="false" stroke="transparent" stroke-width="3"/>
-          <g>
-<<<<<<< HEAD
-            <path fill="none" d="M 32,-400 C 132 -400,132 -270,232 -270" stroke-width="1" stroke="rgba(153,173,209,1)"/>
-            <path fill="none" d="M 16,0 C 16 0,16 0,16 0" stroke-width="3" stroke="transparent"/>
-=======
-            <path fill="none" d="M 28,-400 C 132 -400,132 -270,236 -270" class="key" stroke-width="1" stroke="rgba(153,173,209,1)"/>
-            <path fill="none" d="M 12,0 C 12 0,12 0,12 0" class="key" stroke-width="3" stroke="transparent"/>
->>>>>>> fe2f6346
-          </g>
-        </g>
-        <g fill="none" marker-start="false" marker-end="false">
-          <g fill="none" marker-start="false" marker-end="false" stroke="transparent" stroke-width="3"/>
-          <g>
-<<<<<<< HEAD
-            <path fill="none" d="M 32,-400 C 132 -400,132 -218,232 -218" stroke-width="1" stroke="rgba(153,173,209,1)"/>
-            <path fill="none" d="M 16,0 C 16 0,16 0,16 0" stroke-width="3" stroke="transparent"/>
-=======
-            <path fill="none" d="M 28,-400 C 132 -400,132 -218,236 -218" class="key" stroke-width="1" stroke="rgba(153,173,209,1)"/>
-            <path fill="none" d="M 12,0 C 12 0,12 0,12 0" class="key" stroke-width="3" stroke="transparent"/>
->>>>>>> fe2f6346
-          </g>
-        </g>
-        <g fill="none" marker-start="false" marker-end="false">
-          <g fill="none" marker-start="false" marker-end="false" stroke="transparent" stroke-width="3"/>
-          <g>
-<<<<<<< HEAD
-            <path fill="none" d="M 32,3 C 132 3,132 -166,232 -166" stroke-width="1" stroke="rgba(153,173,209,1)"/>
-            <path fill="none" d="M 16,0 C 16 0,16 0,16 0" stroke-width="3" stroke="transparent"/>
-=======
-            <path fill="none" d="M 28,3 C 132 3,132 -166,236 -166" class="key" stroke-width="1" stroke="rgba(153,173,209,1)"/>
-            <path fill="none" d="M 12,0 C 12 0,12 0,12 0" class="key" stroke-width="3" stroke="transparent"/>
->>>>>>> fe2f6346
-          </g>
-        </g>
-        <g fill="none" marker-start="false" marker-end="false">
-          <g fill="none" marker-start="false" marker-end="false" stroke="transparent" stroke-width="3"/>
-          <g>
-<<<<<<< HEAD
-            <path fill="none" d="M 32,3 C 132 3,132 42,232 42" stroke-width="1" stroke="rgba(153,173,209,1)"/>
-            <path fill="none" d="M 16,0 C 16 0,16 0,16 0" stroke-width="3" stroke="transparent"/>
-=======
-            <path fill="none" d="M 28,3 C 132 3,132 42,236 42" class="key" stroke-width="1" stroke="rgba(153,173,209,1)"/>
-            <path fill="none" d="M 12,0 C 12 0,12 0,12 0" class="key" stroke-width="3" stroke="transparent"/>
->>>>>>> fe2f6346
-          </g>
-        </g>
-        <g fill="none" marker-start="false" marker-end="false">
-          <g fill="none" marker-start="false" marker-end="false" stroke="transparent" stroke-width="3"/>
-          <g>
-<<<<<<< HEAD
-            <path fill="none" d="M 32,3 C 132 3,132 172,232 172" stroke-width="1" stroke="rgba(153,173,209,1)"/>
-            <path fill="none" d="M 16,0 C 16 0,16 0,16 0" stroke-width="3" stroke="transparent"/>
-=======
-            <path fill="none" d="M 28,3 C 132 3,132 172,236 172" class="key" stroke-width="1" stroke="rgba(153,173,209,1)"/>
-            <path fill="none" d="M 12,0 C 12 0,12 0,12 0" class="key" stroke-width="3" stroke="transparent"/>
->>>>>>> fe2f6346
-          </g>
-        </g>
-        <g fill="none" marker-start="false" marker-end="false">
-          <g fill="none" marker-start="false" marker-end="false" stroke="transparent" stroke-width="3"/>
-          <g>
-<<<<<<< HEAD
-            <path fill="none" d="M 264,-166 C 364 -166,364 -296,464 -296" stroke-width="1" stroke="rgba(153,173,209,1)"/>
-            <path fill="none" d="M 16,0 C 16 0,16 0,16 0" stroke-width="3" stroke="transparent"/>
-=======
-            <path fill="none" d="M 260,-166 C 364 -166,364 -296,468 -296" class="key" stroke-width="1" stroke="rgba(153,173,209,1)"/>
-            <path fill="none" d="M 12,0 C 12 0,12 0,12 0" class="key" stroke-width="3" stroke="transparent"/>
->>>>>>> fe2f6346
-          </g>
-        </g>
-        <g fill="none" marker-start="false" marker-end="false">
-          <g fill="none" marker-start="false" marker-end="false" stroke="transparent" stroke-width="3"/>
-          <g>
-<<<<<<< HEAD
-            <path fill="none" d="M 264,-166 C 364 -166,364 -244,464 -244" stroke-width="1" stroke="rgba(153,173,209,1)"/>
-            <path fill="none" d="M 16,0 C 16 0,16 0,16 0" stroke-width="3" stroke="transparent"/>
-=======
-            <path fill="none" d="M 260,-166 C 364 -166,364 -244,468 -244" class="key" stroke-width="1" stroke="rgba(153,173,209,1)"/>
-            <path fill="none" d="M 12,0 C 12 0,12 0,12 0" class="key" stroke-width="3" stroke="transparent"/>
->>>>>>> fe2f6346
-          </g>
-        </g>
-        <g fill="none" marker-start="false" marker-end="false">
-          <g fill="none" marker-start="false" marker-end="false" stroke="transparent" stroke-width="3"/>
-          <g>
-<<<<<<< HEAD
-            <path fill="none" d="M 264,-166 C 364 -166,364 -192,464 -192" stroke-width="1" stroke="rgba(153,173,209,1)"/>
-            <path fill="none" d="M 16,0 C 16 0,16 0,16 0" stroke-width="3" stroke="transparent"/>
-=======
-            <path fill="none" d="M 260,-166 C 364 -166,364 -192,468 -192" class="key" stroke-width="1" stroke="rgba(153,173,209,1)"/>
-            <path fill="none" d="M 12,0 C 12 0,12 0,12 0" class="key" stroke-width="3" stroke="transparent"/>
->>>>>>> fe2f6346
-          </g>
-        </g>
-        <g fill="none" marker-start="false" marker-end="false">
-          <g fill="none" marker-start="false" marker-end="false" stroke="transparent" stroke-width="3"/>
-          <g>
-<<<<<<< HEAD
-            <path fill="none" d="M 264,-166 C 364 -166,364 -140,464 -140" stroke-width="1" stroke="rgba(153,173,209,1)"/>
-            <path fill="none" d="M 16,0 C 16 0,16 0,16 0" stroke-width="3" stroke="transparent"/>
-=======
-            <path fill="none" d="M 260,-166 C 364 -166,364 -140,468 -140" class="key" stroke-width="1" stroke="rgba(153,173,209,1)"/>
-            <path fill="none" d="M 12,0 C 12 0,12 0,12 0" class="key" stroke-width="3" stroke="transparent"/>
->>>>>>> fe2f6346
-          </g>
-        </g>
-        <g fill="none" marker-start="false" marker-end="false">
-          <g fill="none" marker-start="false" marker-end="false" stroke="transparent" stroke-width="3"/>
-          <g>
-<<<<<<< HEAD
-            <path fill="none" d="M 264,-166 C 364 -166,364 -88,464 -88" stroke-width="1" stroke="rgba(153,173,209,1)"/>
-            <path fill="none" d="M 16,0 C 16 0,16 0,16 0" stroke-width="3" stroke="transparent"/>
-=======
-            <path fill="none" d="M 260,-166 C 364 -166,364 -88,468 -88" class="key" stroke-width="1" stroke="rgba(153,173,209,1)"/>
-            <path fill="none" d="M 12,0 C 12 0,12 0,12 0" class="key" stroke-width="3" stroke="transparent"/>
->>>>>>> fe2f6346
-          </g>
-        </g>
-        <g fill="none" marker-start="false" marker-end="false">
-          <g fill="none" marker-start="false" marker-end="false" stroke="transparent" stroke-width="3"/>
-          <g>
-<<<<<<< HEAD
-            <path fill="none" d="M 264,-166 C 364 -166,364 -36,464 -36" stroke-width="1" stroke="rgba(153,173,209,1)"/>
-            <path fill="none" d="M 16,0 C 16 0,16 0,16 0" stroke-width="3" stroke="transparent"/>
-=======
-            <path fill="none" d="M 260,-166 C 364 -166,364 -36,468 -36" class="key" stroke-width="1" stroke="rgba(153,173,209,1)"/>
-            <path fill="none" d="M 12,0 C 12 0,12 0,12 0" class="key" stroke-width="3" stroke="transparent"/>
->>>>>>> fe2f6346
-          </g>
-        </g>
-        <g fill="none" marker-start="false" marker-end="false">
-          <g fill="none" marker-start="false" marker-end="false" stroke="transparent" stroke-width="3"/>
-          <g>
-<<<<<<< HEAD
-            <path fill="none" d="M 264,42 C 364 42,364 16,464 16" stroke-width="1" stroke="rgba(153,173,209,1)"/>
-            <path fill="none" d="M 16,0 C 16 0,16 0,16 0" stroke-width="3" stroke="transparent"/>
-=======
-            <path fill="none" d="M 260,42 C 364 42,364 16,468 16" class="key" stroke-width="1" stroke="rgba(153,173,209,1)"/>
-            <path fill="none" d="M 12,0 C 12 0,12 0,12 0" class="key" stroke-width="3" stroke="transparent"/>
->>>>>>> fe2f6346
-          </g>
-        </g>
-        <g fill="none" marker-start="false" marker-end="false">
-          <g fill="none" marker-start="false" marker-end="false" stroke="transparent" stroke-width="3"/>
-          <g>
-<<<<<<< HEAD
-            <path fill="none" d="M 264,42 C 364 42,364 68,464 68" stroke-width="1" stroke="rgba(153,173,209,1)"/>
-            <path fill="none" d="M 16,0 C 16 0,16 0,16 0" stroke-width="3" stroke="transparent"/>
-=======
-            <path fill="none" d="M 260,42 C 364 42,364 68,468 68" class="key" stroke-width="1" stroke="rgba(153,173,209,1)"/>
-            <path fill="none" d="M 12,0 C 12 0,12 0,12 0" class="key" stroke-width="3" stroke="transparent"/>
->>>>>>> fe2f6346
-          </g>
-        </g>
-        <g fill="none" marker-start="false" marker-end="false">
-          <g fill="none" marker-start="false" marker-end="false" stroke="transparent" stroke-width="3"/>
-          <g>
-<<<<<<< HEAD
-            <path fill="none" d="M 264,172 C 364 172,364 120,464 120" stroke-width="1" stroke="rgba(153,173,209,1)"/>
-            <path fill="none" d="M 16,0 C 16 0,16 0,16 0" stroke-width="3" stroke="transparent"/>
-=======
-            <path fill="none" d="M 260,172 C 364 172,364 120,468 120" class="key" stroke-width="1" stroke="rgba(153,173,209,1)"/>
-            <path fill="none" d="M 12,0 C 12 0,12 0,12 0" class="key" stroke-width="3" stroke="transparent"/>
->>>>>>> fe2f6346
-          </g>
-        </g>
-        <g fill="none" marker-start="false" marker-end="false">
-          <g fill="none" marker-start="false" marker-end="false" stroke="transparent" stroke-width="3"/>
-          <g>
-<<<<<<< HEAD
-            <path fill="none" d="M 264,172 C 364 172,364 172,464 172" stroke-width="1" stroke="rgba(153,173,209,1)"/>
-            <path fill="none" d="M 16,0 C 16 0,16 0,16 0" stroke-width="3" stroke="transparent"/>
-=======
-            <path fill="none" d="M 260,172 C 364 172,364 172,468 172" class="key" stroke-width="1" stroke="rgba(153,173,209,1)"/>
-            <path fill="none" d="M 12,0 C 12 0,12 0,12 0" class="key" stroke-width="3" stroke="transparent"/>
->>>>>>> fe2f6346
-          </g>
-        </g>
-        <g fill="none" marker-start="false" marker-end="false">
-          <g fill="none" marker-start="false" marker-end="false" stroke="transparent" stroke-width="3"/>
-          <g>
-<<<<<<< HEAD
-            <path fill="none" d="M 264,172 C 364 172,364 224,464 224" stroke-width="1" stroke="rgba(153,173,209,1)"/>
-            <path fill="none" d="M 16,0 C 16 0,16 0,16 0" stroke-width="3" stroke="transparent"/>
-=======
-            <path fill="none" d="M 260,172 C 364 172,364 224,468 224" class="key" stroke-width="1" stroke="rgba(153,173,209,1)"/>
-            <path fill="none" d="M 12,0 C 12 0,12 0,12 0" class="key" stroke-width="3" stroke="transparent"/>
->>>>>>> fe2f6346
-          </g>
-        </g>
-        <g fill="none" marker-start="false" marker-end="false">
-          <g fill="none" marker-start="false" marker-end="false" stroke="transparent" stroke-width="3"/>
-          <g>
-<<<<<<< HEAD
-            <path fill="none" d="M 32,328 C 132 328,132 224,232 224" stroke-width="1" stroke="rgba(153,173,209,1)"/>
-            <path fill="none" d="M 16,0 C 16 0,16 0,16 0" stroke-width="3" stroke="transparent"/>
-=======
-            <path fill="none" d="M 28,328 C 132 328,132 224,236 224" class="key" stroke-width="1" stroke="rgba(153,173,209,1)"/>
-            <path fill="none" d="M 12,0 C 12 0,12 0,12 0" class="key" stroke-width="3" stroke="transparent"/>
->>>>>>> fe2f6346
-          </g>
-        </g>
-        <g fill="none" marker-start="false" marker-end="false">
-          <g fill="none" marker-start="false" marker-end="false" stroke="transparent" stroke-width="3"/>
-          <g>
-<<<<<<< HEAD
-            <path fill="none" d="M 32,328 C 132 328,132 276,232 276" stroke-width="1" stroke="rgba(153,173,209,1)"/>
-            <path fill="none" d="M 16,0 C 16 0,16 0,16 0" stroke-width="3" stroke="transparent"/>
-=======
-            <path fill="none" d="M 28,328 C 132 328,132 276,236 276" class="key" stroke-width="1" stroke="rgba(153,173,209,1)"/>
-            <path fill="none" d="M 12,0 C 12 0,12 0,12 0" class="key" stroke-width="3" stroke="transparent"/>
->>>>>>> fe2f6346
-          </g>
-        </g>
-        <g fill="none" marker-start="false" marker-end="false">
-          <g fill="none" marker-start="false" marker-end="false" stroke="transparent" stroke-width="3"/>
-          <g>
-<<<<<<< HEAD
-            <path fill="none" d="M 32,328 C 132 328,132 328,232 328" stroke-width="1" stroke="rgba(153,173,209,1)"/>
-            <path fill="none" d="M 16,0 C 16 0,16 0,16 0" stroke-width="3" stroke="transparent"/>
-=======
-            <path fill="none" d="M 28,328 C 132 328,132 328,236 328" class="key" stroke-width="1" stroke="rgba(153,173,209,1)"/>
-            <path fill="none" d="M 12,0 C 12 0,12 0,12 0" class="key" stroke-width="3" stroke="transparent"/>
->>>>>>> fe2f6346
-          </g>
-        </g>
-        <g fill="none" marker-start="false" marker-end="false">
-          <g fill="none" marker-start="false" marker-end="false" stroke="transparent" stroke-width="3"/>
-          <g>
-<<<<<<< HEAD
-            <path fill="none" d="M 32,328 C 132 328,132 380,232 380" stroke-width="1" stroke="rgba(153,173,209,1)"/>
-            <path fill="none" d="M 16,0 C 16 0,16 0,16 0" stroke-width="3" stroke="transparent"/>
-=======
-            <path fill="none" d="M 28,328 C 132 328,132 380,236 380" class="key" stroke-width="1" stroke="rgba(153,173,209,1)"/>
-            <path fill="none" d="M 12,0 C 12 0,12 0,12 0" class="key" stroke-width="3" stroke="transparent"/>
->>>>>>> fe2f6346
-          </g>
-        </g>
-        <g fill="none" marker-start="false" marker-end="false">
-          <g fill="none" marker-start="false" marker-end="false" stroke="transparent" stroke-width="3"/>
-          <g>
-<<<<<<< HEAD
-            <path fill="none" d="M 32,328 C 132 328,132 432,232 432" stroke-width="1" stroke="rgba(153,173,209,1)"/>
-            <path fill="none" d="M 16,0 C 16 0,16 0,16 0" stroke-width="3" stroke="transparent"/>
-=======
-            <path fill="none" d="M 28,328 C 132 328,132 432,236 432" class="key" stroke-width="1" stroke="rgba(153,173,209,1)"/>
-            <path fill="none" d="M 12,0 C 12 0,12 0,12 0" class="key" stroke-width="3" stroke="transparent"/>
->>>>>>> fe2f6346
-          </g>
-        </g>
-      </g>
-      <g fill="none">
-        <g fill="none" x="-216" y="-36" transform="matrix(1,0,0,1,-216,-36)">
-          <g>
-<<<<<<< HEAD
-            <circle fill="rgba(23,131,255,1)" stroke-width="0" stroke="rgba(0,0,0,1)" r="16"/>
-          </g>
-          <g fill="none" transform="matrix(1,0,0,1,16,2)">
-            <g>
-              <text fill="rgba(0,0,0,1)" dominant-baseline="central" paint-order="stroke" dx="0.5" font-size="12" text-anchor="left" fill-opacity="0.85" font-weight="400">
-=======
-            <circle fill="rgba(23,131,255,1)" class="key" stroke-width="0" stroke="rgba(0,0,0,1)" r="12"/>
-          </g>
-          <g fill="none" class="label" transform="matrix(1,0,0,1,12,0)">
-            <g>
-              <text fill="rgba(0,0,0,0.8509803921568627)" dominant-baseline="central" paint-order="stroke" dx="0.5" class="text" font-size="12" text-anchor="left" font-weight="400">
->>>>>>> fe2f6346
-                Modeling Methods
-              </text>
-            </g>
-          </g>
-        </g>
-        <g fill="none" x="16" y="-400" transform="matrix(1,0,0,1,16,-400)">
-          <g>
-<<<<<<< HEAD
-            <circle fill="rgba(23,131,255,1)" stroke-width="0" stroke="rgba(0,0,0,1)" r="16"/>
-          </g>
-          <g fill="none" transform="matrix(1,0,0,1,16,2)">
-            <g>
-              <text fill="rgba(0,0,0,1)" dominant-baseline="central" paint-order="stroke" dx="0.5" font-size="12" text-anchor="left" fill-opacity="0.85" font-weight="400">
-=======
-            <circle fill="rgba(23,131,255,1)" class="key" stroke-width="0" stroke="rgba(0,0,0,1)" r="12"/>
-          </g>
-          <g fill="none" class="label" transform="matrix(1,0,0,1,12,0)">
-            <g>
-              <text fill="rgba(0,0,0,0.8509803921568627)" dominant-baseline="central" paint-order="stroke" dx="0.5" class="text" font-size="12" text-anchor="left" font-weight="400">
->>>>>>> fe2f6346
-                Classification
-              </text>
-            </g>
-          </g>
-        </g>
-        <g fill="none" x="248" y="-582" transform="matrix(1,0,0,1,248,-582)">
-          <g>
-<<<<<<< HEAD
-            <circle fill="rgba(23,131,255,1)" stroke-width="0" stroke="rgba(0,0,0,1)" r="16"/>
-          </g>
-          <g fill="none" transform="matrix(1,0,0,1,16,2)">
-            <g>
-              <text fill="rgba(0,0,0,1)" dominant-baseline="central" paint-order="stroke" dx="0.5" font-size="12" text-anchor="left" fill-opacity="0.85" font-weight="400">
-=======
-            <circle fill="rgba(23,131,255,1)" class="key" stroke-width="0" stroke="rgba(0,0,0,1)" r="12"/>
-          </g>
-          <g fill="none" class="label" transform="matrix(1,0,0,1,12,0)">
-            <g>
-              <text fill="rgba(0,0,0,0.8509803921568627)" dominant-baseline="central" paint-order="stroke" dx="0.5" class="text" font-size="12" text-anchor="left" font-weight="400">
->>>>>>> fe2f6346
-                Logistic regression
-              </text>
-            </g>
-          </g>
-        </g>
-        <g fill="none" x="248" y="-530" transform="matrix(1,0,0,1,248,-530)">
-          <g>
-<<<<<<< HEAD
-            <circle fill="rgba(23,131,255,1)" stroke-width="0" stroke="rgba(0,0,0,1)" r="16"/>
-          </g>
-          <g fill="none" transform="matrix(1,0,0,1,16,2)">
-            <g>
-              <text fill="rgba(0,0,0,1)" dominant-baseline="central" paint-order="stroke" dx="0.5" font-size="12" text-anchor="left" fill-opacity="0.85" font-weight="400">
-=======
-            <circle fill="rgba(23,131,255,1)" class="key" stroke-width="0" stroke="rgba(0,0,0,1)" r="12"/>
-          </g>
-          <g fill="none" class="label" transform="matrix(1,0,0,1,12,0)">
-            <g>
-              <text fill="rgba(0,0,0,0.8509803921568627)" dominant-baseline="central" paint-order="stroke" dx="0.5" class="text" font-size="12" text-anchor="left" font-weight="400">
->>>>>>> fe2f6346
-                Linear discriminant analysis
-              </text>
-            </g>
-          </g>
-        </g>
-        <g fill="none" x="248" y="-478" transform="matrix(1,0,0,1,248,-478)">
-          <g>
-<<<<<<< HEAD
-            <circle fill="rgba(23,131,255,1)" stroke-width="0" stroke="rgba(0,0,0,1)" r="16"/>
-          </g>
-          <g fill="none" transform="matrix(1,0,0,1,16,2)">
-            <g>
-              <text fill="rgba(0,0,0,1)" dominant-baseline="central" paint-order="stroke" dx="0.5" font-size="12" text-anchor="left" fill-opacity="0.85" font-weight="400">
-=======
-            <circle fill="rgba(23,131,255,1)" class="key" stroke-width="0" stroke="rgba(0,0,0,1)" r="12"/>
-          </g>
-          <g fill="none" class="label" transform="matrix(1,0,0,1,12,0)">
-            <g>
-              <text fill="rgba(0,0,0,0.8509803921568627)" dominant-baseline="central" paint-order="stroke" dx="0.5" class="text" font-size="12" text-anchor="left" font-weight="400">
->>>>>>> fe2f6346
-                Rules
-              </text>
-            </g>
-          </g>
-        </g>
-        <g fill="none" x="248" y="-426" transform="matrix(1,0,0,1,248,-426)">
-          <g>
-<<<<<<< HEAD
-            <circle fill="rgba(23,131,255,1)" stroke-width="0" stroke="rgba(0,0,0,1)" r="16"/>
-          </g>
-          <g fill="none" transform="matrix(1,0,0,1,16,2)">
-            <g>
-              <text fill="rgba(0,0,0,1)" dominant-baseline="central" paint-order="stroke" dx="0.5" font-size="12" text-anchor="left" fill-opacity="0.85" font-weight="400">
-=======
-            <circle fill="rgba(23,131,255,1)" class="key" stroke-width="0" stroke="rgba(0,0,0,1)" r="12"/>
-          </g>
-          <g fill="none" class="label" transform="matrix(1,0,0,1,12,0)">
-            <g>
-              <text fill="rgba(0,0,0,0.8509803921568627)" dominant-baseline="central" paint-order="stroke" dx="0.5" class="text" font-size="12" text-anchor="left" font-weight="400">
->>>>>>> fe2f6346
-                Decision trees
-              </text>
-            </g>
-          </g>
-        </g>
-        <g fill="none" x="248" y="-374" transform="matrix(1,0,0,1,248,-374)">
-          <g>
-<<<<<<< HEAD
-            <circle fill="rgba(23,131,255,1)" stroke-width="0" stroke="rgba(0,0,0,1)" r="16"/>
-          </g>
-          <g fill="none" transform="matrix(1,0,0,1,16,2)">
-            <g>
-              <text fill="rgba(0,0,0,1)" dominant-baseline="central" paint-order="stroke" dx="0.5" font-size="12" text-anchor="left" fill-opacity="0.85" font-weight="400">
-=======
-            <circle fill="rgba(23,131,255,1)" class="key" stroke-width="0" stroke="rgba(0,0,0,1)" r="12"/>
-          </g>
-          <g fill="none" class="label" transform="matrix(1,0,0,1,12,0)">
-            <g>
-              <text fill="rgba(0,0,0,0.8509803921568627)" dominant-baseline="central" paint-order="stroke" dx="0.5" class="text" font-size="12" text-anchor="left" font-weight="400">
->>>>>>> fe2f6346
-                Naive Bayes
-              </text>
-            </g>
-          </g>
-        </g>
-        <g fill="none" x="248" y="-322" transform="matrix(1,0,0,1,248,-322)">
-          <g>
-<<<<<<< HEAD
-            <circle fill="rgba(23,131,255,1)" stroke-width="0" stroke="rgba(0,0,0,1)" r="16"/>
-          </g>
-          <g fill="none" transform="matrix(1,0,0,1,16,2)">
-            <g>
-              <text fill="rgba(0,0,0,1)" dominant-baseline="central" paint-order="stroke" dx="0.5" font-size="12" text-anchor="left" fill-opacity="0.85" font-weight="400">
-=======
-            <circle fill="rgba(23,131,255,1)" class="key" stroke-width="0" stroke="rgba(0,0,0,1)" r="12"/>
-          </g>
-          <g fill="none" class="label" transform="matrix(1,0,0,1,12,0)">
-            <g>
-              <text fill="rgba(0,0,0,0.8509803921568627)" dominant-baseline="central" paint-order="stroke" dx="0.5" class="text" font-size="12" text-anchor="left" font-weight="400">
->>>>>>> fe2f6346
-                K nearest neighbor
-              </text>
-            </g>
-          </g>
-        </g>
-        <g fill="none" x="248" y="-270" transform="matrix(1,0,0,1,248,-270)">
-          <g>
-<<<<<<< HEAD
-            <circle fill="rgba(23,131,255,1)" stroke-width="0" stroke="rgba(0,0,0,1)" r="16"/>
-          </g>
-          <g fill="none" transform="matrix(1,0,0,1,16,2)">
-            <g>
-              <text fill="rgba(0,0,0,1)" dominant-baseline="central" paint-order="stroke" dx="0.5" font-size="12" text-anchor="left" fill-opacity="0.85" font-weight="400">
-=======
-            <circle fill="rgba(23,131,255,1)" class="key" stroke-width="0" stroke="rgba(0,0,0,1)" r="12"/>
-          </g>
-          <g fill="none" class="label" transform="matrix(1,0,0,1,12,0)">
-            <g>
-              <text fill="rgba(0,0,0,0.8509803921568627)" dominant-baseline="central" paint-order="stroke" dx="0.5" class="text" font-size="12" text-anchor="left" font-weight="400">
->>>>>>> fe2f6346
-                Probabilistic neural network
-              </text>
-            </g>
-          </g>
-        </g>
-        <g fill="none" x="248" y="-218" transform="matrix(1,0,0,1,248,-218)">
-          <g>
-<<<<<<< HEAD
-            <circle fill="rgba(23,131,255,1)" stroke-width="0" stroke="rgba(0,0,0,1)" r="16"/>
-          </g>
-          <g fill="none" transform="matrix(1,0,0,1,16,2)">
-            <g>
-              <text fill="rgba(0,0,0,1)" dominant-baseline="central" paint-order="stroke" dx="0.5" font-size="12" text-anchor="left" fill-opacity="0.85" font-weight="400">
-=======
-            <circle fill="rgba(23,131,255,1)" class="key" stroke-width="0" stroke="rgba(0,0,0,1)" r="12"/>
-          </g>
-          <g fill="none" class="label" transform="matrix(1,0,0,1,12,0)">
-            <g>
-              <text fill="rgba(0,0,0,0.8509803921568627)" dominant-baseline="central" paint-order="stroke" dx="0.5" class="text" font-size="12" text-anchor="left" font-weight="400">
->>>>>>> fe2f6346
-                Support vector machine
-              </text>
-            </g>
-          </g>
-        </g>
-        <g fill="none" x="16" y="3" transform="matrix(1,0,0,1,16,3)">
-          <g>
-<<<<<<< HEAD
-            <circle fill="rgba(23,131,255,1)" stroke-width="0" stroke="rgba(0,0,0,1)" r="16"/>
-          </g>
-          <g fill="none" transform="matrix(1,0,0,1,16,2)">
-            <g>
-              <text fill="rgba(0,0,0,1)" dominant-baseline="central" paint-order="stroke" dx="0.5" font-size="12" text-anchor="left" fill-opacity="0.85" font-weight="400">
-=======
-            <circle fill="rgba(23,131,255,1)" class="key" stroke-width="0" stroke="rgba(0,0,0,1)" r="12"/>
-          </g>
-          <g fill="none" class="label" transform="matrix(1,0,0,1,12,0)">
-            <g>
-              <text fill="rgba(0,0,0,0.8509803921568627)" dominant-baseline="central" paint-order="stroke" dx="0.5" class="text" font-size="12" text-anchor="left" font-weight="400">
->>>>>>> fe2f6346
-                Consensus
-              </text>
-            </g>
-          </g>
-        </g>
-        <g fill="none" x="248" y="-166" transform="matrix(1,0,0,1,248,-166)">
-          <g>
-<<<<<<< HEAD
-            <circle fill="rgba(23,131,255,1)" stroke-width="0" stroke="rgba(0,0,0,1)" r="16"/>
-          </g>
-          <g fill="none" transform="matrix(1,0,0,1,16,2)">
-            <g>
-              <text fill="rgba(0,0,0,1)" dominant-baseline="central" paint-order="stroke" dx="0.5" font-size="12" text-anchor="left" fill-opacity="0.85" font-weight="400">
-=======
-            <circle fill="rgba(23,131,255,1)" class="key" stroke-width="0" stroke="rgba(0,0,0,1)" r="12"/>
-          </g>
-          <g fill="none" class="label" transform="matrix(1,0,0,1,12,0)">
-            <g>
-              <text fill="rgba(0,0,0,0.8509803921568627)" dominant-baseline="central" paint-order="stroke" dx="0.5" class="text" font-size="12" text-anchor="left" font-weight="400">
->>>>>>> fe2f6346
-                Models diversity
-              </text>
-            </g>
-          </g>
-        </g>
-        <g fill="none" x="480" y="-296" transform="matrix(1,0,0,1,480,-296)">
-          <g>
-<<<<<<< HEAD
-            <circle fill="rgba(23,131,255,1)" stroke-width="0" stroke="rgba(0,0,0,1)" r="16"/>
-          </g>
-          <g fill="none" transform="matrix(1,0,0,1,16,2)">
-            <g>
-              <text fill="rgba(0,0,0,1)" dominant-baseline="central" paint-order="stroke" dx="0.5" font-size="12" text-anchor="left" fill-opacity="0.85" font-weight="400">
-=======
-            <circle fill="rgba(23,131,255,1)" class="key" stroke-width="0" stroke="rgba(0,0,0,1)" r="12"/>
-          </g>
-          <g fill="none" class="label" transform="matrix(1,0,0,1,12,0)">
-            <g>
-              <text fill="rgba(0,0,0,0.8509803921568627)" dominant-baseline="central" paint-order="stroke" dx="0.5" class="text" font-size="12" text-anchor="left" font-weight="400">
->>>>>>> fe2f6346
-                Different initializations
-              </text>
-            </g>
-          </g>
-        </g>
-        <g fill="none" x="480" y="-244" transform="matrix(1,0,0,1,480,-244)">
-          <g>
-<<<<<<< HEAD
-            <circle fill="rgba(23,131,255,1)" stroke-width="0" stroke="rgba(0,0,0,1)" r="16"/>
-          </g>
-          <g fill="none" transform="matrix(1,0,0,1,16,2)">
-            <g>
-              <text fill="rgba(0,0,0,1)" dominant-baseline="central" paint-order="stroke" dx="0.5" font-size="12" text-anchor="left" fill-opacity="0.85" font-weight="400">
-=======
-            <circle fill="rgba(23,131,255,1)" class="key" stroke-width="0" stroke="rgba(0,0,0,1)" r="12"/>
-          </g>
-          <g fill="none" class="label" transform="matrix(1,0,0,1,12,0)">
-            <g>
-              <text fill="rgba(0,0,0,0.8509803921568627)" dominant-baseline="central" paint-order="stroke" dx="0.5" class="text" font-size="12" text-anchor="left" font-weight="400">
->>>>>>> fe2f6346
-                Different parameter choices
-              </text>
-            </g>
-          </g>
-        </g>
-        <g fill="none" x="480" y="-192" transform="matrix(1,0,0,1,480,-192)">
-          <g>
-<<<<<<< HEAD
-            <circle fill="rgba(23,131,255,1)" stroke-width="0" stroke="rgba(0,0,0,1)" r="16"/>
-          </g>
-          <g fill="none" transform="matrix(1,0,0,1,16,2)">
-            <g>
-              <text fill="rgba(0,0,0,1)" dominant-baseline="central" paint-order="stroke" dx="0.5" font-size="12" text-anchor="left" fill-opacity="0.85" font-weight="400">
-=======
-            <circle fill="rgba(23,131,255,1)" class="key" stroke-width="0" stroke="rgba(0,0,0,1)" r="12"/>
-          </g>
-          <g fill="none" class="label" transform="matrix(1,0,0,1,12,0)">
-            <g>
-              <text fill="rgba(0,0,0,0.8509803921568627)" dominant-baseline="central" paint-order="stroke" dx="0.5" class="text" font-size="12" text-anchor="left" font-weight="400">
->>>>>>> fe2f6346
-                Different architectures
-              </text>
-            </g>
-          </g>
-        </g>
-        <g fill="none" x="480" y="-140" transform="matrix(1,0,0,1,480,-140)">
-          <g>
-<<<<<<< HEAD
-            <circle fill="rgba(23,131,255,1)" stroke-width="0" stroke="rgba(0,0,0,1)" r="16"/>
-          </g>
-          <g fill="none" transform="matrix(1,0,0,1,16,2)">
-            <g>
-              <text fill="rgba(0,0,0,1)" dominant-baseline="central" paint-order="stroke" dx="0.5" font-size="12" text-anchor="left" fill-opacity="0.85" font-weight="400">
-=======
-            <circle fill="rgba(23,131,255,1)" class="key" stroke-width="0" stroke="rgba(0,0,0,1)" r="12"/>
-          </g>
-          <g fill="none" class="label" transform="matrix(1,0,0,1,12,0)">
-            <g>
-              <text fill="rgba(0,0,0,0.8509803921568627)" dominant-baseline="central" paint-order="stroke" dx="0.5" class="text" font-size="12" text-anchor="left" font-weight="400">
->>>>>>> fe2f6346
-                Different modeling methods
-              </text>
-            </g>
-          </g>
-        </g>
-        <g fill="none" x="480" y="-88" transform="matrix(1,0,0,1,480,-88)">
-          <g>
-<<<<<<< HEAD
-            <circle fill="rgba(23,131,255,1)" stroke-width="0" stroke="rgba(0,0,0,1)" r="16"/>
-          </g>
-          <g fill="none" transform="matrix(1,0,0,1,16,2)">
-            <g>
-              <text fill="rgba(0,0,0,1)" dominant-baseline="central" paint-order="stroke" dx="0.5" font-size="12" text-anchor="left" fill-opacity="0.85" font-weight="400">
-=======
-            <circle fill="rgba(23,131,255,1)" class="key" stroke-width="0" stroke="rgba(0,0,0,1)" r="12"/>
-          </g>
-          <g fill="none" class="label" transform="matrix(1,0,0,1,12,0)">
-            <g>
-              <text fill="rgba(0,0,0,0.8509803921568627)" dominant-baseline="central" paint-order="stroke" dx="0.5" class="text" font-size="12" text-anchor="left" font-weight="400">
->>>>>>> fe2f6346
-                Different training sets
-              </text>
-            </g>
-          </g>
-        </g>
-        <g fill="none" x="480" y="-36" transform="matrix(1,0,0,1,480,-36)">
-          <g>
-<<<<<<< HEAD
-            <circle fill="rgba(23,131,255,1)" stroke-width="0" stroke="rgba(0,0,0,1)" r="16"/>
-          </g>
-          <g fill="none" transform="matrix(1,0,0,1,16,2)">
-            <g>
-              <text fill="rgba(0,0,0,1)" dominant-baseline="central" paint-order="stroke" dx="0.5" font-size="12" text-anchor="left" fill-opacity="0.85" font-weight="400">
-=======
-            <circle fill="rgba(23,131,255,1)" class="key" stroke-width="0" stroke="rgba(0,0,0,1)" r="12"/>
-          </g>
-          <g fill="none" class="label" transform="matrix(1,0,0,1,12,0)">
-            <g>
-              <text fill="rgba(0,0,0,0.8509803921568627)" dominant-baseline="central" paint-order="stroke" dx="0.5" class="text" font-size="12" text-anchor="left" font-weight="400">
->>>>>>> fe2f6346
-                Different feature sets
-              </text>
-            </g>
-          </g>
-        </g>
-        <g fill="none" x="248" y="42" transform="matrix(1,0,0,1,248,42)">
-          <g>
-<<<<<<< HEAD
-            <circle fill="rgba(23,131,255,1)" stroke-width="0" stroke="rgba(0,0,0,1)" r="16"/>
-          </g>
-          <g fill="none" transform="matrix(1,0,0,1,16,2)">
-            <g>
-              <text fill="rgba(0,0,0,1)" dominant-baseline="central" paint-order="stroke" dx="0.5" font-size="12" text-anchor="left" fill-opacity="0.85" font-weight="400">
-=======
-            <circle fill="rgba(23,131,255,1)" class="key" stroke-width="0" stroke="rgba(0,0,0,1)" r="12"/>
-          </g>
-          <g fill="none" class="label" transform="matrix(1,0,0,1,12,0)">
-            <g>
-              <text fill="rgba(0,0,0,0.8509803921568627)" dominant-baseline="central" paint-order="stroke" dx="0.5" class="text" font-size="12" text-anchor="left" font-weight="400">
->>>>>>> fe2f6346
-                Methods
-              </text>
-            </g>
-          </g>
-        </g>
-        <g fill="none" x="480" y="16" transform="matrix(1,0,0,1,480,16)">
-          <g>
-<<<<<<< HEAD
-            <circle fill="rgba(23,131,255,1)" stroke-width="0" stroke="rgba(0,0,0,1)" r="16"/>
-          </g>
-          <g fill="none" transform="matrix(1,0,0,1,16,2)">
-            <g>
-              <text fill="rgba(0,0,0,1)" dominant-baseline="central" paint-order="stroke" dx="0.5" font-size="12" text-anchor="left" fill-opacity="0.85" font-weight="400">
-=======
-            <circle fill="rgba(23,131,255,1)" class="key" stroke-width="0" stroke="rgba(0,0,0,1)" r="12"/>
-          </g>
-          <g fill="none" class="label" transform="matrix(1,0,0,1,12,0)">
-            <g>
-              <text fill="rgba(0,0,0,0.8509803921568627)" dominant-baseline="central" paint-order="stroke" dx="0.5" class="text" font-size="12" text-anchor="left" font-weight="400">
->>>>>>> fe2f6346
-                Classifier selection
-              </text>
-            </g>
-          </g>
-        </g>
-        <g fill="none" x="480" y="68" transform="matrix(1,0,0,1,480,68)">
-          <g>
-<<<<<<< HEAD
-            <circle fill="rgba(23,131,255,1)" stroke-width="0" stroke="rgba(0,0,0,1)" r="16"/>
-          </g>
-          <g fill="none" transform="matrix(1,0,0,1,16,2)">
-            <g>
-              <text fill="rgba(0,0,0,1)" dominant-baseline="central" paint-order="stroke" dx="0.5" font-size="12" text-anchor="left" fill-opacity="0.85" font-weight="400">
-=======
-            <circle fill="rgba(23,131,255,1)" class="key" stroke-width="0" stroke="rgba(0,0,0,1)" r="12"/>
-          </g>
-          <g fill="none" class="label" transform="matrix(1,0,0,1,12,0)">
-            <g>
-              <text fill="rgba(0,0,0,0.8509803921568627)" dominant-baseline="central" paint-order="stroke" dx="0.5" class="text" font-size="12" text-anchor="left" font-weight="400">
->>>>>>> fe2f6346
-                Classifier fusion
-              </text>
-            </g>
-          </g>
-        </g>
-        <g fill="none" x="248" y="172" transform="matrix(1,0,0,1,248,172)">
-          <g>
-<<<<<<< HEAD
-            <circle fill="rgba(23,131,255,1)" stroke-width="0" stroke="rgba(0,0,0,1)" r="16"/>
-          </g>
-          <g fill="none" transform="matrix(1,0,0,1,16,2)">
-            <g>
-              <text fill="rgba(0,0,0,1)" dominant-baseline="central" paint-order="stroke" dx="0.5" font-size="12" text-anchor="left" fill-opacity="0.85" font-weight="400">
-=======
-            <circle fill="rgba(23,131,255,1)" class="key" stroke-width="0" stroke="rgba(0,0,0,1)" r="12"/>
-          </g>
-          <g fill="none" class="label" transform="matrix(1,0,0,1,12,0)">
-            <g>
-              <text fill="rgba(0,0,0,0.8509803921568627)" dominant-baseline="central" paint-order="stroke" dx="0.5" class="text" font-size="12" text-anchor="left" font-weight="400">
->>>>>>> fe2f6346
-                Common
-              </text>
-            </g>
-          </g>
-        </g>
-        <g fill="none" x="480" y="120" transform="matrix(1,0,0,1,480,120)">
-          <g>
-<<<<<<< HEAD
-            <circle fill="rgba(23,131,255,1)" stroke-width="0" stroke="rgba(0,0,0,1)" r="16"/>
-          </g>
-          <g fill="none" transform="matrix(1,0,0,1,16,2)">
-            <g>
-              <text fill="rgba(0,0,0,1)" dominant-baseline="central" paint-order="stroke" dx="0.5" font-size="12" text-anchor="left" fill-opacity="0.85" font-weight="400">
-=======
-            <circle fill="rgba(23,131,255,1)" class="key" stroke-width="0" stroke="rgba(0,0,0,1)" r="12"/>
-          </g>
-          <g fill="none" class="label" transform="matrix(1,0,0,1,12,0)">
-            <g>
-              <text fill="rgba(0,0,0,0.8509803921568627)" dominant-baseline="central" paint-order="stroke" dx="0.5" class="text" font-size="12" text-anchor="left" font-weight="400">
->>>>>>> fe2f6346
-                Bagging
-              </text>
-            </g>
-          </g>
-        </g>
-        <g fill="none" x="480" y="172" transform="matrix(1,0,0,1,480,172)">
-          <g>
-<<<<<<< HEAD
-            <circle fill="rgba(23,131,255,1)" stroke-width="0" stroke="rgba(0,0,0,1)" r="16"/>
-          </g>
-          <g fill="none" transform="matrix(1,0,0,1,16,2)">
-            <g>
-              <text fill="rgba(0,0,0,1)" dominant-baseline="central" paint-order="stroke" dx="0.5" font-size="12" text-anchor="left" fill-opacity="0.85" font-weight="400">
-=======
-            <circle fill="rgba(23,131,255,1)" class="key" stroke-width="0" stroke="rgba(0,0,0,1)" r="12"/>
-          </g>
-          <g fill="none" class="label" transform="matrix(1,0,0,1,12,0)">
-            <g>
-              <text fill="rgba(0,0,0,0.8509803921568627)" dominant-baseline="central" paint-order="stroke" dx="0.5" class="text" font-size="12" text-anchor="left" font-weight="400">
->>>>>>> fe2f6346
-                Boosting
-              </text>
-            </g>
-          </g>
-        </g>
-        <g fill="none" x="480" y="224" transform="matrix(1,0,0,1,480,224)">
-          <g>
-<<<<<<< HEAD
-            <circle fill="rgba(23,131,255,1)" stroke-width="0" stroke="rgba(0,0,0,1)" r="16"/>
-          </g>
-          <g fill="none" transform="matrix(1,0,0,1,16,2)">
-            <g>
-              <text fill="rgba(0,0,0,1)" dominant-baseline="central" paint-order="stroke" dx="0.5" font-size="12" text-anchor="left" fill-opacity="0.85" font-weight="400">
-=======
-            <circle fill="rgba(23,131,255,1)" class="key" stroke-width="0" stroke="rgba(0,0,0,1)" r="12"/>
-          </g>
-          <g fill="none" class="label" transform="matrix(1,0,0,1,12,0)">
-            <g>
-              <text fill="rgba(0,0,0,0.8509803921568627)" dominant-baseline="central" paint-order="stroke" dx="0.5" class="text" font-size="12" text-anchor="left" font-weight="400">
->>>>>>> fe2f6346
-                AdaBoost
-              </text>
-            </g>
-          </g>
-        </g>
-        <g fill="none" x="16" y="328" transform="matrix(1,0,0,1,16,328)">
-          <g>
-<<<<<<< HEAD
-            <circle fill="rgba(23,131,255,1)" stroke-width="0" stroke="rgba(0,0,0,1)" r="16"/>
-          </g>
-          <g fill="none" transform="matrix(1,0,0,1,16,2)">
-            <g>
-              <text fill="rgba(0,0,0,1)" dominant-baseline="central" paint-order="stroke" dx="0.5" font-size="12" text-anchor="left" fill-opacity="0.85" font-weight="400">
-=======
-            <circle fill="rgba(23,131,255,1)" class="key" stroke-width="0" stroke="rgba(0,0,0,1)" r="12"/>
-          </g>
-          <g fill="none" class="label" transform="matrix(1,0,0,1,12,0)">
-            <g>
-              <text fill="rgba(0,0,0,0.8509803921568627)" dominant-baseline="central" paint-order="stroke" dx="0.5" class="text" font-size="12" text-anchor="left" font-weight="400">
->>>>>>> fe2f6346
-                Regression
-              </text>
-            </g>
-          </g>
-        </g>
-        <g fill="none" x="248" y="224" transform="matrix(1,0,0,1,248,224)">
-          <g>
-<<<<<<< HEAD
-            <circle fill="rgba(23,131,255,1)" stroke-width="0" stroke="rgba(0,0,0,1)" r="16"/>
-          </g>
-          <g fill="none" transform="matrix(1,0,0,1,16,2)">
-            <g>
-              <text fill="rgba(0,0,0,1)" dominant-baseline="central" paint-order="stroke" dx="0.5" font-size="12" text-anchor="left" fill-opacity="0.85" font-weight="400">
-=======
-            <circle fill="rgba(23,131,255,1)" class="key" stroke-width="0" stroke="rgba(0,0,0,1)" r="12"/>
-          </g>
-          <g fill="none" class="label" transform="matrix(1,0,0,1,12,0)">
-            <g>
-              <text fill="rgba(0,0,0,0.8509803921568627)" dominant-baseline="central" paint-order="stroke" dx="0.5" class="text" font-size="12" text-anchor="left" font-weight="400">
->>>>>>> fe2f6346
-                Multiple linear regression
-              </text>
-            </g>
-          </g>
-        </g>
-        <g fill="none" x="248" y="276" transform="matrix(1,0,0,1,248,276)">
-          <g>
-<<<<<<< HEAD
-            <circle fill="rgba(23,131,255,1)" stroke-width="0" stroke="rgba(0,0,0,1)" r="16"/>
-          </g>
-          <g fill="none" transform="matrix(1,0,0,1,16,2)">
-            <g>
-              <text fill="rgba(0,0,0,1)" dominant-baseline="central" paint-order="stroke" dx="0.5" font-size="12" text-anchor="left" fill-opacity="0.85" font-weight="400">
-=======
-            <circle fill="rgba(23,131,255,1)" class="key" stroke-width="0" stroke="rgba(0,0,0,1)" r="12"/>
-          </g>
-          <g fill="none" class="label" transform="matrix(1,0,0,1,12,0)">
-            <g>
-              <text fill="rgba(0,0,0,0.8509803921568627)" dominant-baseline="central" paint-order="stroke" dx="0.5" class="text" font-size="12" text-anchor="left" font-weight="400">
->>>>>>> fe2f6346
-                Partial least squares
-              </text>
-            </g>
-          </g>
-        </g>
-        <g fill="none" x="248" y="328" transform="matrix(1,0,0,1,248,328)">
-          <g>
-<<<<<<< HEAD
-            <circle fill="rgba(23,131,255,1)" stroke-width="0" stroke="rgba(0,0,0,1)" r="16"/>
-          </g>
-          <g fill="none" transform="matrix(1,0,0,1,16,2)">
-            <g>
-              <text fill="rgba(0,0,0,1)" dominant-baseline="central" paint-order="stroke" dx="0.5" font-size="12" text-anchor="left" fill-opacity="0.85" font-weight="400">
-=======
-            <circle fill="rgba(23,131,255,1)" class="key" stroke-width="0" stroke="rgba(0,0,0,1)" r="12"/>
-          </g>
-          <g fill="none" class="label" transform="matrix(1,0,0,1,12,0)">
-            <g>
-              <text fill="rgba(0,0,0,0.8509803921568627)" dominant-baseline="central" paint-order="stroke" dx="0.5" class="text" font-size="12" text-anchor="left" font-weight="400">
->>>>>>> fe2f6346
-                Multi-layer feed forward neural network
-              </text>
-            </g>
-          </g>
-        </g>
-        <g fill="none" x="248" y="380" transform="matrix(1,0,0,1,248,380)">
-          <g>
-<<<<<<< HEAD
-            <circle fill="rgba(23,131,255,1)" stroke-width="0" stroke="rgba(0,0,0,1)" r="16"/>
-          </g>
-          <g fill="none" transform="matrix(1,0,0,1,16,2)">
-            <g>
-              <text fill="rgba(0,0,0,1)" dominant-baseline="central" paint-order="stroke" dx="0.5" font-size="12" text-anchor="left" fill-opacity="0.85" font-weight="400">
-=======
-            <circle fill="rgba(23,131,255,1)" class="key" stroke-width="0" stroke="rgba(0,0,0,1)" r="12"/>
-          </g>
-          <g fill="none" class="label" transform="matrix(1,0,0,1,12,0)">
-            <g>
-              <text fill="rgba(0,0,0,0.8509803921568627)" dominant-baseline="central" paint-order="stroke" dx="0.5" class="text" font-size="12" text-anchor="left" font-weight="400">
->>>>>>> fe2f6346
-                General regression neural network
-              </text>
-            </g>
-          </g>
-        </g>
-        <g fill="none" x="248" y="432" transform="matrix(1,0,0,1,248,432)">
-          <g>
-<<<<<<< HEAD
-            <circle fill="rgba(23,131,255,1)" stroke-width="0" stroke="rgba(0,0,0,1)" r="16"/>
-          </g>
-          <g fill="none" transform="matrix(1,0,0,1,16,2)">
-            <g>
-              <text fill="rgba(0,0,0,1)" dominant-baseline="central" paint-order="stroke" dx="0.5" font-size="12" text-anchor="left" fill-opacity="0.85" font-weight="400">
-=======
-            <circle fill="rgba(23,131,255,1)" class="key" stroke-width="0" stroke="rgba(0,0,0,1)" r="12"/>
-          </g>
-          <g fill="none" class="label" transform="matrix(1,0,0,1,12,0)">
-            <g>
-              <text fill="rgba(0,0,0,0.8509803921568627)" dominant-baseline="central" paint-order="stroke" dx="0.5" class="text" font-size="12" text-anchor="left" font-weight="400">
->>>>>>> fe2f6346
-                Support vector regression
-              </text>
-            </g>
-          </g>
-        </g>
-      </g>
-    </g>
-  </g>
+  <defs/>
+  <g transform="matrix(0.478011,0,0,0.478011,147.915894,285.850861)">
+    <g fill="none">
+      <g fill="none"/>
+      <g fill="none">
+        <g fill="none" marker-start="false" marker-end="false">
+          <g fill="none" marker-start="false" marker-end="false" stroke="transparent" stroke-width="3"/>
+          <g>
+            <path fill="none" d="M -200,-36 C -100 -36,-100 -400,0 -400" class="key" stroke-width="1" stroke="rgba(153,173,209,1)"/>
+            <path fill="none" d="M 16,0 C 16 0,16 0,16 0" class="key" stroke-width="3" stroke="transparent"/>
+          </g>
+        </g>
+        <g fill="none" marker-start="false" marker-end="false">
+          <g fill="none" marker-start="false" marker-end="false" stroke="transparent" stroke-width="3"/>
+          <g>
+            <path fill="none" d="M -200,-36 C -100 -36,-100 3,0 3" class="key" stroke-width="1" stroke="rgba(153,173,209,1)"/>
+            <path fill="none" d="M 16,0 C 16 0,16 0,16 0" class="key" stroke-width="3" stroke="transparent"/>
+          </g>
+        </g>
+        <g fill="none" marker-start="false" marker-end="false">
+          <g fill="none" marker-start="false" marker-end="false" stroke="transparent" stroke-width="3"/>
+          <g>
+            <path fill="none" d="M -200,-36 C -100 -36,-100 328,0 328" class="key" stroke-width="1" stroke="rgba(153,173,209,1)"/>
+            <path fill="none" d="M 16,0 C 16 0,16 0,16 0" class="key" stroke-width="3" stroke="transparent"/>
+          </g>
+        </g>
+        <g fill="none" marker-start="false" marker-end="false">
+          <g fill="none" marker-start="false" marker-end="false" stroke="transparent" stroke-width="3"/>
+          <g>
+            <path fill="none" d="M 32,-400 C 132 -400,132 -582,232 -582" class="key" stroke-width="1" stroke="rgba(153,173,209,1)"/>
+            <path fill="none" d="M 16,0 C 16 0,16 0,16 0" class="key" stroke-width="3" stroke="transparent"/>
+          </g>
+        </g>
+        <g fill="none" marker-start="false" marker-end="false">
+          <g fill="none" marker-start="false" marker-end="false" stroke="transparent" stroke-width="3"/>
+          <g>
+            <path fill="none" d="M 32,-400 C 132 -400,132 -530,232 -530" class="key" stroke-width="1" stroke="rgba(153,173,209,1)"/>
+            <path fill="none" d="M 16,0 C 16 0,16 0,16 0" class="key" stroke-width="3" stroke="transparent"/>
+          </g>
+        </g>
+        <g fill="none" marker-start="false" marker-end="false">
+          <g fill="none" marker-start="false" marker-end="false" stroke="transparent" stroke-width="3"/>
+          <g>
+            <path fill="none" d="M 32,-400 C 132 -400,132 -478,232 -478" class="key" stroke-width="1" stroke="rgba(153,173,209,1)"/>
+            <path fill="none" d="M 16,0 C 16 0,16 0,16 0" class="key" stroke-width="3" stroke="transparent"/>
+          </g>
+        </g>
+        <g fill="none" marker-start="false" marker-end="false">
+          <g fill="none" marker-start="false" marker-end="false" stroke="transparent" stroke-width="3"/>
+          <g>
+            <path fill="none" d="M 32,-400 C 132 -400,132 -426,232 -426" class="key" stroke-width="1" stroke="rgba(153,173,209,1)"/>
+            <path fill="none" d="M 16,0 C 16 0,16 0,16 0" class="key" stroke-width="3" stroke="transparent"/>
+          </g>
+        </g>
+        <g fill="none" marker-start="false" marker-end="false">
+          <g fill="none" marker-start="false" marker-end="false" stroke="transparent" stroke-width="3"/>
+          <g>
+            <path fill="none" d="M 32,-400 C 132 -400,132 -374,232 -374" class="key" stroke-width="1" stroke="rgba(153,173,209,1)"/>
+            <path fill="none" d="M 16,0 C 16 0,16 0,16 0" class="key" stroke-width="3" stroke="transparent"/>
+          </g>
+        </g>
+        <g fill="none" marker-start="false" marker-end="false">
+          <g fill="none" marker-start="false" marker-end="false" stroke="transparent" stroke-width="3"/>
+          <g>
+            <path fill="none" d="M 32,-400 C 132 -400,132 -322,232 -322" class="key" stroke-width="1" stroke="rgba(153,173,209,1)"/>
+            <path fill="none" d="M 16,0 C 16 0,16 0,16 0" class="key" stroke-width="3" stroke="transparent"/>
+          </g>
+        </g>
+        <g fill="none" marker-start="false" marker-end="false">
+          <g fill="none" marker-start="false" marker-end="false" stroke="transparent" stroke-width="3"/>
+          <g>
+            <path fill="none" d="M 32,-400 C 132 -400,132 -270,232 -270" class="key" stroke-width="1" stroke="rgba(153,173,209,1)"/>
+            <path fill="none" d="M 16,0 C 16 0,16 0,16 0" class="key" stroke-width="3" stroke="transparent"/>
+          </g>
+        </g>
+        <g fill="none" marker-start="false" marker-end="false">
+          <g fill="none" marker-start="false" marker-end="false" stroke="transparent" stroke-width="3"/>
+          <g>
+            <path fill="none" d="M 32,-400 C 132 -400,132 -218,232 -218" class="key" stroke-width="1" stroke="rgba(153,173,209,1)"/>
+            <path fill="none" d="M 16,0 C 16 0,16 0,16 0" class="key" stroke-width="3" stroke="transparent"/>
+          </g>
+        </g>
+        <g fill="none" marker-start="false" marker-end="false">
+          <g fill="none" marker-start="false" marker-end="false" stroke="transparent" stroke-width="3"/>
+          <g>
+            <path fill="none" d="M 32,3 C 132 3,132 -166,232 -166" class="key" stroke-width="1" stroke="rgba(153,173,209,1)"/>
+            <path fill="none" d="M 16,0 C 16 0,16 0,16 0" class="key" stroke-width="3" stroke="transparent"/>
+          </g>
+        </g>
+        <g fill="none" marker-start="false" marker-end="false">
+          <g fill="none" marker-start="false" marker-end="false" stroke="transparent" stroke-width="3"/>
+          <g>
+            <path fill="none" d="M 32,3 C 132 3,132 42,232 42" class="key" stroke-width="1" stroke="rgba(153,173,209,1)"/>
+            <path fill="none" d="M 16,0 C 16 0,16 0,16 0" class="key" stroke-width="3" stroke="transparent"/>
+          </g>
+        </g>
+        <g fill="none" marker-start="false" marker-end="false">
+          <g fill="none" marker-start="false" marker-end="false" stroke="transparent" stroke-width="3"/>
+          <g>
+            <path fill="none" d="M 32,3 C 132 3,132 172,232 172" class="key" stroke-width="1" stroke="rgba(153,173,209,1)"/>
+            <path fill="none" d="M 16,0 C 16 0,16 0,16 0" class="key" stroke-width="3" stroke="transparent"/>
+          </g>
+        </g>
+        <g fill="none" marker-start="false" marker-end="false">
+          <g fill="none" marker-start="false" marker-end="false" stroke="transparent" stroke-width="3"/>
+          <g>
+            <path fill="none" d="M 264,-166 C 364 -166,364 -296,464 -296" class="key" stroke-width="1" stroke="rgba(153,173,209,1)"/>
+            <path fill="none" d="M 16,0 C 16 0,16 0,16 0" class="key" stroke-width="3" stroke="transparent"/>
+          </g>
+        </g>
+        <g fill="none" marker-start="false" marker-end="false">
+          <g fill="none" marker-start="false" marker-end="false" stroke="transparent" stroke-width="3"/>
+          <g>
+            <path fill="none" d="M 264,-166 C 364 -166,364 -244,464 -244" class="key" stroke-width="1" stroke="rgba(153,173,209,1)"/>
+            <path fill="none" d="M 16,0 C 16 0,16 0,16 0" class="key" stroke-width="3" stroke="transparent"/>
+          </g>
+        </g>
+        <g fill="none" marker-start="false" marker-end="false">
+          <g fill="none" marker-start="false" marker-end="false" stroke="transparent" stroke-width="3"/>
+          <g>
+            <path fill="none" d="M 264,-166 C 364 -166,364 -192,464 -192" class="key" stroke-width="1" stroke="rgba(153,173,209,1)"/>
+            <path fill="none" d="M 16,0 C 16 0,16 0,16 0" class="key" stroke-width="3" stroke="transparent"/>
+          </g>
+        </g>
+        <g fill="none" marker-start="false" marker-end="false">
+          <g fill="none" marker-start="false" marker-end="false" stroke="transparent" stroke-width="3"/>
+          <g>
+            <path fill="none" d="M 264,-166 C 364 -166,364 -140,464 -140" class="key" stroke-width="1" stroke="rgba(153,173,209,1)"/>
+            <path fill="none" d="M 16,0 C 16 0,16 0,16 0" class="key" stroke-width="3" stroke="transparent"/>
+          </g>
+        </g>
+        <g fill="none" marker-start="false" marker-end="false">
+          <g fill="none" marker-start="false" marker-end="false" stroke="transparent" stroke-width="3"/>
+          <g>
+            <path fill="none" d="M 264,-166 C 364 -166,364 -88,464 -88" class="key" stroke-width="1" stroke="rgba(153,173,209,1)"/>
+            <path fill="none" d="M 16,0 C 16 0,16 0,16 0" class="key" stroke-width="3" stroke="transparent"/>
+          </g>
+        </g>
+        <g fill="none" marker-start="false" marker-end="false">
+          <g fill="none" marker-start="false" marker-end="false" stroke="transparent" stroke-width="3"/>
+          <g>
+            <path fill="none" d="M 264,-166 C 364 -166,364 -36,464 -36" class="key" stroke-width="1" stroke="rgba(153,173,209,1)"/>
+            <path fill="none" d="M 16,0 C 16 0,16 0,16 0" class="key" stroke-width="3" stroke="transparent"/>
+          </g>
+        </g>
+        <g fill="none" marker-start="false" marker-end="false">
+          <g fill="none" marker-start="false" marker-end="false" stroke="transparent" stroke-width="3"/>
+          <g>
+            <path fill="none" d="M 264,42 C 364 42,364 16,464 16" class="key" stroke-width="1" stroke="rgba(153,173,209,1)"/>
+            <path fill="none" d="M 16,0 C 16 0,16 0,16 0" class="key" stroke-width="3" stroke="transparent"/>
+          </g>
+        </g>
+        <g fill="none" marker-start="false" marker-end="false">
+          <g fill="none" marker-start="false" marker-end="false" stroke="transparent" stroke-width="3"/>
+          <g>
+            <path fill="none" d="M 264,42 C 364 42,364 68,464 68" class="key" stroke-width="1" stroke="rgba(153,173,209,1)"/>
+            <path fill="none" d="M 16,0 C 16 0,16 0,16 0" class="key" stroke-width="3" stroke="transparent"/>
+          </g>
+        </g>
+        <g fill="none" marker-start="false" marker-end="false">
+          <g fill="none" marker-start="false" marker-end="false" stroke="transparent" stroke-width="3"/>
+          <g>
+            <path fill="none" d="M 264,172 C 364 172,364 120,464 120" class="key" stroke-width="1" stroke="rgba(153,173,209,1)"/>
+            <path fill="none" d="M 16,0 C 16 0,16 0,16 0" class="key" stroke-width="3" stroke="transparent"/>
+          </g>
+        </g>
+        <g fill="none" marker-start="false" marker-end="false">
+          <g fill="none" marker-start="false" marker-end="false" stroke="transparent" stroke-width="3"/>
+          <g>
+            <path fill="none" d="M 264,172 C 364 172,364 172,464 172" class="key" stroke-width="1" stroke="rgba(153,173,209,1)"/>
+            <path fill="none" d="M 16,0 C 16 0,16 0,16 0" class="key" stroke-width="3" stroke="transparent"/>
+          </g>
+        </g>
+        <g fill="none" marker-start="false" marker-end="false">
+          <g fill="none" marker-start="false" marker-end="false" stroke="transparent" stroke-width="3"/>
+          <g>
+            <path fill="none" d="M 264,172 C 364 172,364 224,464 224" class="key" stroke-width="1" stroke="rgba(153,173,209,1)"/>
+            <path fill="none" d="M 16,0 C 16 0,16 0,16 0" class="key" stroke-width="3" stroke="transparent"/>
+          </g>
+        </g>
+        <g fill="none" marker-start="false" marker-end="false">
+          <g fill="none" marker-start="false" marker-end="false" stroke="transparent" stroke-width="3"/>
+          <g>
+            <path fill="none" d="M 32,328 C 132 328,132 224,232 224" class="key" stroke-width="1" stroke="rgba(153,173,209,1)"/>
+            <path fill="none" d="M 16,0 C 16 0,16 0,16 0" class="key" stroke-width="3" stroke="transparent"/>
+          </g>
+        </g>
+        <g fill="none" marker-start="false" marker-end="false">
+          <g fill="none" marker-start="false" marker-end="false" stroke="transparent" stroke-width="3"/>
+          <g>
+            <path fill="none" d="M 32,328 C 132 328,132 276,232 276" class="key" stroke-width="1" stroke="rgba(153,173,209,1)"/>
+            <path fill="none" d="M 16,0 C 16 0,16 0,16 0" class="key" stroke-width="3" stroke="transparent"/>
+          </g>
+        </g>
+        <g fill="none" marker-start="false" marker-end="false">
+          <g fill="none" marker-start="false" marker-end="false" stroke="transparent" stroke-width="3"/>
+          <g>
+            <path fill="none" d="M 32,328 C 132 328,132 328,232 328" class="key" stroke-width="1" stroke="rgba(153,173,209,1)"/>
+            <path fill="none" d="M 16,0 C 16 0,16 0,16 0" class="key" stroke-width="3" stroke="transparent"/>
+          </g>
+        </g>
+        <g fill="none" marker-start="false" marker-end="false">
+          <g fill="none" marker-start="false" marker-end="false" stroke="transparent" stroke-width="3"/>
+          <g>
+            <path fill="none" d="M 32,328 C 132 328,132 380,232 380" class="key" stroke-width="1" stroke="rgba(153,173,209,1)"/>
+            <path fill="none" d="M 16,0 C 16 0,16 0,16 0" class="key" stroke-width="3" stroke="transparent"/>
+          </g>
+        </g>
+        <g fill="none" marker-start="false" marker-end="false">
+          <g fill="none" marker-start="false" marker-end="false" stroke="transparent" stroke-width="3"/>
+          <g>
+            <path fill="none" d="M 32,328 C 132 328,132 432,232 432" class="key" stroke-width="1" stroke="rgba(153,173,209,1)"/>
+            <path fill="none" d="M 16,0 C 16 0,16 0,16 0" class="key" stroke-width="3" stroke="transparent"/>
+          </g>
+        </g>
+      </g>
+      <g fill="none">
+        <g fill="none" x="-216" y="-36" transform="matrix(1,0,0,1,-216,-36)">
+          <g>
+            <circle fill="rgba(23,131,255,1)" class="key" stroke-width="0" stroke="rgba(0,0,0,1)" r="16"/>
+          </g>
+          <g fill="none" class="label" transform="matrix(1,0,0,1,16,2)">
+            <g>
+              <text fill="rgba(0,0,0,1)" dominant-baseline="central" paint-order="stroke" dx="0.5" class="text" font-size="12" text-anchor="left" fill-opacity="0.85" font-weight="400">
+                Modeling Methods
+              </text>
+            </g>
+          </g>
+        </g>
+        <g fill="none" x="16" y="-400" transform="matrix(1,0,0,1,16,-400)">
+          <g>
+            <circle fill="rgba(23,131,255,1)" class="key" stroke-width="0" stroke="rgba(0,0,0,1)" r="16"/>
+          </g>
+          <g fill="none" class="label" transform="matrix(1,0,0,1,16,2)">
+            <g>
+              <text fill="rgba(0,0,0,1)" dominant-baseline="central" paint-order="stroke" dx="0.5" class="text" font-size="12" text-anchor="left" fill-opacity="0.85" font-weight="400">
+                Classification
+              </text>
+            </g>
+          </g>
+        </g>
+        <g fill="none" x="248" y="-582" transform="matrix(1,0,0,1,248,-582)">
+          <g>
+            <circle fill="rgba(23,131,255,1)" class="key" stroke-width="0" stroke="rgba(0,0,0,1)" r="16"/>
+          </g>
+          <g fill="none" class="label" transform="matrix(1,0,0,1,16,2)">
+            <g>
+              <text fill="rgba(0,0,0,1)" dominant-baseline="central" paint-order="stroke" dx="0.5" class="text" font-size="12" text-anchor="left" fill-opacity="0.85" font-weight="400">
+                Logistic regression
+              </text>
+            </g>
+          </g>
+        </g>
+        <g fill="none" x="248" y="-530" transform="matrix(1,0,0,1,248,-530)">
+          <g>
+            <circle fill="rgba(23,131,255,1)" class="key" stroke-width="0" stroke="rgba(0,0,0,1)" r="16"/>
+          </g>
+          <g fill="none" class="label" transform="matrix(1,0,0,1,16,2)">
+            <g>
+              <text fill="rgba(0,0,0,1)" dominant-baseline="central" paint-order="stroke" dx="0.5" class="text" font-size="12" text-anchor="left" fill-opacity="0.85" font-weight="400">
+                Linear discriminant analysis
+              </text>
+            </g>
+          </g>
+        </g>
+        <g fill="none" x="248" y="-478" transform="matrix(1,0,0,1,248,-478)">
+          <g>
+            <circle fill="rgba(23,131,255,1)" class="key" stroke-width="0" stroke="rgba(0,0,0,1)" r="16"/>
+          </g>
+          <g fill="none" class="label" transform="matrix(1,0,0,1,16,2)">
+            <g>
+              <text fill="rgba(0,0,0,1)" dominant-baseline="central" paint-order="stroke" dx="0.5" class="text" font-size="12" text-anchor="left" fill-opacity="0.85" font-weight="400">
+                Rules
+              </text>
+            </g>
+          </g>
+        </g>
+        <g fill="none" x="248" y="-426" transform="matrix(1,0,0,1,248,-426)">
+          <g>
+            <circle fill="rgba(23,131,255,1)" class="key" stroke-width="0" stroke="rgba(0,0,0,1)" r="16"/>
+          </g>
+          <g fill="none" class="label" transform="matrix(1,0,0,1,16,2)">
+            <g>
+              <text fill="rgba(0,0,0,1)" dominant-baseline="central" paint-order="stroke" dx="0.5" class="text" font-size="12" text-anchor="left" fill-opacity="0.85" font-weight="400">
+                Decision trees
+              </text>
+            </g>
+          </g>
+        </g>
+        <g fill="none" x="248" y="-374" transform="matrix(1,0,0,1,248,-374)">
+          <g>
+            <circle fill="rgba(23,131,255,1)" class="key" stroke-width="0" stroke="rgba(0,0,0,1)" r="16"/>
+          </g>
+          <g fill="none" class="label" transform="matrix(1,0,0,1,16,2)">
+            <g>
+              <text fill="rgba(0,0,0,1)" dominant-baseline="central" paint-order="stroke" dx="0.5" class="text" font-size="12" text-anchor="left" fill-opacity="0.85" font-weight="400">
+                Naive Bayes
+              </text>
+            </g>
+          </g>
+        </g>
+        <g fill="none" x="248" y="-322" transform="matrix(1,0,0,1,248,-322)">
+          <g>
+            <circle fill="rgba(23,131,255,1)" class="key" stroke-width="0" stroke="rgba(0,0,0,1)" r="16"/>
+          </g>
+          <g fill="none" class="label" transform="matrix(1,0,0,1,16,2)">
+            <g>
+              <text fill="rgba(0,0,0,1)" dominant-baseline="central" paint-order="stroke" dx="0.5" class="text" font-size="12" text-anchor="left" fill-opacity="0.85" font-weight="400">
+                K nearest neighbor
+              </text>
+            </g>
+          </g>
+        </g>
+        <g fill="none" x="248" y="-270" transform="matrix(1,0,0,1,248,-270)">
+          <g>
+            <circle fill="rgba(23,131,255,1)" class="key" stroke-width="0" stroke="rgba(0,0,0,1)" r="16"/>
+          </g>
+          <g fill="none" class="label" transform="matrix(1,0,0,1,16,2)">
+            <g>
+              <text fill="rgba(0,0,0,1)" dominant-baseline="central" paint-order="stroke" dx="0.5" class="text" font-size="12" text-anchor="left" fill-opacity="0.85" font-weight="400">
+                Probabilistic neural network
+              </text>
+            </g>
+          </g>
+        </g>
+        <g fill="none" x="248" y="-218" transform="matrix(1,0,0,1,248,-218)">
+          <g>
+            <circle fill="rgba(23,131,255,1)" class="key" stroke-width="0" stroke="rgba(0,0,0,1)" r="16"/>
+          </g>
+          <g fill="none" class="label" transform="matrix(1,0,0,1,16,2)">
+            <g>
+              <text fill="rgba(0,0,0,1)" dominant-baseline="central" paint-order="stroke" dx="0.5" class="text" font-size="12" text-anchor="left" fill-opacity="0.85" font-weight="400">
+                Support vector machine
+              </text>
+            </g>
+          </g>
+        </g>
+        <g fill="none" x="16" y="3" transform="matrix(1,0,0,1,16,3)">
+          <g>
+            <circle fill="rgba(23,131,255,1)" class="key" stroke-width="0" stroke="rgba(0,0,0,1)" r="16"/>
+          </g>
+          <g fill="none" class="label" transform="matrix(1,0,0,1,16,2)">
+            <g>
+              <text fill="rgba(0,0,0,1)" dominant-baseline="central" paint-order="stroke" dx="0.5" class="text" font-size="12" text-anchor="left" fill-opacity="0.85" font-weight="400">
+                Consensus
+              </text>
+            </g>
+          </g>
+        </g>
+        <g fill="none" x="248" y="-166" transform="matrix(1,0,0,1,248,-166)">
+          <g>
+            <circle fill="rgba(23,131,255,1)" class="key" stroke-width="0" stroke="rgba(0,0,0,1)" r="16"/>
+          </g>
+          <g fill="none" class="label" transform="matrix(1,0,0,1,16,2)">
+            <g>
+              <text fill="rgba(0,0,0,1)" dominant-baseline="central" paint-order="stroke" dx="0.5" class="text" font-size="12" text-anchor="left" fill-opacity="0.85" font-weight="400">
+                Models diversity
+              </text>
+            </g>
+          </g>
+        </g>
+        <g fill="none" x="480" y="-296" transform="matrix(1,0,0,1,480,-296)">
+          <g>
+            <circle fill="rgba(23,131,255,1)" class="key" stroke-width="0" stroke="rgba(0,0,0,1)" r="16"/>
+          </g>
+          <g fill="none" class="label" transform="matrix(1,0,0,1,16,2)">
+            <g>
+              <text fill="rgba(0,0,0,1)" dominant-baseline="central" paint-order="stroke" dx="0.5" class="text" font-size="12" text-anchor="left" fill-opacity="0.85" font-weight="400">
+                Different initializations
+              </text>
+            </g>
+          </g>
+        </g>
+        <g fill="none" x="480" y="-244" transform="matrix(1,0,0,1,480,-244)">
+          <g>
+            <circle fill="rgba(23,131,255,1)" class="key" stroke-width="0" stroke="rgba(0,0,0,1)" r="16"/>
+          </g>
+          <g fill="none" class="label" transform="matrix(1,0,0,1,16,2)">
+            <g>
+              <text fill="rgba(0,0,0,1)" dominant-baseline="central" paint-order="stroke" dx="0.5" class="text" font-size="12" text-anchor="left" fill-opacity="0.85" font-weight="400">
+                Different parameter choices
+              </text>
+            </g>
+          </g>
+        </g>
+        <g fill="none" x="480" y="-192" transform="matrix(1,0,0,1,480,-192)">
+          <g>
+            <circle fill="rgba(23,131,255,1)" class="key" stroke-width="0" stroke="rgba(0,0,0,1)" r="16"/>
+          </g>
+          <g fill="none" class="label" transform="matrix(1,0,0,1,16,2)">
+            <g>
+              <text fill="rgba(0,0,0,1)" dominant-baseline="central" paint-order="stroke" dx="0.5" class="text" font-size="12" text-anchor="left" fill-opacity="0.85" font-weight="400">
+                Different architectures
+              </text>
+            </g>
+          </g>
+        </g>
+        <g fill="none" x="480" y="-140" transform="matrix(1,0,0,1,480,-140)">
+          <g>
+            <circle fill="rgba(23,131,255,1)" class="key" stroke-width="0" stroke="rgba(0,0,0,1)" r="16"/>
+          </g>
+          <g fill="none" class="label" transform="matrix(1,0,0,1,16,2)">
+            <g>
+              <text fill="rgba(0,0,0,1)" dominant-baseline="central" paint-order="stroke" dx="0.5" class="text" font-size="12" text-anchor="left" fill-opacity="0.85" font-weight="400">
+                Different modeling methods
+              </text>
+            </g>
+          </g>
+        </g>
+        <g fill="none" x="480" y="-88" transform="matrix(1,0,0,1,480,-88)">
+          <g>
+            <circle fill="rgba(23,131,255,1)" class="key" stroke-width="0" stroke="rgba(0,0,0,1)" r="16"/>
+          </g>
+          <g fill="none" class="label" transform="matrix(1,0,0,1,16,2)">
+            <g>
+              <text fill="rgba(0,0,0,1)" dominant-baseline="central" paint-order="stroke" dx="0.5" class="text" font-size="12" text-anchor="left" fill-opacity="0.85" font-weight="400">
+                Different training sets
+              </text>
+            </g>
+          </g>
+        </g>
+        <g fill="none" x="480" y="-36" transform="matrix(1,0,0,1,480,-36)">
+          <g>
+            <circle fill="rgba(23,131,255,1)" class="key" stroke-width="0" stroke="rgba(0,0,0,1)" r="16"/>
+          </g>
+          <g fill="none" class="label" transform="matrix(1,0,0,1,16,2)">
+            <g>
+              <text fill="rgba(0,0,0,1)" dominant-baseline="central" paint-order="stroke" dx="0.5" class="text" font-size="12" text-anchor="left" fill-opacity="0.85" font-weight="400">
+                Different feature sets
+              </text>
+            </g>
+          </g>
+        </g>
+        <g fill="none" x="248" y="42" transform="matrix(1,0,0,1,248,42)">
+          <g>
+            <circle fill="rgba(23,131,255,1)" class="key" stroke-width="0" stroke="rgba(0,0,0,1)" r="16"/>
+          </g>
+          <g fill="none" class="label" transform="matrix(1,0,0,1,16,2)">
+            <g>
+              <text fill="rgba(0,0,0,1)" dominant-baseline="central" paint-order="stroke" dx="0.5" class="text" font-size="12" text-anchor="left" fill-opacity="0.85" font-weight="400">
+                Methods
+              </text>
+            </g>
+          </g>
+        </g>
+        <g fill="none" x="480" y="16" transform="matrix(1,0,0,1,480,16)">
+          <g>
+            <circle fill="rgba(23,131,255,1)" class="key" stroke-width="0" stroke="rgba(0,0,0,1)" r="16"/>
+          </g>
+          <g fill="none" class="label" transform="matrix(1,0,0,1,16,2)">
+            <g>
+              <text fill="rgba(0,0,0,1)" dominant-baseline="central" paint-order="stroke" dx="0.5" class="text" font-size="12" text-anchor="left" fill-opacity="0.85" font-weight="400">
+                Classifier selection
+              </text>
+            </g>
+          </g>
+        </g>
+        <g fill="none" x="480" y="68" transform="matrix(1,0,0,1,480,68)">
+          <g>
+            <circle fill="rgba(23,131,255,1)" class="key" stroke-width="0" stroke="rgba(0,0,0,1)" r="16"/>
+          </g>
+          <g fill="none" class="label" transform="matrix(1,0,0,1,16,2)">
+            <g>
+              <text fill="rgba(0,0,0,1)" dominant-baseline="central" paint-order="stroke" dx="0.5" class="text" font-size="12" text-anchor="left" fill-opacity="0.85" font-weight="400">
+                Classifier fusion
+              </text>
+            </g>
+          </g>
+        </g>
+        <g fill="none" x="248" y="172" transform="matrix(1,0,0,1,248,172)">
+          <g>
+            <circle fill="rgba(23,131,255,1)" class="key" stroke-width="0" stroke="rgba(0,0,0,1)" r="16"/>
+          </g>
+          <g fill="none" class="label" transform="matrix(1,0,0,1,16,2)">
+            <g>
+              <text fill="rgba(0,0,0,1)" dominant-baseline="central" paint-order="stroke" dx="0.5" class="text" font-size="12" text-anchor="left" fill-opacity="0.85" font-weight="400">
+                Common
+              </text>
+            </g>
+          </g>
+        </g>
+        <g fill="none" x="480" y="120" transform="matrix(1,0,0,1,480,120)">
+          <g>
+            <circle fill="rgba(23,131,255,1)" class="key" stroke-width="0" stroke="rgba(0,0,0,1)" r="16"/>
+          </g>
+          <g fill="none" class="label" transform="matrix(1,0,0,1,16,2)">
+            <g>
+              <text fill="rgba(0,0,0,1)" dominant-baseline="central" paint-order="stroke" dx="0.5" class="text" font-size="12" text-anchor="left" fill-opacity="0.85" font-weight="400">
+                Bagging
+              </text>
+            </g>
+          </g>
+        </g>
+        <g fill="none" x="480" y="172" transform="matrix(1,0,0,1,480,172)">
+          <g>
+            <circle fill="rgba(23,131,255,1)" class="key" stroke-width="0" stroke="rgba(0,0,0,1)" r="16"/>
+          </g>
+          <g fill="none" class="label" transform="matrix(1,0,0,1,16,2)">
+            <g>
+              <text fill="rgba(0,0,0,1)" dominant-baseline="central" paint-order="stroke" dx="0.5" class="text" font-size="12" text-anchor="left" fill-opacity="0.85" font-weight="400">
+                Boosting
+              </text>
+            </g>
+          </g>
+        </g>
+        <g fill="none" x="480" y="224" transform="matrix(1,0,0,1,480,224)">
+          <g>
+            <circle fill="rgba(23,131,255,1)" class="key" stroke-width="0" stroke="rgba(0,0,0,1)" r="16"/>
+          </g>
+          <g fill="none" class="label" transform="matrix(1,0,0,1,16,2)">
+            <g>
+              <text fill="rgba(0,0,0,1)" dominant-baseline="central" paint-order="stroke" dx="0.5" class="text" font-size="12" text-anchor="left" fill-opacity="0.85" font-weight="400">
+                AdaBoost
+              </text>
+            </g>
+          </g>
+        </g>
+        <g fill="none" x="16" y="328" transform="matrix(1,0,0,1,16,328)">
+          <g>
+            <circle fill="rgba(23,131,255,1)" class="key" stroke-width="0" stroke="rgba(0,0,0,1)" r="16"/>
+          </g>
+          <g fill="none" class="label" transform="matrix(1,0,0,1,16,2)">
+            <g>
+              <text fill="rgba(0,0,0,1)" dominant-baseline="central" paint-order="stroke" dx="0.5" class="text" font-size="12" text-anchor="left" fill-opacity="0.85" font-weight="400">
+                Regression
+              </text>
+            </g>
+          </g>
+        </g>
+        <g fill="none" x="248" y="224" transform="matrix(1,0,0,1,248,224)">
+          <g>
+            <circle fill="rgba(23,131,255,1)" class="key" stroke-width="0" stroke="rgba(0,0,0,1)" r="16"/>
+          </g>
+          <g fill="none" class="label" transform="matrix(1,0,0,1,16,2)">
+            <g>
+              <text fill="rgba(0,0,0,1)" dominant-baseline="central" paint-order="stroke" dx="0.5" class="text" font-size="12" text-anchor="left" fill-opacity="0.85" font-weight="400">
+                Multiple linear regression
+              </text>
+            </g>
+          </g>
+        </g>
+        <g fill="none" x="248" y="276" transform="matrix(1,0,0,1,248,276)">
+          <g>
+            <circle fill="rgba(23,131,255,1)" class="key" stroke-width="0" stroke="rgba(0,0,0,1)" r="16"/>
+          </g>
+          <g fill="none" class="label" transform="matrix(1,0,0,1,16,2)">
+            <g>
+              <text fill="rgba(0,0,0,1)" dominant-baseline="central" paint-order="stroke" dx="0.5" class="text" font-size="12" text-anchor="left" fill-opacity="0.85" font-weight="400">
+                Partial least squares
+              </text>
+            </g>
+          </g>
+        </g>
+        <g fill="none" x="248" y="328" transform="matrix(1,0,0,1,248,328)">
+          <g>
+            <circle fill="rgba(23,131,255,1)" class="key" stroke-width="0" stroke="rgba(0,0,0,1)" r="16"/>
+          </g>
+          <g fill="none" class="label" transform="matrix(1,0,0,1,16,2)">
+            <g>
+              <text fill="rgba(0,0,0,1)" dominant-baseline="central" paint-order="stroke" dx="0.5" class="text" font-size="12" text-anchor="left" fill-opacity="0.85" font-weight="400">
+                Multi-layer feed forward neural network
+              </text>
+            </g>
+          </g>
+        </g>
+        <g fill="none" x="248" y="380" transform="matrix(1,0,0,1,248,380)">
+          <g>
+            <circle fill="rgba(23,131,255,1)" class="key" stroke-width="0" stroke="rgba(0,0,0,1)" r="16"/>
+          </g>
+          <g fill="none" class="label" transform="matrix(1,0,0,1,16,2)">
+            <g>
+              <text fill="rgba(0,0,0,1)" dominant-baseline="central" paint-order="stroke" dx="0.5" class="text" font-size="12" text-anchor="left" fill-opacity="0.85" font-weight="400">
+                General regression neural network
+              </text>
+            </g>
+          </g>
+        </g>
+        <g fill="none" x="248" y="432" transform="matrix(1,0,0,1,248,432)">
+          <g>
+            <circle fill="rgba(23,131,255,1)" class="key" stroke-width="0" stroke="rgba(0,0,0,1)" r="16"/>
+          </g>
+          <g fill="none" class="label" transform="matrix(1,0,0,1,16,2)">
+            <g>
+              <text fill="rgba(0,0,0,1)" dominant-baseline="central" paint-order="stroke" dx="0.5" class="text" font-size="12" text-anchor="left" fill-opacity="0.85" font-weight="400">
+                Support vector regression
+              </text>
+            </g>
+          </g>
+        </g>
+      </g>
+    </g>
+  </g>
 </svg>