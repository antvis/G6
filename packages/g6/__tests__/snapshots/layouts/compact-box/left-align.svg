--- conflicted
+++ resolved
@@ -1,780 +1,594 @@
 <svg xmlns="http://www.w3.org/2000/svg" width="500" height="500" style="background: transparent; position: absolute; outline: none;" color-interpolation-filters="sRGB" tabindex="1">
-  <defs/>
-  <g transform="matrix(0.447027,0,0,0.447027,290.344208,170.625839)">
-    <g fill="none">
-      <g fill="none"/>
-      <g fill="none">
-        <g fill="none" marker-start="false" marker-end="false">
-          <g fill="none" marker-start="false" marker-end="false" stroke="transparent" stroke-width="3"/>
-          <g>
-            <path fill="none" d="M -48,-155 C -48 -80,-440 -80,-440 -5" class="key" stroke-width="1" stroke="rgba(153,173,209,1)"/>
-            <path fill="none" d="M 0,13 C 0 13,0 13,0 13" class="key" stroke-width="3" stroke="transparent"/>
-          </g>
-        </g>
-        <g fill="none" marker-start="false" marker-end="false">
-          <g fill="none" marker-start="false" marker-end="false" stroke="transparent" stroke-width="3"/>
-          <g>
-            <path fill="none" d="M -48,-155 C -48 -80,-6 -80,-6 -5" class="key" stroke-width="1" stroke="rgba(153,173,209,1)"/>
-            <path fill="none" d="M 0,13 C 0 13,0 13,0 13" class="key" stroke-width="3" stroke="transparent"/>
-          </g>
-        </g>
-        <g fill="none" marker-start="false" marker-end="false">
-          <g fill="none" marker-start="false" marker-end="false" stroke="transparent" stroke-width="3"/>
-          <g>
-            <path fill="none" d="M -48,-155 C -48 -80,344 -80,344 -5" class="key" stroke-width="1" stroke="rgba(153,173,209,1)"/>
-            <path fill="none" d="M 0,13 C 0 13,0 13,0 13" class="key" stroke-width="3" stroke="transparent"/>
-          </g>
-        </g>
-        <g fill="none" marker-start="false" marker-end="false">
-          <g fill="none" marker-start="false" marker-end="false" stroke="transparent" stroke-width="3"/>
-          <g>
-            <path fill="none" d="M -440,21 C -440 96,-636 96,-636 171" class="key" stroke-width="1" stroke="rgba(153,173,209,1)"/>
-            <path fill="none" d="M 0,13 C 0 13,0 13,0 13" class="key" stroke-width="3" stroke="transparent"/>
-          </g>
-        </g>
-        <g fill="none" marker-start="false" marker-end="false">
-          <g fill="none" marker-start="false" marker-end="false" stroke="transparent" stroke-width="3"/>
-          <g>
-            <path fill="none" d="M -440,21 C -440 96,-580 96,-580 171" class="key" stroke-width="1" stroke="rgba(153,173,209,1)"/>
-            <path fill="none" d="M 0,13 C 0 13,0 13,0 13" class="key" stroke-width="3" stroke="transparent"/>
-          </g>
-        </g>
-        <g fill="none" marker-start="false" marker-end="false">
-          <g fill="none" marker-start="false" marker-end="false" stroke="transparent" stroke-width="3"/>
-          <g>
-            <path fill="none" d="M -440,21 C -440 96,-524 96,-524 171" class="key" stroke-width="1" stroke="rgba(153,173,209,1)"/>
-            <path fill="none" d="M 0,13 C 0 13,0 13,0 13" class="key" stroke-width="3" stroke="transparent"/>
-          </g>
-        </g>
-        <g fill="none" marker-start="false" marker-end="false">
-          <g fill="none" marker-start="false" marker-end="false" stroke="transparent" stroke-width="3"/>
-          <g>
-            <path fill="none" d="M -440,21 C -440 96,-468 96,-468 171" class="key" stroke-width="1" stroke="rgba(153,173,209,1)"/>
-            <path fill="none" d="M 0,13 C 0 13,0 13,0 13" class="key" stroke-width="3" stroke="transparent"/>
-          </g>
-        </g>
-        <g fill="none" marker-start="false" marker-end="false">
-          <g fill="none" marker-start="false" marker-end="false" stroke="transparent" stroke-width="3"/>
-          <g>
-            <path fill="none" d="M -440,21 C -440 96,-412 96,-412 171" class="key" stroke-width="1" stroke="rgba(153,173,209,1)"/>
-            <path fill="none" d="M 0,13 C 0 13,0 13,0 13" class="key" stroke-width="3" stroke="transparent"/>
-          </g>
-        </g>
-        <g fill="none" marker-start="false" marker-end="false">
-          <g fill="none" marker-start="false" marker-end="false" stroke="transparent" stroke-width="3"/>
-          <g>
-            <path fill="none" d="M -440,21 C -440 96,-356 96,-356 171" class="key" stroke-width="1" stroke="rgba(153,173,209,1)"/>
-            <path fill="none" d="M 0,13 C 0 13,0 13,0 13" class="key" stroke-width="3" stroke="transparent"/>
-          </g>
-        </g>
-        <g fill="none" marker-start="false" marker-end="false">
-          <g fill="none" marker-start="false" marker-end="false" stroke="transparent" stroke-width="3"/>
-          <g>
-            <path fill="none" d="M -440,21 C -440 96,-300 96,-300 171" class="key" stroke-width="1" stroke="rgba(153,173,209,1)"/>
-            <path fill="none" d="M 0,13 C 0 13,0 13,0 13" class="key" stroke-width="3" stroke="transparent"/>
-          </g>
-        </g>
-        <g fill="none" marker-start="false" marker-end="false">
-          <g fill="none" marker-start="false" marker-end="false" stroke="transparent" stroke-width="3"/>
-          <g>
-            <path fill="none" d="M -440,21 C -440 96,-244 96,-244 171" class="key" stroke-width="1" stroke="rgba(153,173,209,1)"/>
-            <path fill="none" d="M 0,13 C 0 13,0 13,0 13" class="key" stroke-width="3" stroke="transparent"/>
-          </g>
-        </g>
-        <g fill="none" marker-start="false" marker-end="false">
-          <g fill="none" marker-start="false" marker-end="false" stroke="transparent" stroke-width="3"/>
-          <g>
-            <path fill="none" d="M -6,21 C -6 96,-188 96,-188 171" class="key" stroke-width="1" stroke="rgba(153,173,209,1)"/>
-            <path fill="none" d="M 0,13 C 0 13,0 13,0 13" class="key" stroke-width="3" stroke="transparent"/>
-          </g>
-        </g>
-        <g fill="none" marker-start="false" marker-end="false">
-          <g fill="none" marker-start="false" marker-end="false" stroke="transparent" stroke-width="3"/>
-          <g>
-            <path fill="none" d="M -6,21 C -6 96,36 96,36 171" class="key" stroke-width="1" stroke="rgba(153,173,209,1)"/>
-            <path fill="none" d="M 0,13 C 0 13,0 13,0 13" class="key" stroke-width="3" stroke="transparent"/>
-          </g>
-        </g>
-        <g fill="none" marker-start="false" marker-end="false">
-          <g fill="none" marker-start="false" marker-end="false" stroke="transparent" stroke-width="3"/>
-          <g>
-            <path fill="none" d="M -6,21 C -6 96,176 96,176 171" class="key" stroke-width="1" stroke="rgba(153,173,209,1)"/>
-            <path fill="none" d="M 0,13 C 0 13,0 13,0 13" class="key" stroke-width="3" stroke="transparent"/>
-          </g>
-        </g>
-        <g fill="none" marker-start="false" marker-end="false">
-          <g fill="none" marker-start="false" marker-end="false" stroke="transparent" stroke-width="3"/>
-          <g>
-            <path fill="none" d="M -188,197 C -188 272,-328 272,-328 347" class="key" stroke-width="1" stroke="rgba(153,173,209,1)"/>
-            <path fill="none" d="M 0,13 C 0 13,0 13,0 13" class="key" stroke-width="3" stroke="transparent"/>
-          </g>
-        </g>
-        <g fill="none" marker-start="false" marker-end="false">
-          <g fill="none" marker-start="false" marker-end="false" stroke="transparent" stroke-width="3"/>
-          <g>
-            <path fill="none" d="M -188,197 C -188 272,-272 272,-272 347" class="key" stroke-width="1" stroke="rgba(153,173,209,1)"/>
-            <path fill="none" d="M 0,13 C 0 13,0 13,0 13" class="key" stroke-width="3" stroke="transparent"/>
-          </g>
-        </g>
-        <g fill="none" marker-start="false" marker-end="false">
-          <g fill="none" marker-start="false" marker-end="false" stroke="transparent" stroke-width="3"/>
-          <g>
-            <path fill="none" d="M -188,197 C -188 272,-216 272,-216 347" class="key" stroke-width="1" stroke="rgba(153,173,209,1)"/>
-            <path fill="none" d="M 0,13 C 0 13,0 13,0 13" class="key" stroke-width="3" stroke="transparent"/>
-          </g>
-        </g>
-        <g fill="none" marker-start="false" marker-end="false">
-          <g fill="none" marker-start="false" marker-end="false" stroke="transparent" stroke-width="3"/>
-          <g>
-            <path fill="none" d="M -188,197 C -188 272,-160 272,-160 347" class="key" stroke-width="1" stroke="rgba(153,173,209,1)"/>
-            <path fill="none" d="M 0,13 C 0 13,0 13,0 13" class="key" stroke-width="3" stroke="transparent"/>
-          </g>
-        </g>
-        <g fill="none" marker-start="false" marker-end="false">
-          <g fill="none" marker-start="false" marker-end="false" stroke="transparent" stroke-width="3"/>
-          <g>
-            <path fill="none" d="M -188,197 C -188 272,-104 272,-104 347" class="key" stroke-width="1" stroke="rgba(153,173,209,1)"/>
-            <path fill="none" d="M 0,13 C 0 13,0 13,0 13" class="key" stroke-width="3" stroke="transparent"/>
-          </g>
-        </g>
-        <g fill="none" marker-start="false" marker-end="false">
-          <g fill="none" marker-start="false" marker-end="false" stroke="transparent" stroke-width="3"/>
-          <g>
-            <path fill="none" d="M -188,197 C -188 272,-48 272,-48 347" class="key" stroke-width="1" stroke="rgba(153,173,209,1)"/>
-            <path fill="none" d="M 0,13 C 0 13,0 13,0 13" class="key" stroke-width="3" stroke="transparent"/>
-          </g>
-        </g>
-        <g fill="none" marker-start="false" marker-end="false">
-          <g fill="none" marker-start="false" marker-end="false" stroke="transparent" stroke-width="3"/>
-          <g>
-            <path fill="none" d="M 36,197 C 36 272,8 272,8 347" class="key" stroke-width="1" stroke="rgba(153,173,209,1)"/>
-            <path fill="none" d="M 0,13 C 0 13,0 13,0 13" class="key" stroke-width="3" stroke="transparent"/>
-          </g>
-        </g>
-        <g fill="none" marker-start="false" marker-end="false">
-          <g fill="none" marker-start="false" marker-end="false" stroke="transparent" stroke-width="3"/>
-          <g>
-            <path fill="none" d="M 36,197 C 36 272,64 272,64 347" class="key" stroke-width="1" stroke="rgba(153,173,209,1)"/>
-            <path fill="none" d="M 0,13 C 0 13,0 13,0 13" class="key" stroke-width="3" stroke="transparent"/>
-          </g>
-        </g>
-        <g fill="none" marker-start="false" marker-end="false">
-          <g fill="none" marker-start="false" marker-end="false" stroke="transparent" stroke-width="3"/>
-          <g>
-            <path fill="none" d="M 176,197 C 176 272,120 272,120 347" class="key" stroke-width="1" stroke="rgba(153,173,209,1)"/>
-            <path fill="none" d="M 0,13 C 0 13,0 13,0 13" class="key" stroke-width="3" stroke="transparent"/>
-          </g>
-        </g>
-        <g fill="none" marker-start="false" marker-end="false">
-          <g fill="none" marker-start="false" marker-end="false" stroke="transparent" stroke-width="3"/>
-          <g>
-            <path fill="none" d="M 176,197 C 176 272,176 272,176 347" class="key" stroke-width="1" stroke="rgba(153,173,209,1)"/>
-            <path fill="none" d="M 0,13 C 0 13,0 13,0 13" class="key" stroke-width="3" stroke="transparent"/>
-          </g>
-        </g>
-        <g fill="none" marker-start="false" marker-end="false">
-          <g fill="none" marker-start="false" marker-end="false" stroke="transparent" stroke-width="3"/>
-          <g>
-            <path fill="none" d="M 176,197 C 176 272,232 272,232 347" class="key" stroke-width="1" stroke="rgba(153,173,209,1)"/>
-            <path fill="none" d="M 0,13 C 0 13,0 13,0 13" class="key" stroke-width="3" stroke="transparent"/>
-          </g>
-        </g>
-        <g fill="none" marker-start="false" marker-end="false">
-          <g fill="none" marker-start="false" marker-end="false" stroke="transparent" stroke-width="3"/>
-          <g>
-            <path fill="none" d="M 344,21 C 344 96,232 96,232 171" class="key" stroke-width="1" stroke="rgba(153,173,209,1)"/>
-            <path fill="none" d="M 0,13 C 0 13,0 13,0 13" class="key" stroke-width="3" stroke="transparent"/>
-          </g>
-        </g>
-        <g fill="none" marker-start="false" marker-end="false">
-          <g fill="none" marker-start="false" marker-end="false" stroke="transparent" stroke-width="3"/>
-          <g>
-            <path fill="none" d="M 344,21 C 344 96,288 96,288 171" class="key" stroke-width="1" stroke="rgba(153,173,209,1)"/>
-            <path fill="none" d="M 0,13 C 0 13,0 13,0 13" class="key" stroke-width="3" stroke="transparent"/>
-          </g>
-        </g>
-        <g fill="none" marker-start="false" marker-end="false">
-          <g fill="none" marker-start="false" marker-end="false" stroke="transparent" stroke-width="3"/>
-          <g>
-            <path fill="none" d="M 344,21 C 344 96,344 96,344 171" class="key" stroke-width="1" stroke="rgba(153,173,209,1)"/>
-            <path fill="none" d="M 0,13 C 0 13,0 13,0 13" class="key" stroke-width="3" stroke="transparent"/>
-          </g>
-        </g>
-        <g fill="none" marker-start="false" marker-end="false">
-          <g fill="none" marker-start="false" marker-end="false" stroke="transparent" stroke-width="3"/>
-          <g>
-            <path fill="none" d="M 344,21 C 344 96,400 96,400 171" class="key" stroke-width="1" stroke="rgba(153,173,209,1)"/>
-            <path fill="none" d="M 0,13 C 0 13,0 13,0 13" class="key" stroke-width="3" stroke="transparent"/>
-          </g>
-        </g>
-        <g fill="none" marker-start="false" marker-end="false">
-          <g fill="none" marker-start="false" marker-end="false" stroke="transparent" stroke-width="3"/>
-          <g>
-            <path fill="none" d="M 344,21 C 344 96,456 96,456 171" class="key" stroke-width="1" stroke="rgba(153,173,209,1)"/>
-            <path fill="none" d="M 0,13 C 0 13,0 13,0 13" class="key" stroke-width="3" stroke="transparent"/>
-          </g>
-        </g>
-      </g>
-      <g fill="none">
-        <g fill="none" x="-48" y="-168" transform="matrix(0,1,-1,0,-48,-168)">
-          <g>
-            <circle fill="rgba(239,244,255,1)" class="key" stroke-width="1" stroke="rgba(95,149,255,1)" r="13"/>
-          </g>
-<<<<<<< HEAD
-          <g fill="none" transform="matrix(1,0,0,1,13,2)">
-            <g>
-              <text fill="rgba(0,0,0,1)" dominant-baseline="central" paint-order="stroke" dx="0.5" font-size="12" text-anchor="left" fill-opacity="0.85" font-weight="400">
-=======
-          <g fill="none" class="label" transform="matrix(1,0,0,1,12.999999,-0.000002)">
-            <g>
-              <text fill="rgba(0,0,0,0.8509803921568627)" dominant-baseline="central" paint-order="stroke" dx="0.5" class="text" font-size="12" text-anchor="left" font-weight="400">
->>>>>>> fe2f6346
-                Modeling Methods
-              </text>
-            </g>
-          </g>
-        </g>
-        <g fill="none" x="-440" y="8" transform="matrix(0,1,-1,0,-440,8)">
-          <g>
-            <circle fill="rgba(239,244,255,1)" class="key" stroke-width="1" stroke="rgba(95,149,255,1)" r="13"/>
-          </g>
-<<<<<<< HEAD
-          <g fill="none" transform="matrix(1,0,0,1,13,1.999970)">
-            <g>
-              <text fill="rgba(0,0,0,1)" dominant-baseline="central" paint-order="stroke" dx="0.5" font-size="12" text-anchor="left" fill-opacity="0.85" font-weight="400">
-=======
-          <g fill="none" class="label" transform="matrix(1,0,0,1,13,-0.000030)">
-            <g>
-              <text fill="rgba(0,0,0,0.8509803921568627)" dominant-baseline="central" paint-order="stroke" dx="0.5" class="text" font-size="12" text-anchor="left" font-weight="400">
->>>>>>> fe2f6346
-                Classification
-              </text>
-            </g>
-          </g>
-        </g>
-        <g fill="none" x="-636" y="184" transform="matrix(0,1,-1,0,-636,184)">
-          <g>
-            <circle fill="rgba(239,244,255,1)" class="key" stroke-width="1" stroke="rgba(95,149,255,1)" r="13"/>
-          </g>
-<<<<<<< HEAD
-          <g fill="none" transform="matrix(1,0,0,1,12.999994,2.000006)">
-            <g>
-              <text fill="rgba(0,0,0,1)" dominant-baseline="central" paint-order="stroke" dx="0.5" font-size="12" text-anchor="left" fill-opacity="0.85" font-weight="400">
-=======
-          <g fill="none" class="label" transform="matrix(1,0,0,1,12.999994,0.000006)">
-            <g>
-              <text fill="rgba(0,0,0,0.8509803921568627)" dominant-baseline="central" paint-order="stroke" dx="0.5" class="text" font-size="12" text-anchor="left" font-weight="400">
->>>>>>> fe2f6346
-                Logistic regression
-              </text>
-            </g>
-          </g>
-        </g>
-        <g fill="none" x="-580" y="184" transform="matrix(0,1,-1,0,-580,184)">
-          <g>
-            <circle fill="rgba(239,244,255,1)" class="key" stroke-width="1" stroke="rgba(95,149,255,1)" r="13"/>
-          </g>
-<<<<<<< HEAD
-          <g fill="none" transform="matrix(1,0,0,1,12.999996,2.000006)">
-            <g>
-              <text fill="rgba(0,0,0,1)" dominant-baseline="central" paint-order="stroke" dx="0.5" font-size="12" text-anchor="left" fill-opacity="0.85" font-weight="400">
-=======
-          <g fill="none" class="label" transform="matrix(1,0,0,1,12.999996,0.000006)">
-            <g>
-              <text fill="rgba(0,0,0,0.8509803921568627)" dominant-baseline="central" paint-order="stroke" dx="0.5" class="text" font-size="12" text-anchor="left" font-weight="400">
->>>>>>> fe2f6346
-                Linear discriminant analysis
-              </text>
-            </g>
-          </g>
-        </g>
-        <g fill="none" x="-524" y="184" transform="matrix(0,1,-1,0,-524,184)">
-          <g>
-            <circle fill="rgba(239,244,255,1)" class="key" stroke-width="1" stroke="rgba(95,149,255,1)" r="13"/>
-          </g>
-<<<<<<< HEAD
-          <g fill="none" transform="matrix(1,0,0,1,12.999998,2.000006)">
-            <g>
-              <text fill="rgba(0,0,0,1)" dominant-baseline="central" paint-order="stroke" dx="0.5" font-size="12" text-anchor="left" fill-opacity="0.85" font-weight="400">
-=======
-          <g fill="none" class="label" transform="matrix(1,0,0,1,12.999998,0.000006)">
-            <g>
-              <text fill="rgba(0,0,0,0.8509803921568627)" dominant-baseline="central" paint-order="stroke" dx="0.5" class="text" font-size="12" text-anchor="left" font-weight="400">
->>>>>>> fe2f6346
-                Rules
-              </text>
-            </g>
-          </g>
-        </g>
-        <g fill="none" x="-468" y="184" transform="matrix(0,1,-1,0,-468,184)">
-          <g>
-            <circle fill="rgba(239,244,255,1)" class="key" stroke-width="1" stroke="rgba(95,149,255,1)" r="13"/>
-          </g>
-<<<<<<< HEAD
-          <g fill="none" transform="matrix(1,0,0,1,13,1.999976)">
-            <g>
-              <text fill="rgba(0,0,0,1)" dominant-baseline="central" paint-order="stroke" dx="0.5" font-size="12" text-anchor="left" fill-opacity="0.85" font-weight="400">
-=======
-          <g fill="none" class="label" transform="matrix(1,0,0,1,13,-0.000024)">
-            <g>
-              <text fill="rgba(0,0,0,0.8509803921568627)" dominant-baseline="central" paint-order="stroke" dx="0.5" class="text" font-size="12" text-anchor="left" font-weight="400">
->>>>>>> fe2f6346
-                Decision trees
-              </text>
-            </g>
-          </g>
-        </g>
-        <g fill="none" x="-412" y="184" transform="matrix(0,1,-1,0,-412,184)">
-          <g>
-            <circle fill="rgba(239,244,255,1)" class="key" stroke-width="1" stroke="rgba(95,149,255,1)" r="13"/>
-          </g>
-<<<<<<< HEAD
-          <g fill="none" transform="matrix(1,0,0,1,13.000002,1.999976)">
-            <g>
-              <text fill="rgba(0,0,0,1)" dominant-baseline="central" paint-order="stroke" dx="0.5" font-size="12" text-anchor="left" fill-opacity="0.85" font-weight="400">
-=======
-          <g fill="none" class="label" transform="matrix(1,0,0,1,13.000002,-0.000024)">
-            <g>
-              <text fill="rgba(0,0,0,0.8509803921568627)" dominant-baseline="central" paint-order="stroke" dx="0.5" class="text" font-size="12" text-anchor="left" font-weight="400">
->>>>>>> fe2f6346
-                Naive Bayes
-              </text>
-            </g>
-          </g>
-        </g>
-        <g fill="none" x="-356" y="184" transform="matrix(0,1,-1,0,-356,184)">
-          <g>
-            <circle fill="rgba(239,244,255,1)" class="key" stroke-width="1" stroke="rgba(95,149,255,1)" r="13"/>
-          </g>
-<<<<<<< HEAD
-          <g fill="none" transform="matrix(1,0,0,1,12.999989,1.999976)">
-            <g>
-              <text fill="rgba(0,0,0,1)" dominant-baseline="central" paint-order="stroke" dx="0.5" font-size="12" text-anchor="left" fill-opacity="0.85" font-weight="400">
-=======
-          <g fill="none" class="label" transform="matrix(1,0,0,1,12.999989,-0.000024)">
-            <g>
-              <text fill="rgba(0,0,0,0.8509803921568627)" dominant-baseline="central" paint-order="stroke" dx="0.5" class="text" font-size="12" text-anchor="left" font-weight="400">
->>>>>>> fe2f6346
-                K nearest neighbor
-              </text>
-            </g>
-          </g>
-        </g>
-        <g fill="none" x="-300" y="184" transform="matrix(0,1,-1,0,-300,184)">
-          <g>
-            <circle fill="rgba(239,244,255,1)" class="key" stroke-width="1" stroke="rgba(95,149,255,1)" r="13"/>
-          </g>
-<<<<<<< HEAD
-          <g fill="none" transform="matrix(1,0,0,1,12.999990,1.999976)">
-            <g>
-              <text fill="rgba(0,0,0,1)" dominant-baseline="central" paint-order="stroke" dx="0.5" font-size="12" text-anchor="left" fill-opacity="0.85" font-weight="400">
-=======
-          <g fill="none" class="label" transform="matrix(1,0,0,1,12.999990,-0.000024)">
-            <g>
-              <text fill="rgba(0,0,0,0.8509803921568627)" dominant-baseline="central" paint-order="stroke" dx="0.5" class="text" font-size="12" text-anchor="left" font-weight="400">
->>>>>>> fe2f6346
-                Probabilistic neural network
-              </text>
-            </g>
-          </g>
-        </g>
-        <g fill="none" x="-244" y="184" transform="matrix(0,1,-1,0,-244,184)">
-          <g>
-            <circle fill="rgba(239,244,255,1)" class="key" stroke-width="1" stroke="rgba(95,149,255,1)" r="13"/>
-          </g>
-<<<<<<< HEAD
-          <g fill="none" transform="matrix(1,0,0,1,12.999992,1.999991)">
-            <g>
-              <text fill="rgba(0,0,0,1)" dominant-baseline="central" paint-order="stroke" dx="0.5" font-size="12" text-anchor="left" fill-opacity="0.85" font-weight="400">
-=======
-          <g fill="none" class="label" transform="matrix(1,0,0,1,12.999992,-0.000009)">
-            <g>
-              <text fill="rgba(0,0,0,0.8509803921568627)" dominant-baseline="central" paint-order="stroke" dx="0.5" class="text" font-size="12" text-anchor="left" font-weight="400">
->>>>>>> fe2f6346
-                Support vector machine
-              </text>
-            </g>
-          </g>
-        </g>
-        <g fill="none" x="-6" y="8" transform="matrix(0,1,-1,0,-6,8)">
-          <g>
-            <circle fill="rgba(239,244,255,1)" class="key" stroke-width="1" stroke="rgba(95,149,255,1)" r="13"/>
-          </g>
-<<<<<<< HEAD
-          <g fill="none" transform="matrix(1,0,0,1,13,2)">
-            <g>
-              <text fill="rgba(0,0,0,1)" dominant-baseline="central" paint-order="stroke" dx="0.5" font-size="12" text-anchor="left" fill-opacity="0.85" font-weight="400">
-=======
-          <g fill="none" class="label" transform="matrix(1,0,0,1,13,0)">
-            <g>
-              <text fill="rgba(0,0,0,0.8509803921568627)" dominant-baseline="central" paint-order="stroke" dx="0.5" class="text" font-size="12" text-anchor="left" font-weight="400">
->>>>>>> fe2f6346
-                Consensus
-              </text>
-            </g>
-          </g>
-        </g>
-        <g fill="none" x="-188" y="184" transform="matrix(0,1,-1,0,-188,184)">
-          <g>
-            <circle fill="rgba(239,244,255,1)" class="key" stroke-width="1" stroke="rgba(95,149,255,1)" r="13"/>
-          </g>
-<<<<<<< HEAD
-          <g fill="none" transform="matrix(1,0,0,1,12.999994,1.999991)">
-            <g>
-              <text fill="rgba(0,0,0,1)" dominant-baseline="central" paint-order="stroke" dx="0.5" font-size="12" text-anchor="left" fill-opacity="0.85" font-weight="400">
-=======
-          <g fill="none" class="label" transform="matrix(1,0,0,1,12.999994,-0.000009)">
-            <g>
-              <text fill="rgba(0,0,0,0.8509803921568627)" dominant-baseline="central" paint-order="stroke" dx="0.5" class="text" font-size="12" text-anchor="left" font-weight="400">
->>>>>>> fe2f6346
-                Models diversity
-              </text>
-            </g>
-          </g>
-        </g>
-        <g fill="none" x="-328" y="360" transform="matrix(0,1,-1,0,-328,360)">
-          <g>
-            <circle fill="rgba(239,244,255,1)" class="key" stroke-width="1" stroke="rgba(95,149,255,1)" r="13"/>
-          </g>
-<<<<<<< HEAD
-          <g fill="none" transform="matrix(1,0,0,1,12.999990,1.999982)">
-            <g>
-              <text fill="rgba(0,0,0,1)" dominant-baseline="central" paint-order="stroke" dx="0.5" font-size="12" text-anchor="left" fill-opacity="0.85" font-weight="400">
-=======
-          <g fill="none" class="label" transform="matrix(1,0,0,1,12.999990,-0.000018)">
-            <g>
-              <text fill="rgba(0,0,0,0.8509803921568627)" dominant-baseline="central" paint-order="stroke" dx="0.5" class="text" font-size="12" text-anchor="left" font-weight="400">
->>>>>>> fe2f6346
-                Different initializations
-              </text>
-            </g>
-          </g>
-        </g>
-        <g fill="none" x="-272" y="360" transform="matrix(0,1,-1,0,-272,360)">
-          <g>
-            <circle fill="rgba(239,244,255,1)" class="key" stroke-width="1" stroke="rgba(95,149,255,1)" r="13"/>
-          </g>
-<<<<<<< HEAD
-          <g fill="none" transform="matrix(1,0,0,1,12.999991,1.999982)">
-            <g>
-              <text fill="rgba(0,0,0,1)" dominant-baseline="central" paint-order="stroke" dx="0.5" font-size="12" text-anchor="left" fill-opacity="0.85" font-weight="400">
-=======
-          <g fill="none" class="label" transform="matrix(1,0,0,1,12.999991,-0.000018)">
-            <g>
-              <text fill="rgba(0,0,0,0.8509803921568627)" dominant-baseline="central" paint-order="stroke" dx="0.5" class="text" font-size="12" text-anchor="left" font-weight="400">
->>>>>>> fe2f6346
-                Different parameter choices
-              </text>
-            </g>
-          </g>
-        </g>
-        <g fill="none" x="-216" y="360" transform="matrix(0,1,-1,0,-216,360)">
-          <g>
-            <circle fill="rgba(239,244,255,1)" class="key" stroke-width="1" stroke="rgba(95,149,255,1)" r="13"/>
-          </g>
-<<<<<<< HEAD
-          <g fill="none" transform="matrix(1,0,0,1,12.999993,1.999997)">
-            <g>
-              <text fill="rgba(0,0,0,1)" dominant-baseline="central" paint-order="stroke" dx="0.5" font-size="12" text-anchor="left" fill-opacity="0.85" font-weight="400">
-=======
-          <g fill="none" class="label" transform="matrix(1,0,0,1,12.999993,-0.000003)">
-            <g>
-              <text fill="rgba(0,0,0,0.8509803921568627)" dominant-baseline="central" paint-order="stroke" dx="0.5" class="text" font-size="12" text-anchor="left" font-weight="400">
->>>>>>> fe2f6346
-                Different architectures
-              </text>
-            </g>
-          </g>
-        </g>
-        <g fill="none" x="-160" y="360" transform="matrix(0,1,-1,0,-160,360)">
-          <g>
-            <circle fill="rgba(239,244,255,1)" class="key" stroke-width="1" stroke="rgba(95,149,255,1)" r="13"/>
-          </g>
-<<<<<<< HEAD
-          <g fill="none" transform="matrix(1,0,0,1,12.999995,1.999997)">
-            <g>
-              <text fill="rgba(0,0,0,1)" dominant-baseline="central" paint-order="stroke" dx="0.5" font-size="12" text-anchor="left" fill-opacity="0.85" font-weight="400">
-=======
-          <g fill="none" class="label" transform="matrix(1,0,0,1,12.999995,-0.000003)">
-            <g>
-              <text fill="rgba(0,0,0,0.8509803921568627)" dominant-baseline="central" paint-order="stroke" dx="0.5" class="text" font-size="12" text-anchor="left" font-weight="400">
->>>>>>> fe2f6346
-                Different modeling methods
-              </text>
-            </g>
-          </g>
-        </g>
-        <g fill="none" x="-104" y="360" transform="matrix(0,1,-1,0,-104,360)">
-          <g>
-            <circle fill="rgba(239,244,255,1)" class="key" stroke-width="1" stroke="rgba(95,149,255,1)" r="13"/>
-          </g>
-<<<<<<< HEAD
-          <g fill="none" transform="matrix(1,0,0,1,12.999997,1.999997)">
-            <g>
-              <text fill="rgba(0,0,0,1)" dominant-baseline="central" paint-order="stroke" dx="0.5" font-size="12" text-anchor="left" fill-opacity="0.85" font-weight="400">
-=======
-          <g fill="none" class="label" transform="matrix(1,0,0,1,12.999997,-0.000003)">
-            <g>
-              <text fill="rgba(0,0,0,0.8509803921568627)" dominant-baseline="central" paint-order="stroke" dx="0.5" class="text" font-size="12" text-anchor="left" font-weight="400">
->>>>>>> fe2f6346
-                Different training sets
-              </text>
-            </g>
-          </g>
-        </g>
-        <g fill="none" x="-48" y="360" transform="matrix(0,1,-1,0,-48,360)">
-          <g>
-            <circle fill="rgba(239,244,255,1)" class="key" stroke-width="1" stroke="rgba(95,149,255,1)" r="13"/>
-          </g>
-<<<<<<< HEAD
-          <g fill="none" transform="matrix(1,0,0,1,12.999999,1.999997)">
-            <g>
-              <text fill="rgba(0,0,0,1)" dominant-baseline="central" paint-order="stroke" dx="0.5" font-size="12" text-anchor="left" fill-opacity="0.85" font-weight="400">
-=======
-          <g fill="none" class="label" transform="matrix(1,0,0,1,12.999999,-0.000003)">
-            <g>
-              <text fill="rgba(0,0,0,0.8509803921568627)" dominant-baseline="central" paint-order="stroke" dx="0.5" class="text" font-size="12" text-anchor="left" font-weight="400">
->>>>>>> fe2f6346
-                Different feature sets
-              </text>
-            </g>
-          </g>
-        </g>
-        <g fill="none" x="36" y="184" transform="matrix(0,1,-1,0,36,184)">
-          <g>
-            <circle fill="rgba(239,244,255,1)" class="key" stroke-width="1" stroke="rgba(95,149,255,1)" r="13"/>
-          </g>
-<<<<<<< HEAD
-          <g fill="none" transform="matrix(1,0,0,1,13.000002,2.000002)">
-            <g>
-              <text fill="rgba(0,0,0,1)" dominant-baseline="central" paint-order="stroke" dx="0.5" font-size="12" text-anchor="left" fill-opacity="0.85" font-weight="400">
-=======
-          <g fill="none" class="label" transform="matrix(1,0,0,1,13.000002,0.000002)">
-            <g>
-              <text fill="rgba(0,0,0,0.8509803921568627)" dominant-baseline="central" paint-order="stroke" dx="0.5" class="text" font-size="12" text-anchor="left" font-weight="400">
->>>>>>> fe2f6346
-                Methods
-              </text>
-            </g>
-          </g>
-        </g>
-        <g fill="none" x="8" y="360" transform="matrix(0,1,-1,0,8,360)">
-          <g>
-            <circle fill="rgba(239,244,255,1)" class="key" stroke-width="1" stroke="rgba(95,149,255,1)" r="13"/>
-          </g>
-<<<<<<< HEAD
-          <g fill="none" transform="matrix(1,0,0,1,13,2)">
-            <g>
-              <text fill="rgba(0,0,0,1)" dominant-baseline="central" paint-order="stroke" dx="0.5" font-size="12" text-anchor="left" fill-opacity="0.85" font-weight="400">
-=======
-          <g fill="none" class="label" transform="matrix(1,0,0,1,13,0)">
-            <g>
-              <text fill="rgba(0,0,0,0.8509803921568627)" dominant-baseline="central" paint-order="stroke" dx="0.5" class="text" font-size="12" text-anchor="left" font-weight="400">
->>>>>>> fe2f6346
-                Classifier selection
-              </text>
-            </g>
-          </g>
-        </g>
-        <g fill="none" x="64" y="360" transform="matrix(0,1,-1,0,64,360)">
-          <g>
-            <circle fill="rgba(239,244,255,1)" class="key" stroke-width="1" stroke="rgba(95,149,255,1)" r="13"/>
-          </g>
-<<<<<<< HEAD
-          <g fill="none" transform="matrix(1,0,0,1,13,2)">
-            <g>
-              <text fill="rgba(0,0,0,1)" dominant-baseline="central" paint-order="stroke" dx="0.5" font-size="12" text-anchor="left" fill-opacity="0.85" font-weight="400">
-=======
-          <g fill="none" class="label" transform="matrix(1,0,0,1,13,0)">
-            <g>
-              <text fill="rgba(0,0,0,0.8509803921568627)" dominant-baseline="central" paint-order="stroke" dx="0.5" class="text" font-size="12" text-anchor="left" font-weight="400">
->>>>>>> fe2f6346
-                Classifier fusion
-              </text>
-            </g>
-          </g>
-        </g>
-        <g fill="none" x="176" y="184" transform="matrix(0,1,-1,0,176,184)">
-          <g>
-            <circle fill="rgba(239,244,255,1)" class="key" stroke-width="1" stroke="rgba(95,149,255,1)" r="13"/>
-          </g>
-<<<<<<< HEAD
-          <g fill="none" transform="matrix(1,0,0,1,12.999991,2.000006)">
-            <g>
-              <text fill="rgba(0,0,0,1)" dominant-baseline="central" paint-order="stroke" dx="0.5" font-size="12" text-anchor="left" fill-opacity="0.85" font-weight="400">
-=======
-          <g fill="none" class="label" transform="matrix(1,0,0,1,12.999991,0.000006)">
-            <g>
-              <text fill="rgba(0,0,0,0.8509803921568627)" dominant-baseline="central" paint-order="stroke" dx="0.5" class="text" font-size="12" text-anchor="left" font-weight="400">
->>>>>>> fe2f6346
-                Common
-              </text>
-            </g>
-          </g>
-        </g>
-        <g fill="none" x="120" y="360" transform="matrix(0,1,-1,0,120,360)">
-          <g>
-            <circle fill="rgba(239,244,255,1)" class="key" stroke-width="1" stroke="rgba(95,149,255,1)" r="13"/>
-          </g>
-<<<<<<< HEAD
-          <g fill="none" transform="matrix(1,0,0,1,12.999974,2.000005)">
-            <g>
-              <text fill="rgba(0,0,0,1)" dominant-baseline="central" paint-order="stroke" dx="0.5" font-size="12" text-anchor="left" fill-opacity="0.85" font-weight="400">
-=======
-          <g fill="none" class="label" transform="matrix(1,0,0,1,12.999974,0.000005)">
-            <g>
-              <text fill="rgba(0,0,0,0.8509803921568627)" dominant-baseline="central" paint-order="stroke" dx="0.5" class="text" font-size="12" text-anchor="left" font-weight="400">
->>>>>>> fe2f6346
-                Bagging
-              </text>
-            </g>
-          </g>
-        </g>
-        <g fill="none" x="176" y="360" transform="matrix(0,1,-1,0,176,360)">
-          <g>
-            <circle fill="rgba(239,244,255,1)" class="key" stroke-width="1" stroke="rgba(95,149,255,1)" r="13"/>
-          </g>
-<<<<<<< HEAD
-          <g fill="none" transform="matrix(1,0,0,1,12.999976,2.000012)">
-            <g>
-              <text fill="rgba(0,0,0,1)" dominant-baseline="central" paint-order="stroke" dx="0.5" font-size="12" text-anchor="left" fill-opacity="0.85" font-weight="400">
-=======
-          <g fill="none" class="label" transform="matrix(1,0,0,1,12.999976,0.000012)">
-            <g>
-              <text fill="rgba(0,0,0,0.8509803921568627)" dominant-baseline="central" paint-order="stroke" dx="0.5" class="text" font-size="12" text-anchor="left" font-weight="400">
->>>>>>> fe2f6346
-                Boosting
-              </text>
-            </g>
-          </g>
-        </g>
-        <g fill="none" x="232" y="360" transform="matrix(0,1,-1,0,232,360)">
-          <g>
-            <circle fill="rgba(239,244,255,1)" class="key" stroke-width="1" stroke="rgba(95,149,255,1)" r="13"/>
-          </g>
-<<<<<<< HEAD
-          <g fill="none" transform="matrix(1,0,0,1,12.999978,2.000012)">
-            <g>
-              <text fill="rgba(0,0,0,1)" dominant-baseline="central" paint-order="stroke" dx="0.5" font-size="12" text-anchor="left" fill-opacity="0.85" font-weight="400">
-=======
-          <g fill="none" class="label" transform="matrix(1,0,0,1,12.999978,0.000012)">
-            <g>
-              <text fill="rgba(0,0,0,0.8509803921568627)" dominant-baseline="central" paint-order="stroke" dx="0.5" class="text" font-size="12" text-anchor="left" font-weight="400">
->>>>>>> fe2f6346
-                AdaBoost
-              </text>
-            </g>
-          </g>
-        </g>
-        <g fill="none" x="344" y="8" transform="matrix(0,1,-1,0,344,8)">
-          <g>
-            <circle fill="rgba(239,244,255,1)" class="key" stroke-width="1" stroke="rgba(95,149,255,1)" r="13"/>
-          </g>
-<<<<<<< HEAD
-          <g fill="none" transform="matrix(1,0,0,1,13,2)">
-            <g>
-              <text fill="rgba(0,0,0,1)" dominant-baseline="central" paint-order="stroke" dx="0.5" font-size="12" text-anchor="left" fill-opacity="0.85" font-weight="400">
-=======
-          <g fill="none" class="label" transform="matrix(1,0,0,1,13,0)">
-            <g>
-              <text fill="rgba(0,0,0,0.8509803921568627)" dominant-baseline="central" paint-order="stroke" dx="0.5" class="text" font-size="12" text-anchor="left" font-weight="400">
->>>>>>> fe2f6346
-                Regression
-              </text>
-            </g>
-          </g>
-        </g>
-        <g fill="none" x="232" y="184" transform="matrix(0,1,-1,0,232,184)">
-          <g>
-            <circle fill="rgba(239,244,255,1)" class="key" stroke-width="1" stroke="rgba(95,149,255,1)" r="13"/>
-          </g>
-<<<<<<< HEAD
-          <g fill="none" transform="matrix(1,0,0,1,12.999993,2.000006)">
-            <g>
-              <text fill="rgba(0,0,0,1)" dominant-baseline="central" paint-order="stroke" dx="0.5" font-size="12" text-anchor="left" fill-opacity="0.85" font-weight="400">
-=======
-          <g fill="none" class="label" transform="matrix(1,0,0,1,12.999993,0.000006)">
-            <g>
-              <text fill="rgba(0,0,0,0.8509803921568627)" dominant-baseline="central" paint-order="stroke" dx="0.5" class="text" font-size="12" text-anchor="left" font-weight="400">
->>>>>>> fe2f6346
-                Multiple linear regression
-              </text>
-            </g>
-          </g>
-        </g>
-        <g fill="none" x="288" y="184" transform="matrix(0,1,-1,0,288,184)">
-          <g>
-            <circle fill="rgba(239,244,255,1)" class="key" stroke-width="1" stroke="rgba(95,149,255,1)" r="13"/>
-          </g>
-<<<<<<< HEAD
-          <g fill="none" transform="matrix(1,0,0,1,12.999995,2.000006)">
-            <g>
-              <text fill="rgba(0,0,0,1)" dominant-baseline="central" paint-order="stroke" dx="0.5" font-size="12" text-anchor="left" fill-opacity="0.85" font-weight="400">
-=======
-          <g fill="none" class="label" transform="matrix(1,0,0,1,12.999995,0.000006)">
-            <g>
-              <text fill="rgba(0,0,0,0.8509803921568627)" dominant-baseline="central" paint-order="stroke" dx="0.5" class="text" font-size="12" text-anchor="left" font-weight="400">
->>>>>>> fe2f6346
-                Partial least squares
-              </text>
-            </g>
-          </g>
-        </g>
-        <g fill="none" x="344" y="184" transform="matrix(0,1,-1,0,344,184)">
-          <g>
-            <circle fill="rgba(239,244,255,1)" class="key" stroke-width="1" stroke="rgba(95,149,255,1)" r="13"/>
-          </g>
-<<<<<<< HEAD
-          <g fill="none" transform="matrix(1,0,0,1,12.999997,2.000006)">
-            <g>
-              <text fill="rgba(0,0,0,1)" dominant-baseline="central" paint-order="stroke" dx="0.5" font-size="12" text-anchor="left" fill-opacity="0.85" font-weight="400">
-=======
-          <g fill="none" class="label" transform="matrix(1,0,0,1,12.999997,0.000006)">
-            <g>
-              <text fill="rgba(0,0,0,0.8509803921568627)" dominant-baseline="central" paint-order="stroke" dx="0.5" class="text" font-size="12" text-anchor="left" font-weight="400">
->>>>>>> fe2f6346
-                Multi-layer feed forward neural network
-              </text>
-            </g>
-          </g>
-        </g>
-        <g fill="none" x="400" y="184" transform="matrix(0,1,-1,0,400,184)">
-          <g>
-            <circle fill="rgba(239,244,255,1)" class="key" stroke-width="1" stroke="rgba(95,149,255,1)" r="13"/>
-          </g>
-<<<<<<< HEAD
-          <g fill="none" transform="matrix(1,0,0,1,12.999999,2.000006)">
-            <g>
-              <text fill="rgba(0,0,0,1)" dominant-baseline="central" paint-order="stroke" dx="0.5" font-size="12" text-anchor="left" fill-opacity="0.85" font-weight="400">
-=======
-          <g fill="none" class="label" transform="matrix(1,0,0,1,12.999999,0.000006)">
-            <g>
-              <text fill="rgba(0,0,0,0.8509803921568627)" dominant-baseline="central" paint-order="stroke" dx="0.5" class="text" font-size="12" text-anchor="left" font-weight="400">
->>>>>>> fe2f6346
-                General regression neural network
-              </text>
-            </g>
-          </g>
-        </g>
-        <g fill="none" x="456" y="184" transform="matrix(0,1,-1,0,456,184)">
-          <g>
-            <circle fill="rgba(239,244,255,1)" class="key" stroke-width="1" stroke="rgba(95,149,255,1)" r="13"/>
-          </g>
-<<<<<<< HEAD
-          <g fill="none" transform="matrix(1,0,0,1,13.000001,2.000006)">
-            <g>
-              <text fill="rgba(0,0,0,1)" dominant-baseline="central" paint-order="stroke" dx="0.5" font-size="12" text-anchor="left" fill-opacity="0.85" font-weight="400">
-=======
-          <g fill="none" class="label" transform="matrix(1,0,0,1,13.000001,0.000006)">
-            <g>
-              <text fill="rgba(0,0,0,0.8509803921568627)" dominant-baseline="central" paint-order="stroke" dx="0.5" class="text" font-size="12" text-anchor="left" font-weight="400">
->>>>>>> fe2f6346
-                Support vector regression
-              </text>
-            </g>
-          </g>
-        </g>
-      </g>
-    </g>
-  </g>
+  <defs/>
+  <g transform="matrix(0.447027,0,0,0.447027,290.344208,170.625839)">
+    <g fill="none">
+      <g fill="none"/>
+      <g fill="none">
+        <g fill="none" marker-start="false" marker-end="false">
+          <g fill="none" marker-start="false" marker-end="false" stroke="transparent" stroke-width="3"/>
+          <g>
+            <path fill="none" d="M -48,-155 C -48 -80,-440 -80,-440 -5" class="key" stroke-width="1" stroke="rgba(153,173,209,1)"/>
+            <path fill="none" d="M 0,13 C 0 13,0 13,0 13" class="key" stroke-width="3" stroke="transparent"/>
+          </g>
+        </g>
+        <g fill="none" marker-start="false" marker-end="false">
+          <g fill="none" marker-start="false" marker-end="false" stroke="transparent" stroke-width="3"/>
+          <g>
+            <path fill="none" d="M -48,-155 C -48 -80,-6 -80,-6 -5" class="key" stroke-width="1" stroke="rgba(153,173,209,1)"/>
+            <path fill="none" d="M 0,13 C 0 13,0 13,0 13" class="key" stroke-width="3" stroke="transparent"/>
+          </g>
+        </g>
+        <g fill="none" marker-start="false" marker-end="false">
+          <g fill="none" marker-start="false" marker-end="false" stroke="transparent" stroke-width="3"/>
+          <g>
+            <path fill="none" d="M -48,-155 C -48 -80,344 -80,344 -5" class="key" stroke-width="1" stroke="rgba(153,173,209,1)"/>
+            <path fill="none" d="M 0,13 C 0 13,0 13,0 13" class="key" stroke-width="3" stroke="transparent"/>
+          </g>
+        </g>
+        <g fill="none" marker-start="false" marker-end="false">
+          <g fill="none" marker-start="false" marker-end="false" stroke="transparent" stroke-width="3"/>
+          <g>
+            <path fill="none" d="M -440,21 C -440 96,-636 96,-636 171" class="key" stroke-width="1" stroke="rgba(153,173,209,1)"/>
+            <path fill="none" d="M 0,13 C 0 13,0 13,0 13" class="key" stroke-width="3" stroke="transparent"/>
+          </g>
+        </g>
+        <g fill="none" marker-start="false" marker-end="false">
+          <g fill="none" marker-start="false" marker-end="false" stroke="transparent" stroke-width="3"/>
+          <g>
+            <path fill="none" d="M -440,21 C -440 96,-580 96,-580 171" class="key" stroke-width="1" stroke="rgba(153,173,209,1)"/>
+            <path fill="none" d="M 0,13 C 0 13,0 13,0 13" class="key" stroke-width="3" stroke="transparent"/>
+          </g>
+        </g>
+        <g fill="none" marker-start="false" marker-end="false">
+          <g fill="none" marker-start="false" marker-end="false" stroke="transparent" stroke-width="3"/>
+          <g>
+            <path fill="none" d="M -440,21 C -440 96,-524 96,-524 171" class="key" stroke-width="1" stroke="rgba(153,173,209,1)"/>
+            <path fill="none" d="M 0,13 C 0 13,0 13,0 13" class="key" stroke-width="3" stroke="transparent"/>
+          </g>
+        </g>
+        <g fill="none" marker-start="false" marker-end="false">
+          <g fill="none" marker-start="false" marker-end="false" stroke="transparent" stroke-width="3"/>
+          <g>
+            <path fill="none" d="M -440,21 C -440 96,-468 96,-468 171" class="key" stroke-width="1" stroke="rgba(153,173,209,1)"/>
+            <path fill="none" d="M 0,13 C 0 13,0 13,0 13" class="key" stroke-width="3" stroke="transparent"/>
+          </g>
+        </g>
+        <g fill="none" marker-start="false" marker-end="false">
+          <g fill="none" marker-start="false" marker-end="false" stroke="transparent" stroke-width="3"/>
+          <g>
+            <path fill="none" d="M -440,21 C -440 96,-412 96,-412 171" class="key" stroke-width="1" stroke="rgba(153,173,209,1)"/>
+            <path fill="none" d="M 0,13 C 0 13,0 13,0 13" class="key" stroke-width="3" stroke="transparent"/>
+          </g>
+        </g>
+        <g fill="none" marker-start="false" marker-end="false">
+          <g fill="none" marker-start="false" marker-end="false" stroke="transparent" stroke-width="3"/>
+          <g>
+            <path fill="none" d="M -440,21 C -440 96,-356 96,-356 171" class="key" stroke-width="1" stroke="rgba(153,173,209,1)"/>
+            <path fill="none" d="M 0,13 C 0 13,0 13,0 13" class="key" stroke-width="3" stroke="transparent"/>
+          </g>
+        </g>
+        <g fill="none" marker-start="false" marker-end="false">
+          <g fill="none" marker-start="false" marker-end="false" stroke="transparent" stroke-width="3"/>
+          <g>
+            <path fill="none" d="M -440,21 C -440 96,-300 96,-300 171" class="key" stroke-width="1" stroke="rgba(153,173,209,1)"/>
+            <path fill="none" d="M 0,13 C 0 13,0 13,0 13" class="key" stroke-width="3" stroke="transparent"/>
+          </g>
+        </g>
+        <g fill="none" marker-start="false" marker-end="false">
+          <g fill="none" marker-start="false" marker-end="false" stroke="transparent" stroke-width="3"/>
+          <g>
+            <path fill="none" d="M -440,21 C -440 96,-244 96,-244 171" class="key" stroke-width="1" stroke="rgba(153,173,209,1)"/>
+            <path fill="none" d="M 0,13 C 0 13,0 13,0 13" class="key" stroke-width="3" stroke="transparent"/>
+          </g>
+        </g>
+        <g fill="none" marker-start="false" marker-end="false">
+          <g fill="none" marker-start="false" marker-end="false" stroke="transparent" stroke-width="3"/>
+          <g>
+            <path fill="none" d="M -6,21 C -6 96,-188 96,-188 171" class="key" stroke-width="1" stroke="rgba(153,173,209,1)"/>
+            <path fill="none" d="M 0,13 C 0 13,0 13,0 13" class="key" stroke-width="3" stroke="transparent"/>
+          </g>
+        </g>
+        <g fill="none" marker-start="false" marker-end="false">
+          <g fill="none" marker-start="false" marker-end="false" stroke="transparent" stroke-width="3"/>
+          <g>
+            <path fill="none" d="M -6,21 C -6 96,36 96,36 171" class="key" stroke-width="1" stroke="rgba(153,173,209,1)"/>
+            <path fill="none" d="M 0,13 C 0 13,0 13,0 13" class="key" stroke-width="3" stroke="transparent"/>
+          </g>
+        </g>
+        <g fill="none" marker-start="false" marker-end="false">
+          <g fill="none" marker-start="false" marker-end="false" stroke="transparent" stroke-width="3"/>
+          <g>
+            <path fill="none" d="M -6,21 C -6 96,176 96,176 171" class="key" stroke-width="1" stroke="rgba(153,173,209,1)"/>
+            <path fill="none" d="M 0,13 C 0 13,0 13,0 13" class="key" stroke-width="3" stroke="transparent"/>
+          </g>
+        </g>
+        <g fill="none" marker-start="false" marker-end="false">
+          <g fill="none" marker-start="false" marker-end="false" stroke="transparent" stroke-width="3"/>
+          <g>
+            <path fill="none" d="M -188,197 C -188 272,-328 272,-328 347" class="key" stroke-width="1" stroke="rgba(153,173,209,1)"/>
+            <path fill="none" d="M 0,13 C 0 13,0 13,0 13" class="key" stroke-width="3" stroke="transparent"/>
+          </g>
+        </g>
+        <g fill="none" marker-start="false" marker-end="false">
+          <g fill="none" marker-start="false" marker-end="false" stroke="transparent" stroke-width="3"/>
+          <g>
+            <path fill="none" d="M -188,197 C -188 272,-272 272,-272 347" class="key" stroke-width="1" stroke="rgba(153,173,209,1)"/>
+            <path fill="none" d="M 0,13 C 0 13,0 13,0 13" class="key" stroke-width="3" stroke="transparent"/>
+          </g>
+        </g>
+        <g fill="none" marker-start="false" marker-end="false">
+          <g fill="none" marker-start="false" marker-end="false" stroke="transparent" stroke-width="3"/>
+          <g>
+            <path fill="none" d="M -188,197 C -188 272,-216 272,-216 347" class="key" stroke-width="1" stroke="rgba(153,173,209,1)"/>
+            <path fill="none" d="M 0,13 C 0 13,0 13,0 13" class="key" stroke-width="3" stroke="transparent"/>
+          </g>
+        </g>
+        <g fill="none" marker-start="false" marker-end="false">
+          <g fill="none" marker-start="false" marker-end="false" stroke="transparent" stroke-width="3"/>
+          <g>
+            <path fill="none" d="M -188,197 C -188 272,-160 272,-160 347" class="key" stroke-width="1" stroke="rgba(153,173,209,1)"/>
+            <path fill="none" d="M 0,13 C 0 13,0 13,0 13" class="key" stroke-width="3" stroke="transparent"/>
+          </g>
+        </g>
+        <g fill="none" marker-start="false" marker-end="false">
+          <g fill="none" marker-start="false" marker-end="false" stroke="transparent" stroke-width="3"/>
+          <g>
+            <path fill="none" d="M -188,197 C -188 272,-104 272,-104 347" class="key" stroke-width="1" stroke="rgba(153,173,209,1)"/>
+            <path fill="none" d="M 0,13 C 0 13,0 13,0 13" class="key" stroke-width="3" stroke="transparent"/>
+          </g>
+        </g>
+        <g fill="none" marker-start="false" marker-end="false">
+          <g fill="none" marker-start="false" marker-end="false" stroke="transparent" stroke-width="3"/>
+          <g>
+            <path fill="none" d="M -188,197 C -188 272,-48 272,-48 347" class="key" stroke-width="1" stroke="rgba(153,173,209,1)"/>
+            <path fill="none" d="M 0,13 C 0 13,0 13,0 13" class="key" stroke-width="3" stroke="transparent"/>
+          </g>
+        </g>
+        <g fill="none" marker-start="false" marker-end="false">
+          <g fill="none" marker-start="false" marker-end="false" stroke="transparent" stroke-width="3"/>
+          <g>
+            <path fill="none" d="M 36,197 C 36 272,8 272,8 347" class="key" stroke-width="1" stroke="rgba(153,173,209,1)"/>
+            <path fill="none" d="M 0,13 C 0 13,0 13,0 13" class="key" stroke-width="3" stroke="transparent"/>
+          </g>
+        </g>
+        <g fill="none" marker-start="false" marker-end="false">
+          <g fill="none" marker-start="false" marker-end="false" stroke="transparent" stroke-width="3"/>
+          <g>
+            <path fill="none" d="M 36,197 C 36 272,64 272,64 347" class="key" stroke-width="1" stroke="rgba(153,173,209,1)"/>
+            <path fill="none" d="M 0,13 C 0 13,0 13,0 13" class="key" stroke-width="3" stroke="transparent"/>
+          </g>
+        </g>
+        <g fill="none" marker-start="false" marker-end="false">
+          <g fill="none" marker-start="false" marker-end="false" stroke="transparent" stroke-width="3"/>
+          <g>
+            <path fill="none" d="M 176,197 C 176 272,120 272,120 347" class="key" stroke-width="1" stroke="rgba(153,173,209,1)"/>
+            <path fill="none" d="M 0,13 C 0 13,0 13,0 13" class="key" stroke-width="3" stroke="transparent"/>
+          </g>
+        </g>
+        <g fill="none" marker-start="false" marker-end="false">
+          <g fill="none" marker-start="false" marker-end="false" stroke="transparent" stroke-width="3"/>
+          <g>
+            <path fill="none" d="M 176,197 C 176 272,176 272,176 347" class="key" stroke-width="1" stroke="rgba(153,173,209,1)"/>
+            <path fill="none" d="M 0,13 C 0 13,0 13,0 13" class="key" stroke-width="3" stroke="transparent"/>
+          </g>
+        </g>
+        <g fill="none" marker-start="false" marker-end="false">
+          <g fill="none" marker-start="false" marker-end="false" stroke="transparent" stroke-width="3"/>
+          <g>
+            <path fill="none" d="M 176,197 C 176 272,232 272,232 347" class="key" stroke-width="1" stroke="rgba(153,173,209,1)"/>
+            <path fill="none" d="M 0,13 C 0 13,0 13,0 13" class="key" stroke-width="3" stroke="transparent"/>
+          </g>
+        </g>
+        <g fill="none" marker-start="false" marker-end="false">
+          <g fill="none" marker-start="false" marker-end="false" stroke="transparent" stroke-width="3"/>
+          <g>
+            <path fill="none" d="M 344,21 C 344 96,232 96,232 171" class="key" stroke-width="1" stroke="rgba(153,173,209,1)"/>
+            <path fill="none" d="M 0,13 C 0 13,0 13,0 13" class="key" stroke-width="3" stroke="transparent"/>
+          </g>
+        </g>
+        <g fill="none" marker-start="false" marker-end="false">
+          <g fill="none" marker-start="false" marker-end="false" stroke="transparent" stroke-width="3"/>
+          <g>
+            <path fill="none" d="M 344,21 C 344 96,288 96,288 171" class="key" stroke-width="1" stroke="rgba(153,173,209,1)"/>
+            <path fill="none" d="M 0,13 C 0 13,0 13,0 13" class="key" stroke-width="3" stroke="transparent"/>
+          </g>
+        </g>
+        <g fill="none" marker-start="false" marker-end="false">
+          <g fill="none" marker-start="false" marker-end="false" stroke="transparent" stroke-width="3"/>
+          <g>
+            <path fill="none" d="M 344,21 C 344 96,344 96,344 171" class="key" stroke-width="1" stroke="rgba(153,173,209,1)"/>
+            <path fill="none" d="M 0,13 C 0 13,0 13,0 13" class="key" stroke-width="3" stroke="transparent"/>
+          </g>
+        </g>
+        <g fill="none" marker-start="false" marker-end="false">
+          <g fill="none" marker-start="false" marker-end="false" stroke="transparent" stroke-width="3"/>
+          <g>
+            <path fill="none" d="M 344,21 C 344 96,400 96,400 171" class="key" stroke-width="1" stroke="rgba(153,173,209,1)"/>
+            <path fill="none" d="M 0,13 C 0 13,0 13,0 13" class="key" stroke-width="3" stroke="transparent"/>
+          </g>
+        </g>
+        <g fill="none" marker-start="false" marker-end="false">
+          <g fill="none" marker-start="false" marker-end="false" stroke="transparent" stroke-width="3"/>
+          <g>
+            <path fill="none" d="M 344,21 C 344 96,456 96,456 171" class="key" stroke-width="1" stroke="rgba(153,173,209,1)"/>
+            <path fill="none" d="M 0,13 C 0 13,0 13,0 13" class="key" stroke-width="3" stroke="transparent"/>
+          </g>
+        </g>
+      </g>
+      <g fill="none">
+        <g fill="none" x="-48" y="-168" transform="matrix(0,1,-1,0,-48,-168)">
+          <g>
+            <circle fill="rgba(239,244,255,1)" class="key" stroke-width="1" stroke="rgba(95,149,255,1)" r="13"/>
+          </g>
+          <g fill="none" class="label" transform="matrix(1,0,0,1,13,2)">
+            <g>
+              <text fill="rgba(0,0,0,1)" dominant-baseline="central" paint-order="stroke" dx="0.5" class="text" font-size="12" text-anchor="left" fill-opacity="0.85" font-weight="400">
+                Modeling Methods
+              </text>
+            </g>
+          </g>
+        </g>
+        <g fill="none" x="-440" y="8" transform="matrix(0,1,-1,0,-440,8)">
+          <g>
+            <circle fill="rgba(239,244,255,1)" class="key" stroke-width="1" stroke="rgba(95,149,255,1)" r="13"/>
+          </g>
+          <g fill="none" class="label" transform="matrix(1,0,0,1,13,1.999970)">
+            <g>
+              <text fill="rgba(0,0,0,1)" dominant-baseline="central" paint-order="stroke" dx="0.5" class="text" font-size="12" text-anchor="left" fill-opacity="0.85" font-weight="400">
+                Classification
+              </text>
+            </g>
+          </g>
+        </g>
+        <g fill="none" x="-636" y="184" transform="matrix(0,1,-1,0,-636,184)">
+          <g>
+            <circle fill="rgba(239,244,255,1)" class="key" stroke-width="1" stroke="rgba(95,149,255,1)" r="13"/>
+          </g>
+          <g fill="none" class="label" transform="matrix(1,0,0,1,12.999994,2.000006)">
+            <g>
+              <text fill="rgba(0,0,0,1)" dominant-baseline="central" paint-order="stroke" dx="0.5" class="text" font-size="12" text-anchor="left" fill-opacity="0.85" font-weight="400">
+                Logistic regression
+              </text>
+            </g>
+          </g>
+        </g>
+        <g fill="none" x="-580" y="184" transform="matrix(0,1,-1,0,-580,184)">
+          <g>
+            <circle fill="rgba(239,244,255,1)" class="key" stroke-width="1" stroke="rgba(95,149,255,1)" r="13"/>
+          </g>
+          <g fill="none" class="label" transform="matrix(1,0,0,1,12.999996,2.000006)">
+            <g>
+              <text fill="rgba(0,0,0,1)" dominant-baseline="central" paint-order="stroke" dx="0.5" class="text" font-size="12" text-anchor="left" fill-opacity="0.85" font-weight="400">
+                Linear discriminant analysis
+              </text>
+            </g>
+          </g>
+        </g>
+        <g fill="none" x="-524" y="184" transform="matrix(0,1,-1,0,-524,184)">
+          <g>
+            <circle fill="rgba(239,244,255,1)" class="key" stroke-width="1" stroke="rgba(95,149,255,1)" r="13"/>
+          </g>
+          <g fill="none" class="label" transform="matrix(1,0,0,1,12.999998,2.000006)">
+            <g>
+              <text fill="rgba(0,0,0,1)" dominant-baseline="central" paint-order="stroke" dx="0.5" class="text" font-size="12" text-anchor="left" fill-opacity="0.85" font-weight="400">
+                Rules
+              </text>
+            </g>
+          </g>
+        </g>
+        <g fill="none" x="-468" y="184" transform="matrix(0,1,-1,0,-468,184)">
+          <g>
+            <circle fill="rgba(239,244,255,1)" class="key" stroke-width="1" stroke="rgba(95,149,255,1)" r="13"/>
+          </g>
+          <g fill="none" class="label" transform="matrix(1,0,0,1,13,1.999976)">
+            <g>
+              <text fill="rgba(0,0,0,1)" dominant-baseline="central" paint-order="stroke" dx="0.5" class="text" font-size="12" text-anchor="left" fill-opacity="0.85" font-weight="400">
+                Decision trees
+              </text>
+            </g>
+          </g>
+        </g>
+        <g fill="none" x="-412" y="184" transform="matrix(0,1,-1,0,-412,184)">
+          <g>
+            <circle fill="rgba(239,244,255,1)" class="key" stroke-width="1" stroke="rgba(95,149,255,1)" r="13"/>
+          </g>
+          <g fill="none" class="label" transform="matrix(1,0,0,1,13.000002,1.999976)">
+            <g>
+              <text fill="rgba(0,0,0,1)" dominant-baseline="central" paint-order="stroke" dx="0.5" class="text" font-size="12" text-anchor="left" fill-opacity="0.85" font-weight="400">
+                Naive Bayes
+              </text>
+            </g>
+          </g>
+        </g>
+        <g fill="none" x="-356" y="184" transform="matrix(0,1,-1,0,-356,184)">
+          <g>
+            <circle fill="rgba(239,244,255,1)" class="key" stroke-width="1" stroke="rgba(95,149,255,1)" r="13"/>
+          </g>
+          <g fill="none" class="label" transform="matrix(1,0,0,1,12.999989,1.999976)">
+            <g>
+              <text fill="rgba(0,0,0,1)" dominant-baseline="central" paint-order="stroke" dx="0.5" class="text" font-size="12" text-anchor="left" fill-opacity="0.85" font-weight="400">
+                K nearest neighbor
+              </text>
+            </g>
+          </g>
+        </g>
+        <g fill="none" x="-300" y="184" transform="matrix(0,1,-1,0,-300,184)">
+          <g>
+            <circle fill="rgba(239,244,255,1)" class="key" stroke-width="1" stroke="rgba(95,149,255,1)" r="13"/>
+          </g>
+          <g fill="none" class="label" transform="matrix(1,0,0,1,12.999990,1.999976)">
+            <g>
+              <text fill="rgba(0,0,0,1)" dominant-baseline="central" paint-order="stroke" dx="0.5" class="text" font-size="12" text-anchor="left" fill-opacity="0.85" font-weight="400">
+                Probabilistic neural network
+              </text>
+            </g>
+          </g>
+        </g>
+        <g fill="none" x="-244" y="184" transform="matrix(0,1,-1,0,-244,184)">
+          <g>
+            <circle fill="rgba(239,244,255,1)" class="key" stroke-width="1" stroke="rgba(95,149,255,1)" r="13"/>
+          </g>
+          <g fill="none" class="label" transform="matrix(1,0,0,1,12.999992,1.999991)">
+            <g>
+              <text fill="rgba(0,0,0,1)" dominant-baseline="central" paint-order="stroke" dx="0.5" class="text" font-size="12" text-anchor="left" fill-opacity="0.85" font-weight="400">
+                Support vector machine
+              </text>
+            </g>
+          </g>
+        </g>
+        <g fill="none" x="-6" y="8" transform="matrix(0,1,-1,0,-6,8)">
+          <g>
+            <circle fill="rgba(239,244,255,1)" class="key" stroke-width="1" stroke="rgba(95,149,255,1)" r="13"/>
+          </g>
+          <g fill="none" class="label" transform="matrix(1,0,0,1,13,2)">
+            <g>
+              <text fill="rgba(0,0,0,1)" dominant-baseline="central" paint-order="stroke" dx="0.5" class="text" font-size="12" text-anchor="left" fill-opacity="0.85" font-weight="400">
+                Consensus
+              </text>
+            </g>
+          </g>
+        </g>
+        <g fill="none" x="-188" y="184" transform="matrix(0,1,-1,0,-188,184)">
+          <g>
+            <circle fill="rgba(239,244,255,1)" class="key" stroke-width="1" stroke="rgba(95,149,255,1)" r="13"/>
+          </g>
+          <g fill="none" class="label" transform="matrix(1,0,0,1,12.999994,1.999991)">
+            <g>
+              <text fill="rgba(0,0,0,1)" dominant-baseline="central" paint-order="stroke" dx="0.5" class="text" font-size="12" text-anchor="left" fill-opacity="0.85" font-weight="400">
+                Models diversity
+              </text>
+            </g>
+          </g>
+        </g>
+        <g fill="none" x="-328" y="360" transform="matrix(0,1,-1,0,-328,360)">
+          <g>
+            <circle fill="rgba(239,244,255,1)" class="key" stroke-width="1" stroke="rgba(95,149,255,1)" r="13"/>
+          </g>
+          <g fill="none" class="label" transform="matrix(1,0,0,1,12.999990,1.999982)">
+            <g>
+              <text fill="rgba(0,0,0,1)" dominant-baseline="central" paint-order="stroke" dx="0.5" class="text" font-size="12" text-anchor="left" fill-opacity="0.85" font-weight="400">
+                Different initializations
+              </text>
+            </g>
+          </g>
+        </g>
+        <g fill="none" x="-272" y="360" transform="matrix(0,1,-1,0,-272,360)">
+          <g>
+            <circle fill="rgba(239,244,255,1)" class="key" stroke-width="1" stroke="rgba(95,149,255,1)" r="13"/>
+          </g>
+          <g fill="none" class="label" transform="matrix(1,0,0,1,12.999991,1.999982)">
+            <g>
+              <text fill="rgba(0,0,0,1)" dominant-baseline="central" paint-order="stroke" dx="0.5" class="text" font-size="12" text-anchor="left" fill-opacity="0.85" font-weight="400">
+                Different parameter choices
+              </text>
+            </g>
+          </g>
+        </g>
+        <g fill="none" x="-216" y="360" transform="matrix(0,1,-1,0,-216,360)">
+          <g>
+            <circle fill="rgba(239,244,255,1)" class="key" stroke-width="1" stroke="rgba(95,149,255,1)" r="13"/>
+          </g>
+          <g fill="none" class="label" transform="matrix(1,0,0,1,12.999993,1.999997)">
+            <g>
+              <text fill="rgba(0,0,0,1)" dominant-baseline="central" paint-order="stroke" dx="0.5" class="text" font-size="12" text-anchor="left" fill-opacity="0.85" font-weight="400">
+                Different architectures
+              </text>
+            </g>
+          </g>
+        </g>
+        <g fill="none" x="-160" y="360" transform="matrix(0,1,-1,0,-160,360)">
+          <g>
+            <circle fill="rgba(239,244,255,1)" class="key" stroke-width="1" stroke="rgba(95,149,255,1)" r="13"/>
+          </g>
+          <g fill="none" class="label" transform="matrix(1,0,0,1,12.999995,1.999997)">
+            <g>
+              <text fill="rgba(0,0,0,1)" dominant-baseline="central" paint-order="stroke" dx="0.5" class="text" font-size="12" text-anchor="left" fill-opacity="0.85" font-weight="400">
+                Different modeling methods
+              </text>
+            </g>
+          </g>
+        </g>
+        <g fill="none" x="-104" y="360" transform="matrix(0,1,-1,0,-104,360)">
+          <g>
+            <circle fill="rgba(239,244,255,1)" class="key" stroke-width="1" stroke="rgba(95,149,255,1)" r="13"/>
+          </g>
+          <g fill="none" class="label" transform="matrix(1,0,0,1,12.999997,1.999997)">
+            <g>
+              <text fill="rgba(0,0,0,1)" dominant-baseline="central" paint-order="stroke" dx="0.5" class="text" font-size="12" text-anchor="left" fill-opacity="0.85" font-weight="400">
+                Different training sets
+              </text>
+            </g>
+          </g>
+        </g>
+        <g fill="none" x="-48" y="360" transform="matrix(0,1,-1,0,-48,360)">
+          <g>
+            <circle fill="rgba(239,244,255,1)" class="key" stroke-width="1" stroke="rgba(95,149,255,1)" r="13"/>
+          </g>
+          <g fill="none" class="label" transform="matrix(1,0,0,1,12.999999,1.999997)">
+            <g>
+              <text fill="rgba(0,0,0,1)" dominant-baseline="central" paint-order="stroke" dx="0.5" class="text" font-size="12" text-anchor="left" fill-opacity="0.85" font-weight="400">
+                Different feature sets
+              </text>
+            </g>
+          </g>
+        </g>
+        <g fill="none" x="36" y="184" transform="matrix(0,1,-1,0,36,184)">
+          <g>
+            <circle fill="rgba(239,244,255,1)" class="key" stroke-width="1" stroke="rgba(95,149,255,1)" r="13"/>
+          </g>
+          <g fill="none" class="label" transform="matrix(1,0,0,1,13.000002,2.000002)">
+            <g>
+              <text fill="rgba(0,0,0,1)" dominant-baseline="central" paint-order="stroke" dx="0.5" class="text" font-size="12" text-anchor="left" fill-opacity="0.85" font-weight="400">
+                Methods
+              </text>
+            </g>
+          </g>
+        </g>
+        <g fill="none" x="8" y="360" transform="matrix(0,1,-1,0,8,360)">
+          <g>
+            <circle fill="rgba(239,244,255,1)" class="key" stroke-width="1" stroke="rgba(95,149,255,1)" r="13"/>
+          </g>
+          <g fill="none" class="label" transform="matrix(1,0,0,1,13,2)">
+            <g>
+              <text fill="rgba(0,0,0,1)" dominant-baseline="central" paint-order="stroke" dx="0.5" class="text" font-size="12" text-anchor="left" fill-opacity="0.85" font-weight="400">
+                Classifier selection
+              </text>
+            </g>
+          </g>
+        </g>
+        <g fill="none" x="64" y="360" transform="matrix(0,1,-1,0,64,360)">
+          <g>
+            <circle fill="rgba(239,244,255,1)" class="key" stroke-width="1" stroke="rgba(95,149,255,1)" r="13"/>
+          </g>
+          <g fill="none" class="label" transform="matrix(1,0,0,1,13,2)">
+            <g>
+              <text fill="rgba(0,0,0,1)" dominant-baseline="central" paint-order="stroke" dx="0.5" class="text" font-size="12" text-anchor="left" fill-opacity="0.85" font-weight="400">
+                Classifier fusion
+              </text>
+            </g>
+          </g>
+        </g>
+        <g fill="none" x="176" y="184" transform="matrix(0,1,-1,0,176,184)">
+          <g>
+            <circle fill="rgba(239,244,255,1)" class="key" stroke-width="1" stroke="rgba(95,149,255,1)" r="13"/>
+          </g>
+          <g fill="none" class="label" transform="matrix(1,0,0,1,12.999991,2.000006)">
+            <g>
+              <text fill="rgba(0,0,0,1)" dominant-baseline="central" paint-order="stroke" dx="0.5" class="text" font-size="12" text-anchor="left" fill-opacity="0.85" font-weight="400">
+                Common
+              </text>
+            </g>
+          </g>
+        </g>
+        <g fill="none" x="120" y="360" transform="matrix(0,1,-1,0,120,360)">
+          <g>
+            <circle fill="rgba(239,244,255,1)" class="key" stroke-width="1" stroke="rgba(95,149,255,1)" r="13"/>
+          </g>
+          <g fill="none" class="label" transform="matrix(1,0,0,1,12.999974,2.000005)">
+            <g>
+              <text fill="rgba(0,0,0,1)" dominant-baseline="central" paint-order="stroke" dx="0.5" class="text" font-size="12" text-anchor="left" fill-opacity="0.85" font-weight="400">
+                Bagging
+              </text>
+            </g>
+          </g>
+        </g>
+        <g fill="none" x="176" y="360" transform="matrix(0,1,-1,0,176,360)">
+          <g>
+            <circle fill="rgba(239,244,255,1)" class="key" stroke-width="1" stroke="rgba(95,149,255,1)" r="13"/>
+          </g>
+          <g fill="none" class="label" transform="matrix(1,0,0,1,12.999976,2.000012)">
+            <g>
+              <text fill="rgba(0,0,0,1)" dominant-baseline="central" paint-order="stroke" dx="0.5" class="text" font-size="12" text-anchor="left" fill-opacity="0.85" font-weight="400">
+                Boosting
+              </text>
+            </g>
+          </g>
+        </g>
+        <g fill="none" x="232" y="360" transform="matrix(0,1,-1,0,232,360)">
+          <g>
+            <circle fill="rgba(239,244,255,1)" class="key" stroke-width="1" stroke="rgba(95,149,255,1)" r="13"/>
+          </g>
+          <g fill="none" class="label" transform="matrix(1,0,0,1,12.999978,2.000012)">
+            <g>
+              <text fill="rgba(0,0,0,1)" dominant-baseline="central" paint-order="stroke" dx="0.5" class="text" font-size="12" text-anchor="left" fill-opacity="0.85" font-weight="400">
+                AdaBoost
+              </text>
+            </g>
+          </g>
+        </g>
+        <g fill="none" x="344" y="8" transform="matrix(0,1,-1,0,344,8)">
+          <g>
+            <circle fill="rgba(239,244,255,1)" class="key" stroke-width="1" stroke="rgba(95,149,255,1)" r="13"/>
+          </g>
+          <g fill="none" class="label" transform="matrix(1,0,0,1,13,2)">
+            <g>
+              <text fill="rgba(0,0,0,1)" dominant-baseline="central" paint-order="stroke" dx="0.5" class="text" font-size="12" text-anchor="left" fill-opacity="0.85" font-weight="400">
+                Regression
+              </text>
+            </g>
+          </g>
+        </g>
+        <g fill="none" x="232" y="184" transform="matrix(0,1,-1,0,232,184)">
+          <g>
+            <circle fill="rgba(239,244,255,1)" class="key" stroke-width="1" stroke="rgba(95,149,255,1)" r="13"/>
+          </g>
+          <g fill="none" class="label" transform="matrix(1,0,0,1,12.999993,2.000006)">
+            <g>
+              <text fill="rgba(0,0,0,1)" dominant-baseline="central" paint-order="stroke" dx="0.5" class="text" font-size="12" text-anchor="left" fill-opacity="0.85" font-weight="400">
+                Multiple linear regression
+              </text>
+            </g>
+          </g>
+        </g>
+        <g fill="none" x="288" y="184" transform="matrix(0,1,-1,0,288,184)">
+          <g>
+            <circle fill="rgba(239,244,255,1)" class="key" stroke-width="1" stroke="rgba(95,149,255,1)" r="13"/>
+          </g>
+          <g fill="none" class="label" transform="matrix(1,0,0,1,12.999995,2.000006)">
+            <g>
+              <text fill="rgba(0,0,0,1)" dominant-baseline="central" paint-order="stroke" dx="0.5" class="text" font-size="12" text-anchor="left" fill-opacity="0.85" font-weight="400">
+                Partial least squares
+              </text>
+            </g>
+          </g>
+        </g>
+        <g fill="none" x="344" y="184" transform="matrix(0,1,-1,0,344,184)">
+          <g>
+            <circle fill="rgba(239,244,255,1)" class="key" stroke-width="1" stroke="rgba(95,149,255,1)" r="13"/>
+          </g>
+          <g fill="none" class="label" transform="matrix(1,0,0,1,12.999997,2.000006)">
+            <g>
+              <text fill="rgba(0,0,0,1)" dominant-baseline="central" paint-order="stroke" dx="0.5" class="text" font-size="12" text-anchor="left" fill-opacity="0.85" font-weight="400">
+                Multi-layer feed forward neural network
+              </text>
+            </g>
+          </g>
+        </g>
+        <g fill="none" x="400" y="184" transform="matrix(0,1,-1,0,400,184)">
+          <g>
+            <circle fill="rgba(239,244,255,1)" class="key" stroke-width="1" stroke="rgba(95,149,255,1)" r="13"/>
+          </g>
+          <g fill="none" class="label" transform="matrix(1,0,0,1,12.999999,2.000006)">
+            <g>
+              <text fill="rgba(0,0,0,1)" dominant-baseline="central" paint-order="stroke" dx="0.5" class="text" font-size="12" text-anchor="left" fill-opacity="0.85" font-weight="400">
+                General regression neural network
+              </text>
+            </g>
+          </g>
+        </g>
+        <g fill="none" x="456" y="184" transform="matrix(0,1,-1,0,456,184)">
+          <g>
+            <circle fill="rgba(239,244,255,1)" class="key" stroke-width="1" stroke="rgba(95,149,255,1)" r="13"/>
+          </g>
+          <g fill="none" class="label" transform="matrix(1,0,0,1,13.000001,2.000006)">
+            <g>
+              <text fill="rgba(0,0,0,1)" dominant-baseline="central" paint-order="stroke" dx="0.5" class="text" font-size="12" text-anchor="left" fill-opacity="0.85" font-weight="400">
+                Support vector regression
+              </text>
+            </g>
+          </g>
+        </g>
+      </g>
+    </g>
+  </g>
 </svg>