--- conflicted
+++ resolved
@@ -1,780 +1,594 @@
 <svg xmlns="http://www.w3.org/2000/svg" width="500" height="500" style="background: transparent; position: absolute; outline: none;" color-interpolation-filters="sRGB" tabindex="1">
-  <defs/>
-  <g transform="matrix(0.570698,0,0,0.570698,127.836365,280.247009)">
-    <g fill="none">
-      <g fill="none"/>
-      <g fill="none">
-        <g fill="none" marker-start="false" marker-end="false">
-          <g fill="none" marker-start="false" marker-end="false" stroke="transparent" stroke-width="3"/>
-          <g>
-            <path fill="none" d="M -212,-28 C -100 -28,-100 -343,12 -343" class="key" stroke-width="1" stroke="rgba(153,173,209,1)"/>
-            <path fill="none" d="M 6,0 C 6 0,6 0,6 0" class="key" stroke-width="3" stroke="transparent"/>
-          </g>
-        </g>
-        <g fill="none" marker-start="false" marker-end="false">
-          <g fill="none" marker-start="false" marker-end="false" stroke="transparent" stroke-width="3"/>
-          <g>
-            <path fill="none" d="M -212,-28 C -100 -28,-100 26,12 26" class="key" stroke-width="1" stroke="rgba(153,173,209,1)"/>
-            <path fill="none" d="M 6,0 C 6 0,6 0,6 0" class="key" stroke-width="3" stroke="transparent"/>
-          </g>
-        </g>
-        <g fill="none" marker-start="false" marker-end="false">
-          <g fill="none" marker-start="false" marker-end="false" stroke="transparent" stroke-width="3"/>
-          <g>
-            <path fill="none" d="M -212,-28 C -100 -28,-100 287,12 287" class="key" stroke-width="1" stroke="rgba(153,173,209,1)"/>
-            <path fill="none" d="M 6,0 C 6 0,6 0,6 0" class="key" stroke-width="3" stroke="transparent"/>
-          </g>
-        </g>
-        <g fill="none" marker-start="false" marker-end="false">
-          <g fill="none" marker-start="false" marker-end="false" stroke="transparent" stroke-width="3"/>
-          <g>
-            <path fill="none" d="M 24,-343 C 135 -343,135 -469,246 -469" class="key" stroke-width="1" stroke="rgba(153,173,209,1)"/>
-            <path fill="none" d="M 6,0 C 6 0,6 0,6 0" class="key" stroke-width="3" stroke="transparent"/>
-          </g>
-        </g>
-        <g fill="none" marker-start="false" marker-end="false">
-          <g fill="none" marker-start="false" marker-end="false" stroke="transparent" stroke-width="3"/>
-          <g>
-            <path fill="none" d="M 24,-343 C 135 -343,135 -433,246 -433" class="key" stroke-width="1" stroke="rgba(153,173,209,1)"/>
-            <path fill="none" d="M 6,0 C 6 0,6 0,6 0" class="key" stroke-width="3" stroke="transparent"/>
-          </g>
-        </g>
-        <g fill="none" marker-start="false" marker-end="false">
-          <g fill="none" marker-start="false" marker-end="false" stroke="transparent" stroke-width="3"/>
-          <g>
-            <path fill="none" d="M 24,-343 C 135 -343,135 -397,246 -397" class="key" stroke-width="1" stroke="rgba(153,173,209,1)"/>
-            <path fill="none" d="M 6,0 C 6 0,6 0,6 0" class="key" stroke-width="3" stroke="transparent"/>
-          </g>
-        </g>
-        <g fill="none" marker-start="false" marker-end="false">
-          <g fill="none" marker-start="false" marker-end="false" stroke="transparent" stroke-width="3"/>
-          <g>
-            <path fill="none" d="M 24,-343 C 135 -343,135 -361,246 -361" class="key" stroke-width="1" stroke="rgba(153,173,209,1)"/>
-            <path fill="none" d="M 6,0 C 6 0,6 0,6 0" class="key" stroke-width="3" stroke="transparent"/>
-          </g>
-        </g>
-        <g fill="none" marker-start="false" marker-end="false">
-          <g fill="none" marker-start="false" marker-end="false" stroke="transparent" stroke-width="3"/>
-          <g>
-            <path fill="none" d="M 24,-343 C 135 -343,135 -325,246 -325" class="key" stroke-width="1" stroke="rgba(153,173,209,1)"/>
-            <path fill="none" d="M 6,0 C 6 0,6 0,6 0" class="key" stroke-width="3" stroke="transparent"/>
-          </g>
-        </g>
-        <g fill="none" marker-start="false" marker-end="false">
-          <g fill="none" marker-start="false" marker-end="false" stroke="transparent" stroke-width="3"/>
-          <g>
-            <path fill="none" d="M 24,-343 C 135 -343,135 -289,246 -289" class="key" stroke-width="1" stroke="rgba(153,173,209,1)"/>
-            <path fill="none" d="M 6,0 C 6 0,6 0,6 0" class="key" stroke-width="3" stroke="transparent"/>
-          </g>
-        </g>
-        <g fill="none" marker-start="false" marker-end="false">
-          <g fill="none" marker-start="false" marker-end="false" stroke="transparent" stroke-width="3"/>
-          <g>
-            <path fill="none" d="M 24,-343 C 135 -343,135 -253,246 -253" class="key" stroke-width="1" stroke="rgba(153,173,209,1)"/>
-            <path fill="none" d="M 6,0 C 6 0,6 0,6 0" class="key" stroke-width="3" stroke="transparent"/>
-          </g>
-        </g>
-        <g fill="none" marker-start="false" marker-end="false">
-          <g fill="none" marker-start="false" marker-end="false" stroke="transparent" stroke-width="3"/>
-          <g>
-            <path fill="none" d="M 24,-343 C 135 -343,135 -217,246 -217" class="key" stroke-width="1" stroke="rgba(153,173,209,1)"/>
-            <path fill="none" d="M 6,0 C 6 0,6 0,6 0" class="key" stroke-width="3" stroke="transparent"/>
-          </g>
-        </g>
-        <g fill="none" marker-start="false" marker-end="false">
-          <g fill="none" marker-start="false" marker-end="false" stroke="transparent" stroke-width="3"/>
-          <g>
-            <path fill="none" d="M 24,26 C 132.5 26,132.5 -91,241 -91" class="key" stroke-width="1" stroke="rgba(153,173,209,1)"/>
-            <path fill="none" d="M 6,0 C 6 0,6 0,6 0" class="key" stroke-width="3" stroke="transparent"/>
-          </g>
-        </g>
-        <g fill="none" marker-start="false" marker-end="false">
-          <g fill="none" marker-start="false" marker-end="false" stroke="transparent" stroke-width="3"/>
-          <g>
-            <path fill="none" d="M 24,26 C 132.5 26,132.5 53,241 53" class="key" stroke-width="1" stroke="rgba(153,173,209,1)"/>
-            <path fill="none" d="M 6,0 C 6 0,6 0,6 0" class="key" stroke-width="3" stroke="transparent"/>
-          </g>
-        </g>
-        <g fill="none" marker-start="false" marker-end="false">
-          <g fill="none" marker-start="false" marker-end="false" stroke="transparent" stroke-width="3"/>
-          <g>
-            <path fill="none" d="M 24,26 C 132.5 26,132.5 143,241 143" class="key" stroke-width="1" stroke="rgba(153,173,209,1)"/>
-            <path fill="none" d="M 6,0 C 6 0,6 0,6 0" class="key" stroke-width="3" stroke="transparent"/>
-          </g>
-        </g>
-        <g fill="none" marker-start="false" marker-end="false">
-          <g fill="none" marker-start="false" marker-end="false" stroke="transparent" stroke-width="3"/>
-          <g>
-            <path fill="none" d="M 253,-91 C 365 -91,365 -181,477 -181" class="key" stroke-width="1" stroke="rgba(153,173,209,1)"/>
-            <path fill="none" d="M 6,0 C 6 0,6 0,6 0" class="key" stroke-width="3" stroke="transparent"/>
-          </g>
-        </g>
-        <g fill="none" marker-start="false" marker-end="false">
-          <g fill="none" marker-start="false" marker-end="false" stroke="transparent" stroke-width="3"/>
-          <g>
-            <path fill="none" d="M 253,-91 C 365 -91,365 -145,477 -145" class="key" stroke-width="1" stroke="rgba(153,173,209,1)"/>
-            <path fill="none" d="M 6,0 C 6 0,6 0,6 0" class="key" stroke-width="3" stroke="transparent"/>
-          </g>
-        </g>
-        <g fill="none" marker-start="false" marker-end="false">
-          <g fill="none" marker-start="false" marker-end="false" stroke="transparent" stroke-width="3"/>
-          <g>
-            <path fill="none" d="M 253,-91 C 365 -91,365 -109,477 -109" class="key" stroke-width="1" stroke="rgba(153,173,209,1)"/>
-            <path fill="none" d="M 6,0 C 6 0,6 0,6 0" class="key" stroke-width="3" stroke="transparent"/>
-          </g>
-        </g>
-        <g fill="none" marker-start="false" marker-end="false">
-          <g fill="none" marker-start="false" marker-end="false" stroke="transparent" stroke-width="3"/>
-          <g>
-            <path fill="none" d="M 253,-91 C 365 -91,365 -73,477 -73" class="key" stroke-width="1" stroke="rgba(153,173,209,1)"/>
-            <path fill="none" d="M 6,0 C 6 0,6 0,6 0" class="key" stroke-width="3" stroke="transparent"/>
-          </g>
-        </g>
-        <g fill="none" marker-start="false" marker-end="false">
-          <g fill="none" marker-start="false" marker-end="false" stroke="transparent" stroke-width="3"/>
-          <g>
-            <path fill="none" d="M 253,-91 C 365 -91,365 -37,477 -37" class="key" stroke-width="1" stroke="rgba(153,173,209,1)"/>
-            <path fill="none" d="M 6,0 C 6 0,6 0,6 0" class="key" stroke-width="3" stroke="transparent"/>
-          </g>
-        </g>
-        <g fill="none" marker-start="false" marker-end="false">
-          <g fill="none" marker-start="false" marker-end="false" stroke="transparent" stroke-width="3"/>
-          <g>
-            <path fill="none" d="M 253,-91 C 365 -91,365 -1,477 -1" class="key" stroke-width="1" stroke="rgba(153,173,209,1)"/>
-            <path fill="none" d="M 6,0 C 6 0,6 0,6 0" class="key" stroke-width="3" stroke="transparent"/>
-          </g>
-        </g>
-        <g fill="none" marker-start="false" marker-end="false">
-          <g fill="none" marker-start="false" marker-end="false" stroke="transparent" stroke-width="3"/>
-          <g>
-            <path fill="none" d="M 253,53 C 360.5 53,360.5 35,468 35" class="key" stroke-width="1" stroke="rgba(153,173,209,1)"/>
-            <path fill="none" d="M 6,0 C 6 0,6 0,6 0" class="key" stroke-width="3" stroke="transparent"/>
-          </g>
-        </g>
-        <g fill="none" marker-start="false" marker-end="false">
-          <g fill="none" marker-start="false" marker-end="false" stroke="transparent" stroke-width="3"/>
-          <g>
-            <path fill="none" d="M 253,53 C 360.5 53,360.5 71,468 71" class="key" stroke-width="1" stroke="rgba(153,173,209,1)"/>
-            <path fill="none" d="M 6,0 C 6 0,6 0,6 0" class="key" stroke-width="3" stroke="transparent"/>
-          </g>
-        </g>
-        <g fill="none" marker-start="false" marker-end="false">
-          <g fill="none" marker-start="false" marker-end="false" stroke="transparent" stroke-width="3"/>
-          <g>
-            <path fill="none" d="M 253,143 C 360 143,360 107,467 107" class="key" stroke-width="1" stroke="rgba(153,173,209,1)"/>
-            <path fill="none" d="M 6,0 C 6 0,6 0,6 0" class="key" stroke-width="3" stroke="transparent"/>
-          </g>
-        </g>
-        <g fill="none" marker-start="false" marker-end="false">
-          <g fill="none" marker-start="false" marker-end="false" stroke="transparent" stroke-width="3"/>
-          <g>
-            <path fill="none" d="M 253,143 C 360 143,360 143,467 143" class="key" stroke-width="1" stroke="rgba(153,173,209,1)"/>
-            <path fill="none" d="M 6,0 C 6 0,6 0,6 0" class="key" stroke-width="3" stroke="transparent"/>
-          </g>
-        </g>
-        <g fill="none" marker-start="false" marker-end="false">
-          <g fill="none" marker-start="false" marker-end="false" stroke="transparent" stroke-width="3"/>
-          <g>
-            <path fill="none" d="M 253,143 C 360 143,360 179,467 179" class="key" stroke-width="1" stroke="rgba(153,173,209,1)"/>
-            <path fill="none" d="M 6,0 C 6 0,6 0,6 0" class="key" stroke-width="3" stroke="transparent"/>
-          </g>
-        </g>
-        <g fill="none" marker-start="false" marker-end="false">
-          <g fill="none" marker-start="false" marker-end="false" stroke="transparent" stroke-width="3"/>
-          <g>
-            <path fill="none" d="M 24,287 C 133 287,133 215,242 215" class="key" stroke-width="1" stroke="rgba(153,173,209,1)"/>
-            <path fill="none" d="M 6,0 C 6 0,6 0,6 0" class="key" stroke-width="3" stroke="transparent"/>
-          </g>
-        </g>
-        <g fill="none" marker-start="false" marker-end="false">
-          <g fill="none" marker-start="false" marker-end="false" stroke="transparent" stroke-width="3"/>
-          <g>
-            <path fill="none" d="M 24,287 C 133 287,133 251,242 251" class="key" stroke-width="1" stroke="rgba(153,173,209,1)"/>
-            <path fill="none" d="M 6,0 C 6 0,6 0,6 0" class="key" stroke-width="3" stroke="transparent"/>
-          </g>
-        </g>
-        <g fill="none" marker-start="false" marker-end="false">
-          <g fill="none" marker-start="false" marker-end="false" stroke="transparent" stroke-width="3"/>
-          <g>
-            <path fill="none" d="M 24,287 C 133 287,133 287,242 287" class="key" stroke-width="1" stroke="rgba(153,173,209,1)"/>
-            <path fill="none" d="M 6,0 C 6 0,6 0,6 0" class="key" stroke-width="3" stroke="transparent"/>
-          </g>
-        </g>
-        <g fill="none" marker-start="false" marker-end="false">
-          <g fill="none" marker-start="false" marker-end="false" stroke="transparent" stroke-width="3"/>
-          <g>
-            <path fill="none" d="M 24,287 C 133 287,133 323,242 323" class="key" stroke-width="1" stroke="rgba(153,173,209,1)"/>
-            <path fill="none" d="M 6,0 C 6 0,6 0,6 0" class="key" stroke-width="3" stroke="transparent"/>
-          </g>
-        </g>
-        <g fill="none" marker-start="false" marker-end="false">
-          <g fill="none" marker-start="false" marker-end="false" stroke="transparent" stroke-width="3"/>
-          <g>
-            <path fill="none" d="M 24,287 C 133 287,133 359,242 359" class="key" stroke-width="1" stroke="rgba(153,173,209,1)"/>
-            <path fill="none" d="M 6,0 C 6 0,6 0,6 0" class="key" stroke-width="3" stroke="transparent"/>
-          </g>
-        </g>
-      </g>
-      <g fill="none">
-        <g fill="none" x="-218" y="-28" transform="matrix(1,0,0,1,-218,-28)">
-          <g>
-            <circle fill="rgba(255,255,255,1)" class="key" stroke-width="1" stroke="rgba(0,0,0,1)" r="6"/>
-          </g>
-<<<<<<< HEAD
-          <g fill="none" transform="matrix(1,0,0,1,6,2)">
-            <g>
-              <text fill="rgba(0,0,0,1)" dominant-baseline="central" paint-order="stroke" dx="0.5" font-size="12" text-anchor="left" fill-opacity="0.85" font-weight="400">
-=======
-          <g fill="none" class="label" transform="matrix(1,0,0,1,6,0)">
-            <g>
-              <text fill="rgba(0,0,0,0.8509803921568627)" dominant-baseline="central" paint-order="stroke" dx="0.5" class="text" font-size="12" text-anchor="left" font-weight="400">
->>>>>>> fe2f6346
-                Modeling Methods
-              </text>
-            </g>
-          </g>
-        </g>
-        <g fill="none" x="18" y="-343" transform="matrix(1,0,0,1,18,-343)">
-          <g>
-            <circle fill="rgba(255,255,255,1)" class="key" stroke-width="1" stroke="rgba(0,0,0,1)" r="6"/>
-          </g>
-<<<<<<< HEAD
-          <g fill="none" transform="matrix(1,0,0,1,6,2)">
-            <g>
-              <text fill="rgba(0,0,0,1)" dominant-baseline="central" paint-order="stroke" dx="0.5" font-size="12" text-anchor="left" fill-opacity="0.85" font-weight="400">
-=======
-          <g fill="none" class="label" transform="matrix(1,0,0,1,6,0)">
-            <g>
-              <text fill="rgba(0,0,0,0.8509803921568627)" dominant-baseline="central" paint-order="stroke" dx="0.5" class="text" font-size="12" text-anchor="left" font-weight="400">
->>>>>>> fe2f6346
-                Classification
-              </text>
-            </g>
-          </g>
-        </g>
-        <g fill="none" x="252" y="-469" transform="matrix(1,0,0,1,252,-469)">
-          <g>
-            <circle fill="rgba(255,255,255,1)" class="key" stroke-width="1" stroke="rgba(0,0,0,1)" r="6"/>
-          </g>
-<<<<<<< HEAD
-          <g fill="none" transform="matrix(1,0,0,1,6,2)">
-            <g>
-              <text fill="rgba(0,0,0,1)" dominant-baseline="central" paint-order="stroke" dx="0.5" font-size="12" text-anchor="left" fill-opacity="0.85" font-weight="400">
-=======
-          <g fill="none" class="label" transform="matrix(1,0,0,1,6,0)">
-            <g>
-              <text fill="rgba(0,0,0,0.8509803921568627)" dominant-baseline="central" paint-order="stroke" dx="0.5" class="text" font-size="12" text-anchor="left" font-weight="400">
->>>>>>> fe2f6346
-                Logistic regression
-              </text>
-            </g>
-          </g>
-        </g>
-        <g fill="none" x="252" y="-433" transform="matrix(1,0,0,1,252,-433)">
-          <g>
-            <circle fill="rgba(255,255,255,1)" class="key" stroke-width="1" stroke="rgba(0,0,0,1)" r="6"/>
-          </g>
-<<<<<<< HEAD
-          <g fill="none" transform="matrix(1,0,0,1,6,2)">
-            <g>
-              <text fill="rgba(0,0,0,1)" dominant-baseline="central" paint-order="stroke" dx="0.5" font-size="12" text-anchor="left" fill-opacity="0.85" font-weight="400">
-=======
-          <g fill="none" class="label" transform="matrix(1,0,0,1,6,0)">
-            <g>
-              <text fill="rgba(0,0,0,0.8509803921568627)" dominant-baseline="central" paint-order="stroke" dx="0.5" class="text" font-size="12" text-anchor="left" font-weight="400">
->>>>>>> fe2f6346
-                Linear discriminant analysis
-              </text>
-            </g>
-          </g>
-        </g>
-        <g fill="none" x="252" y="-397" transform="matrix(1,0,0,1,252,-397)">
-          <g>
-            <circle fill="rgba(255,255,255,1)" class="key" stroke-width="1" stroke="rgba(0,0,0,1)" r="6"/>
-          </g>
-<<<<<<< HEAD
-          <g fill="none" transform="matrix(1,0,0,1,6,2)">
-            <g>
-              <text fill="rgba(0,0,0,1)" dominant-baseline="central" paint-order="stroke" dx="0.5" font-size="12" text-anchor="left" fill-opacity="0.85" font-weight="400">
-=======
-          <g fill="none" class="label" transform="matrix(1,0,0,1,6,0)">
-            <g>
-              <text fill="rgba(0,0,0,0.8509803921568627)" dominant-baseline="central" paint-order="stroke" dx="0.5" class="text" font-size="12" text-anchor="left" font-weight="400">
->>>>>>> fe2f6346
-                Rules
-              </text>
-            </g>
-          </g>
-        </g>
-        <g fill="none" x="252" y="-361" transform="matrix(1,0,0,1,252,-361)">
-          <g>
-            <circle fill="rgba(255,255,255,1)" class="key" stroke-width="1" stroke="rgba(0,0,0,1)" r="6"/>
-          </g>
-<<<<<<< HEAD
-          <g fill="none" transform="matrix(1,0,0,1,6,2)">
-            <g>
-              <text fill="rgba(0,0,0,1)" dominant-baseline="central" paint-order="stroke" dx="0.5" font-size="12" text-anchor="left" fill-opacity="0.85" font-weight="400">
-=======
-          <g fill="none" class="label" transform="matrix(1,0,0,1,6,0)">
-            <g>
-              <text fill="rgba(0,0,0,0.8509803921568627)" dominant-baseline="central" paint-order="stroke" dx="0.5" class="text" font-size="12" text-anchor="left" font-weight="400">
->>>>>>> fe2f6346
-                Decision trees
-              </text>
-            </g>
-          </g>
-        </g>
-        <g fill="none" x="252" y="-325" transform="matrix(1,0,0,1,252,-325)">
-          <g>
-            <circle fill="rgba(255,255,255,1)" class="key" stroke-width="1" stroke="rgba(0,0,0,1)" r="6"/>
-          </g>
-<<<<<<< HEAD
-          <g fill="none" transform="matrix(1,0,0,1,6,2)">
-            <g>
-              <text fill="rgba(0,0,0,1)" dominant-baseline="central" paint-order="stroke" dx="0.5" font-size="12" text-anchor="left" fill-opacity="0.85" font-weight="400">
-=======
-          <g fill="none" class="label" transform="matrix(1,0,0,1,6,0)">
-            <g>
-              <text fill="rgba(0,0,0,0.8509803921568627)" dominant-baseline="central" paint-order="stroke" dx="0.5" class="text" font-size="12" text-anchor="left" font-weight="400">
->>>>>>> fe2f6346
-                Naive Bayes
-              </text>
-            </g>
-          </g>
-        </g>
-        <g fill="none" x="252" y="-289" transform="matrix(1,0,0,1,252,-289)">
-          <g>
-            <circle fill="rgba(255,255,255,1)" class="key" stroke-width="1" stroke="rgba(0,0,0,1)" r="6"/>
-          </g>
-<<<<<<< HEAD
-          <g fill="none" transform="matrix(1,0,0,1,6,2)">
-            <g>
-              <text fill="rgba(0,0,0,1)" dominant-baseline="central" paint-order="stroke" dx="0.5" font-size="12" text-anchor="left" fill-opacity="0.85" font-weight="400">
-=======
-          <g fill="none" class="label" transform="matrix(1,0,0,1,6,0)">
-            <g>
-              <text fill="rgba(0,0,0,0.8509803921568627)" dominant-baseline="central" paint-order="stroke" dx="0.5" class="text" font-size="12" text-anchor="left" font-weight="400">
->>>>>>> fe2f6346
-                K nearest neighbor
-              </text>
-            </g>
-          </g>
-        </g>
-        <g fill="none" x="252" y="-253" transform="matrix(1,0,0,1,252,-253)">
-          <g>
-            <circle fill="rgba(255,255,255,1)" class="key" stroke-width="1" stroke="rgba(0,0,0,1)" r="6"/>
-          </g>
-<<<<<<< HEAD
-          <g fill="none" transform="matrix(1,0,0,1,6,2)">
-            <g>
-              <text fill="rgba(0,0,0,1)" dominant-baseline="central" paint-order="stroke" dx="0.5" font-size="12" text-anchor="left" fill-opacity="0.85" font-weight="400">
-=======
-          <g fill="none" class="label" transform="matrix(1,0,0,1,6,0)">
-            <g>
-              <text fill="rgba(0,0,0,0.8509803921568627)" dominant-baseline="central" paint-order="stroke" dx="0.5" class="text" font-size="12" text-anchor="left" font-weight="400">
->>>>>>> fe2f6346
-                Probabilistic neural network
-              </text>
-            </g>
-          </g>
-        </g>
-        <g fill="none" x="252" y="-217" transform="matrix(1,0,0,1,252,-217)">
-          <g>
-            <circle fill="rgba(255,255,255,1)" class="key" stroke-width="1" stroke="rgba(0,0,0,1)" r="6"/>
-          </g>
-<<<<<<< HEAD
-          <g fill="none" transform="matrix(1,0,0,1,6,2)">
-            <g>
-              <text fill="rgba(0,0,0,1)" dominant-baseline="central" paint-order="stroke" dx="0.5" font-size="12" text-anchor="left" fill-opacity="0.85" font-weight="400">
-=======
-          <g fill="none" class="label" transform="matrix(1,0,0,1,6,0)">
-            <g>
-              <text fill="rgba(0,0,0,0.8509803921568627)" dominant-baseline="central" paint-order="stroke" dx="0.5" class="text" font-size="12" text-anchor="left" font-weight="400">
->>>>>>> fe2f6346
-                Support vector machine
-              </text>
-            </g>
-          </g>
-        </g>
-        <g fill="none" x="18" y="26" transform="matrix(1,0,0,1,18,26)">
-          <g>
-            <circle fill="rgba(255,255,255,1)" class="key" stroke-width="1" stroke="rgba(0,0,0,1)" r="6"/>
-          </g>
-<<<<<<< HEAD
-          <g fill="none" transform="matrix(1,0,0,1,6,2)">
-            <g>
-              <text fill="rgba(0,0,0,1)" dominant-baseline="central" paint-order="stroke" dx="0.5" font-size="12" text-anchor="left" fill-opacity="0.85" font-weight="400">
-=======
-          <g fill="none" class="label" transform="matrix(1,0,0,1,6,0)">
-            <g>
-              <text fill="rgba(0,0,0,0.8509803921568627)" dominant-baseline="central" paint-order="stroke" dx="0.5" class="text" font-size="12" text-anchor="left" font-weight="400">
->>>>>>> fe2f6346
-                Consensus
-              </text>
-            </g>
-          </g>
-        </g>
-        <g fill="none" x="247" y="-91" transform="matrix(1,0,0,1,247,-91)">
-          <g>
-            <circle fill="rgba(255,255,255,1)" class="key" stroke-width="1" stroke="rgba(0,0,0,1)" r="6"/>
-          </g>
-<<<<<<< HEAD
-          <g fill="none" transform="matrix(1,0,0,1,6,2)">
-            <g>
-              <text fill="rgba(0,0,0,1)" dominant-baseline="central" paint-order="stroke" dx="0.5" font-size="12" text-anchor="left" fill-opacity="0.85" font-weight="400">
-=======
-          <g fill="none" class="label" transform="matrix(1,0,0,1,6,0)">
-            <g>
-              <text fill="rgba(0,0,0,0.8509803921568627)" dominant-baseline="central" paint-order="stroke" dx="0.5" class="text" font-size="12" text-anchor="left" font-weight="400">
->>>>>>> fe2f6346
-                Models diversity
-              </text>
-            </g>
-          </g>
-        </g>
-        <g fill="none" x="483" y="-181" transform="matrix(1,0,0,1,483,-181)">
-          <g>
-            <circle fill="rgba(255,255,255,1)" class="key" stroke-width="1" stroke="rgba(0,0,0,1)" r="6"/>
-          </g>
-<<<<<<< HEAD
-          <g fill="none" transform="matrix(1,0,0,1,6,2)">
-            <g>
-              <text fill="rgba(0,0,0,1)" dominant-baseline="central" paint-order="stroke" dx="0.5" font-size="12" text-anchor="left" fill-opacity="0.85" font-weight="400">
-=======
-          <g fill="none" class="label" transform="matrix(1,0,0,1,6,0)">
-            <g>
-              <text fill="rgba(0,0,0,0.8509803921568627)" dominant-baseline="central" paint-order="stroke" dx="0.5" class="text" font-size="12" text-anchor="left" font-weight="400">
->>>>>>> fe2f6346
-                Different initializations
-              </text>
-            </g>
-          </g>
-        </g>
-        <g fill="none" x="483" y="-145" transform="matrix(1,0,0,1,483,-145)">
-          <g>
-            <circle fill="rgba(255,255,255,1)" class="key" stroke-width="1" stroke="rgba(0,0,0,1)" r="6"/>
-          </g>
-<<<<<<< HEAD
-          <g fill="none" transform="matrix(1,0,0,1,6,2)">
-            <g>
-              <text fill="rgba(0,0,0,1)" dominant-baseline="central" paint-order="stroke" dx="0.5" font-size="12" text-anchor="left" fill-opacity="0.85" font-weight="400">
-=======
-          <g fill="none" class="label" transform="matrix(1,0,0,1,6,0)">
-            <g>
-              <text fill="rgba(0,0,0,0.8509803921568627)" dominant-baseline="central" paint-order="stroke" dx="0.5" class="text" font-size="12" text-anchor="left" font-weight="400">
->>>>>>> fe2f6346
-                Different parameter choices
-              </text>
-            </g>
-          </g>
-        </g>
-        <g fill="none" x="483" y="-109" transform="matrix(1,0,0,1,483,-109)">
-          <g>
-            <circle fill="rgba(255,255,255,1)" class="key" stroke-width="1" stroke="rgba(0,0,0,1)" r="6"/>
-          </g>
-<<<<<<< HEAD
-          <g fill="none" transform="matrix(1,0,0,1,6,2)">
-            <g>
-              <text fill="rgba(0,0,0,1)" dominant-baseline="central" paint-order="stroke" dx="0.5" font-size="12" text-anchor="left" fill-opacity="0.85" font-weight="400">
-=======
-          <g fill="none" class="label" transform="matrix(1,0,0,1,6,0)">
-            <g>
-              <text fill="rgba(0,0,0,0.8509803921568627)" dominant-baseline="central" paint-order="stroke" dx="0.5" class="text" font-size="12" text-anchor="left" font-weight="400">
->>>>>>> fe2f6346
-                Different architectures
-              </text>
-            </g>
-          </g>
-        </g>
-        <g fill="none" x="483" y="-73" transform="matrix(1,0,0,1,483,-73)">
-          <g>
-            <circle fill="rgba(255,255,255,1)" class="key" stroke-width="1" stroke="rgba(0,0,0,1)" r="6"/>
-          </g>
-<<<<<<< HEAD
-          <g fill="none" transform="matrix(1,0,0,1,6,2)">
-            <g>
-              <text fill="rgba(0,0,0,1)" dominant-baseline="central" paint-order="stroke" dx="0.5" font-size="12" text-anchor="left" fill-opacity="0.85" font-weight="400">
-=======
-          <g fill="none" class="label" transform="matrix(1,0,0,1,6,0)">
-            <g>
-              <text fill="rgba(0,0,0,0.8509803921568627)" dominant-baseline="central" paint-order="stroke" dx="0.5" class="text" font-size="12" text-anchor="left" font-weight="400">
->>>>>>> fe2f6346
-                Different modeling methods
-              </text>
-            </g>
-          </g>
-        </g>
-        <g fill="none" x="483" y="-37" transform="matrix(1,0,0,1,483,-37)">
-          <g>
-            <circle fill="rgba(255,255,255,1)" class="key" stroke-width="1" stroke="rgba(0,0,0,1)" r="6"/>
-          </g>
-<<<<<<< HEAD
-          <g fill="none" transform="matrix(1,0,0,1,6,2)">
-            <g>
-              <text fill="rgba(0,0,0,1)" dominant-baseline="central" paint-order="stroke" dx="0.5" font-size="12" text-anchor="left" fill-opacity="0.85" font-weight="400">
-=======
-          <g fill="none" class="label" transform="matrix(1,0,0,1,6,0)">
-            <g>
-              <text fill="rgba(0,0,0,0.8509803921568627)" dominant-baseline="central" paint-order="stroke" dx="0.5" class="text" font-size="12" text-anchor="left" font-weight="400">
->>>>>>> fe2f6346
-                Different training sets
-              </text>
-            </g>
-          </g>
-        </g>
-        <g fill="none" x="483" y="-1" transform="matrix(1,0,0,1,483,-1)">
-          <g>
-            <circle fill="rgba(255,255,255,1)" class="key" stroke-width="1" stroke="rgba(0,0,0,1)" r="6"/>
-          </g>
-<<<<<<< HEAD
-          <g fill="none" transform="matrix(1,0,0,1,6,2)">
-            <g>
-              <text fill="rgba(0,0,0,1)" dominant-baseline="central" paint-order="stroke" dx="0.5" font-size="12" text-anchor="left" fill-opacity="0.85" font-weight="400">
-=======
-          <g fill="none" class="label" transform="matrix(1,0,0,1,6,0)">
-            <g>
-              <text fill="rgba(0,0,0,0.8509803921568627)" dominant-baseline="central" paint-order="stroke" dx="0.5" class="text" font-size="12" text-anchor="left" font-weight="400">
->>>>>>> fe2f6346
-                Different feature sets
-              </text>
-            </g>
-          </g>
-        </g>
-        <g fill="none" x="247" y="53" transform="matrix(1,0,0,1,247,53)">
-          <g>
-            <circle fill="rgba(255,255,255,1)" class="key" stroke-width="1" stroke="rgba(0,0,0,1)" r="6"/>
-          </g>
-<<<<<<< HEAD
-          <g fill="none" transform="matrix(1,0,0,1,6,2)">
-            <g>
-              <text fill="rgba(0,0,0,1)" dominant-baseline="central" paint-order="stroke" dx="0.5" font-size="12" text-anchor="left" fill-opacity="0.85" font-weight="400">
-=======
-          <g fill="none" class="label" transform="matrix(1,0,0,1,6,0)">
-            <g>
-              <text fill="rgba(0,0,0,0.8509803921568627)" dominant-baseline="central" paint-order="stroke" dx="0.5" class="text" font-size="12" text-anchor="left" font-weight="400">
->>>>>>> fe2f6346
-                Methods
-              </text>
-            </g>
-          </g>
-        </g>
-        <g fill="none" x="474" y="35" transform="matrix(1,0,0,1,474,35)">
-          <g>
-            <circle fill="rgba(255,255,255,1)" class="key" stroke-width="1" stroke="rgba(0,0,0,1)" r="6"/>
-          </g>
-<<<<<<< HEAD
-          <g fill="none" transform="matrix(1,0,0,1,6,2)">
-            <g>
-              <text fill="rgba(0,0,0,1)" dominant-baseline="central" paint-order="stroke" dx="0.5" font-size="12" text-anchor="left" fill-opacity="0.85" font-weight="400">
-=======
-          <g fill="none" class="label" transform="matrix(1,0,0,1,6,0)">
-            <g>
-              <text fill="rgba(0,0,0,0.8509803921568627)" dominant-baseline="central" paint-order="stroke" dx="0.5" class="text" font-size="12" text-anchor="left" font-weight="400">
->>>>>>> fe2f6346
-                Classifier selection
-              </text>
-            </g>
-          </g>
-        </g>
-        <g fill="none" x="474" y="71" transform="matrix(1,0,0,1,474,71)">
-          <g>
-            <circle fill="rgba(255,255,255,1)" class="key" stroke-width="1" stroke="rgba(0,0,0,1)" r="6"/>
-          </g>
-<<<<<<< HEAD
-          <g fill="none" transform="matrix(1,0,0,1,6,2)">
-            <g>
-              <text fill="rgba(0,0,0,1)" dominant-baseline="central" paint-order="stroke" dx="0.5" font-size="12" text-anchor="left" fill-opacity="0.85" font-weight="400">
-=======
-          <g fill="none" class="label" transform="matrix(1,0,0,1,6,0)">
-            <g>
-              <text fill="rgba(0,0,0,0.8509803921568627)" dominant-baseline="central" paint-order="stroke" dx="0.5" class="text" font-size="12" text-anchor="left" font-weight="400">
->>>>>>> fe2f6346
-                Classifier fusion
-              </text>
-            </g>
-          </g>
-        </g>
-        <g fill="none" x="247" y="143" transform="matrix(1,0,0,1,247,143)">
-          <g>
-            <circle fill="rgba(255,255,255,1)" class="key" stroke-width="1" stroke="rgba(0,0,0,1)" r="6"/>
-          </g>
-<<<<<<< HEAD
-          <g fill="none" transform="matrix(1,0,0,1,6,2)">
-            <g>
-              <text fill="rgba(0,0,0,1)" dominant-baseline="central" paint-order="stroke" dx="0.5" font-size="12" text-anchor="left" fill-opacity="0.85" font-weight="400">
-=======
-          <g fill="none" class="label" transform="matrix(1,0,0,1,6,0)">
-            <g>
-              <text fill="rgba(0,0,0,0.8509803921568627)" dominant-baseline="central" paint-order="stroke" dx="0.5" class="text" font-size="12" text-anchor="left" font-weight="400">
->>>>>>> fe2f6346
-                Common
-              </text>
-            </g>
-          </g>
-        </g>
-        <g fill="none" x="473" y="107" transform="matrix(1,0,0,1,473,107)">
-          <g>
-            <circle fill="rgba(255,255,255,1)" class="key" stroke-width="1" stroke="rgba(0,0,0,1)" r="6"/>
-          </g>
-<<<<<<< HEAD
-          <g fill="none" transform="matrix(1,0,0,1,6,2)">
-            <g>
-              <text fill="rgba(0,0,0,1)" dominant-baseline="central" paint-order="stroke" dx="0.5" font-size="12" text-anchor="left" fill-opacity="0.85" font-weight="400">
-=======
-          <g fill="none" class="label" transform="matrix(1,0,0,1,6,0)">
-            <g>
-              <text fill="rgba(0,0,0,0.8509803921568627)" dominant-baseline="central" paint-order="stroke" dx="0.5" class="text" font-size="12" text-anchor="left" font-weight="400">
->>>>>>> fe2f6346
-                Bagging
-              </text>
-            </g>
-          </g>
-        </g>
-        <g fill="none" x="473" y="143" transform="matrix(1,0,0,1,473,143)">
-          <g>
-            <circle fill="rgba(255,255,255,1)" class="key" stroke-width="1" stroke="rgba(0,0,0,1)" r="6"/>
-          </g>
-<<<<<<< HEAD
-          <g fill="none" transform="matrix(1,0,0,1,6,2)">
-            <g>
-              <text fill="rgba(0,0,0,1)" dominant-baseline="central" paint-order="stroke" dx="0.5" font-size="12" text-anchor="left" fill-opacity="0.85" font-weight="400">
-=======
-          <g fill="none" class="label" transform="matrix(1,0,0,1,6,0)">
-            <g>
-              <text fill="rgba(0,0,0,0.8509803921568627)" dominant-baseline="central" paint-order="stroke" dx="0.5" class="text" font-size="12" text-anchor="left" font-weight="400">
->>>>>>> fe2f6346
-                Boosting
-              </text>
-            </g>
-          </g>
-        </g>
-        <g fill="none" x="473" y="179" transform="matrix(1,0,0,1,473,179)">
-          <g>
-            <circle fill="rgba(255,255,255,1)" class="key" stroke-width="1" stroke="rgba(0,0,0,1)" r="6"/>
-          </g>
-<<<<<<< HEAD
-          <g fill="none" transform="matrix(1,0,0,1,6,2)">
-            <g>
-              <text fill="rgba(0,0,0,1)" dominant-baseline="central" paint-order="stroke" dx="0.5" font-size="12" text-anchor="left" fill-opacity="0.85" font-weight="400">
-=======
-          <g fill="none" class="label" transform="matrix(1,0,0,1,6,0)">
-            <g>
-              <text fill="rgba(0,0,0,0.8509803921568627)" dominant-baseline="central" paint-order="stroke" dx="0.5" class="text" font-size="12" text-anchor="left" font-weight="400">
->>>>>>> fe2f6346
-                AdaBoost
-              </text>
-            </g>
-          </g>
-        </g>
-        <g fill="none" x="18" y="287" transform="matrix(1,0,0,1,18,287)">
-          <g>
-            <circle fill="rgba(255,255,255,1)" class="key" stroke-width="1" stroke="rgba(0,0,0,1)" r="6"/>
-          </g>
-<<<<<<< HEAD
-          <g fill="none" transform="matrix(1,0,0,1,6,2)">
-            <g>
-              <text fill="rgba(0,0,0,1)" dominant-baseline="central" paint-order="stroke" dx="0.5" font-size="12" text-anchor="left" fill-opacity="0.85" font-weight="400">
-=======
-          <g fill="none" class="label" transform="matrix(1,0,0,1,6,0)">
-            <g>
-              <text fill="rgba(0,0,0,0.8509803921568627)" dominant-baseline="central" paint-order="stroke" dx="0.5" class="text" font-size="12" text-anchor="left" font-weight="400">
->>>>>>> fe2f6346
-                Regression
-              </text>
-            </g>
-          </g>
-        </g>
-        <g fill="none" x="248" y="215" transform="matrix(1,0,0,1,248,215)">
-          <g>
-            <circle fill="rgba(255,255,255,1)" class="key" stroke-width="1" stroke="rgba(0,0,0,1)" r="6"/>
-          </g>
-<<<<<<< HEAD
-          <g fill="none" transform="matrix(1,0,0,1,6,2)">
-            <g>
-              <text fill="rgba(0,0,0,1)" dominant-baseline="central" paint-order="stroke" dx="0.5" font-size="12" text-anchor="left" fill-opacity="0.85" font-weight="400">
-=======
-          <g fill="none" class="label" transform="matrix(1,0,0,1,6,0)">
-            <g>
-              <text fill="rgba(0,0,0,0.8509803921568627)" dominant-baseline="central" paint-order="stroke" dx="0.5" class="text" font-size="12" text-anchor="left" font-weight="400">
->>>>>>> fe2f6346
-                Multiple linear regression
-              </text>
-            </g>
-          </g>
-        </g>
-        <g fill="none" x="248" y="251" transform="matrix(1,0,0,1,248,251)">
-          <g>
-            <circle fill="rgba(255,255,255,1)" class="key" stroke-width="1" stroke="rgba(0,0,0,1)" r="6"/>
-          </g>
-<<<<<<< HEAD
-          <g fill="none" transform="matrix(1,0,0,1,6,2)">
-            <g>
-              <text fill="rgba(0,0,0,1)" dominant-baseline="central" paint-order="stroke" dx="0.5" font-size="12" text-anchor="left" fill-opacity="0.85" font-weight="400">
-=======
-          <g fill="none" class="label" transform="matrix(1,0,0,1,6,0)">
-            <g>
-              <text fill="rgba(0,0,0,0.8509803921568627)" dominant-baseline="central" paint-order="stroke" dx="0.5" class="text" font-size="12" text-anchor="left" font-weight="400">
->>>>>>> fe2f6346
-                Partial least squares
-              </text>
-            </g>
-          </g>
-        </g>
-        <g fill="none" x="248" y="287" transform="matrix(1,0,0,1,248,287)">
-          <g>
-            <circle fill="rgba(255,255,255,1)" class="key" stroke-width="1" stroke="rgba(0,0,0,1)" r="6"/>
-          </g>
-<<<<<<< HEAD
-          <g fill="none" transform="matrix(1,0,0,1,6,2)">
-            <g>
-              <text fill="rgba(0,0,0,1)" dominant-baseline="central" paint-order="stroke" dx="0.5" font-size="12" text-anchor="left" fill-opacity="0.85" font-weight="400">
-=======
-          <g fill="none" class="label" transform="matrix(1,0,0,1,6,0)">
-            <g>
-              <text fill="rgba(0,0,0,0.8509803921568627)" dominant-baseline="central" paint-order="stroke" dx="0.5" class="text" font-size="12" text-anchor="left" font-weight="400">
->>>>>>> fe2f6346
-                Multi-layer feed forward neural network
-              </text>
-            </g>
-          </g>
-        </g>
-        <g fill="none" x="248" y="323" transform="matrix(1,0,0,1,248,323)">
-          <g>
-            <circle fill="rgba(255,255,255,1)" class="key" stroke-width="1" stroke="rgba(0,0,0,1)" r="6"/>
-          </g>
-<<<<<<< HEAD
-          <g fill="none" transform="matrix(1,0,0,1,6,2)">
-            <g>
-              <text fill="rgba(0,0,0,1)" dominant-baseline="central" paint-order="stroke" dx="0.5" font-size="12" text-anchor="left" fill-opacity="0.85" font-weight="400">
-=======
-          <g fill="none" class="label" transform="matrix(1,0,0,1,6,0)">
-            <g>
-              <text fill="rgba(0,0,0,0.8509803921568627)" dominant-baseline="central" paint-order="stroke" dx="0.5" class="text" font-size="12" text-anchor="left" font-weight="400">
->>>>>>> fe2f6346
-                General regression neural network
-              </text>
-            </g>
-          </g>
-        </g>
-        <g fill="none" x="248" y="359" transform="matrix(1,0,0,1,248,359)">
-          <g>
-            <circle fill="rgba(255,255,255,1)" class="key" stroke-width="1" stroke="rgba(0,0,0,1)" r="6"/>
-          </g>
-<<<<<<< HEAD
-          <g fill="none" transform="matrix(1,0,0,1,6,2)">
-            <g>
-              <text fill="rgba(0,0,0,1)" dominant-baseline="central" paint-order="stroke" dx="0.5" font-size="12" text-anchor="left" fill-opacity="0.85" font-weight="400">
-=======
-          <g fill="none" class="label" transform="matrix(1,0,0,1,6,0)">
-            <g>
-              <text fill="rgba(0,0,0,0.8509803921568627)" dominant-baseline="central" paint-order="stroke" dx="0.5" class="text" font-size="12" text-anchor="left" font-weight="400">
->>>>>>> fe2f6346
-                Support vector regression
-              </text>
-            </g>
-          </g>
-        </g>
-      </g>
-    </g>
-  </g>
+  <defs/>
+  <g transform="matrix(0.570698,0,0,0.570698,127.836365,280.247009)">
+    <g fill="none">
+      <g fill="none"/>
+      <g fill="none">
+        <g fill="none" marker-start="false" marker-end="false">
+          <g fill="none" marker-start="false" marker-end="false" stroke="transparent" stroke-width="3"/>
+          <g>
+            <path fill="none" d="M -212,-28 C -100 -28,-100 -343,12 -343" class="key" stroke-width="1" stroke="rgba(153,173,209,1)"/>
+            <path fill="none" d="M 6,0 C 6 0,6 0,6 0" class="key" stroke-width="3" stroke="transparent"/>
+          </g>
+        </g>
+        <g fill="none" marker-start="false" marker-end="false">
+          <g fill="none" marker-start="false" marker-end="false" stroke="transparent" stroke-width="3"/>
+          <g>
+            <path fill="none" d="M -212,-28 C -100 -28,-100 26,12 26" class="key" stroke-width="1" stroke="rgba(153,173,209,1)"/>
+            <path fill="none" d="M 6,0 C 6 0,6 0,6 0" class="key" stroke-width="3" stroke="transparent"/>
+          </g>
+        </g>
+        <g fill="none" marker-start="false" marker-end="false">
+          <g fill="none" marker-start="false" marker-end="false" stroke="transparent" stroke-width="3"/>
+          <g>
+            <path fill="none" d="M -212,-28 C -100 -28,-100 287,12 287" class="key" stroke-width="1" stroke="rgba(153,173,209,1)"/>
+            <path fill="none" d="M 6,0 C 6 0,6 0,6 0" class="key" stroke-width="3" stroke="transparent"/>
+          </g>
+        </g>
+        <g fill="none" marker-start="false" marker-end="false">
+          <g fill="none" marker-start="false" marker-end="false" stroke="transparent" stroke-width="3"/>
+          <g>
+            <path fill="none" d="M 24,-343 C 135 -343,135 -469,246 -469" class="key" stroke-width="1" stroke="rgba(153,173,209,1)"/>
+            <path fill="none" d="M 6,0 C 6 0,6 0,6 0" class="key" stroke-width="3" stroke="transparent"/>
+          </g>
+        </g>
+        <g fill="none" marker-start="false" marker-end="false">
+          <g fill="none" marker-start="false" marker-end="false" stroke="transparent" stroke-width="3"/>
+          <g>
+            <path fill="none" d="M 24,-343 C 135 -343,135 -433,246 -433" class="key" stroke-width="1" stroke="rgba(153,173,209,1)"/>
+            <path fill="none" d="M 6,0 C 6 0,6 0,6 0" class="key" stroke-width="3" stroke="transparent"/>
+          </g>
+        </g>
+        <g fill="none" marker-start="false" marker-end="false">
+          <g fill="none" marker-start="false" marker-end="false" stroke="transparent" stroke-width="3"/>
+          <g>
+            <path fill="none" d="M 24,-343 C 135 -343,135 -397,246 -397" class="key" stroke-width="1" stroke="rgba(153,173,209,1)"/>
+            <path fill="none" d="M 6,0 C 6 0,6 0,6 0" class="key" stroke-width="3" stroke="transparent"/>
+          </g>
+        </g>
+        <g fill="none" marker-start="false" marker-end="false">
+          <g fill="none" marker-start="false" marker-end="false" stroke="transparent" stroke-width="3"/>
+          <g>
+            <path fill="none" d="M 24,-343 C 135 -343,135 -361,246 -361" class="key" stroke-width="1" stroke="rgba(153,173,209,1)"/>
+            <path fill="none" d="M 6,0 C 6 0,6 0,6 0" class="key" stroke-width="3" stroke="transparent"/>
+          </g>
+        </g>
+        <g fill="none" marker-start="false" marker-end="false">
+          <g fill="none" marker-start="false" marker-end="false" stroke="transparent" stroke-width="3"/>
+          <g>
+            <path fill="none" d="M 24,-343 C 135 -343,135 -325,246 -325" class="key" stroke-width="1" stroke="rgba(153,173,209,1)"/>
+            <path fill="none" d="M 6,0 C 6 0,6 0,6 0" class="key" stroke-width="3" stroke="transparent"/>
+          </g>
+        </g>
+        <g fill="none" marker-start="false" marker-end="false">
+          <g fill="none" marker-start="false" marker-end="false" stroke="transparent" stroke-width="3"/>
+          <g>
+            <path fill="none" d="M 24,-343 C 135 -343,135 -289,246 -289" class="key" stroke-width="1" stroke="rgba(153,173,209,1)"/>
+            <path fill="none" d="M 6,0 C 6 0,6 0,6 0" class="key" stroke-width="3" stroke="transparent"/>
+          </g>
+        </g>
+        <g fill="none" marker-start="false" marker-end="false">
+          <g fill="none" marker-start="false" marker-end="false" stroke="transparent" stroke-width="3"/>
+          <g>
+            <path fill="none" d="M 24,-343 C 135 -343,135 -253,246 -253" class="key" stroke-width="1" stroke="rgba(153,173,209,1)"/>
+            <path fill="none" d="M 6,0 C 6 0,6 0,6 0" class="key" stroke-width="3" stroke="transparent"/>
+          </g>
+        </g>
+        <g fill="none" marker-start="false" marker-end="false">
+          <g fill="none" marker-start="false" marker-end="false" stroke="transparent" stroke-width="3"/>
+          <g>
+            <path fill="none" d="M 24,-343 C 135 -343,135 -217,246 -217" class="key" stroke-width="1" stroke="rgba(153,173,209,1)"/>
+            <path fill="none" d="M 6,0 C 6 0,6 0,6 0" class="key" stroke-width="3" stroke="transparent"/>
+          </g>
+        </g>
+        <g fill="none" marker-start="false" marker-end="false">
+          <g fill="none" marker-start="false" marker-end="false" stroke="transparent" stroke-width="3"/>
+          <g>
+            <path fill="none" d="M 24,26 C 132.5 26,132.5 -91,241 -91" class="key" stroke-width="1" stroke="rgba(153,173,209,1)"/>
+            <path fill="none" d="M 6,0 C 6 0,6 0,6 0" class="key" stroke-width="3" stroke="transparent"/>
+          </g>
+        </g>
+        <g fill="none" marker-start="false" marker-end="false">
+          <g fill="none" marker-start="false" marker-end="false" stroke="transparent" stroke-width="3"/>
+          <g>
+            <path fill="none" d="M 24,26 C 132.5 26,132.5 53,241 53" class="key" stroke-width="1" stroke="rgba(153,173,209,1)"/>
+            <path fill="none" d="M 6,0 C 6 0,6 0,6 0" class="key" stroke-width="3" stroke="transparent"/>
+          </g>
+        </g>
+        <g fill="none" marker-start="false" marker-end="false">
+          <g fill="none" marker-start="false" marker-end="false" stroke="transparent" stroke-width="3"/>
+          <g>
+            <path fill="none" d="M 24,26 C 132.5 26,132.5 143,241 143" class="key" stroke-width="1" stroke="rgba(153,173,209,1)"/>
+            <path fill="none" d="M 6,0 C 6 0,6 0,6 0" class="key" stroke-width="3" stroke="transparent"/>
+          </g>
+        </g>
+        <g fill="none" marker-start="false" marker-end="false">
+          <g fill="none" marker-start="false" marker-end="false" stroke="transparent" stroke-width="3"/>
+          <g>
+            <path fill="none" d="M 253,-91 C 365 -91,365 -181,477 -181" class="key" stroke-width="1" stroke="rgba(153,173,209,1)"/>
+            <path fill="none" d="M 6,0 C 6 0,6 0,6 0" class="key" stroke-width="3" stroke="transparent"/>
+          </g>
+        </g>
+        <g fill="none" marker-start="false" marker-end="false">
+          <g fill="none" marker-start="false" marker-end="false" stroke="transparent" stroke-width="3"/>
+          <g>
+            <path fill="none" d="M 253,-91 C 365 -91,365 -145,477 -145" class="key" stroke-width="1" stroke="rgba(153,173,209,1)"/>
+            <path fill="none" d="M 6,0 C 6 0,6 0,6 0" class="key" stroke-width="3" stroke="transparent"/>
+          </g>
+        </g>
+        <g fill="none" marker-start="false" marker-end="false">
+          <g fill="none" marker-start="false" marker-end="false" stroke="transparent" stroke-width="3"/>
+          <g>
+            <path fill="none" d="M 253,-91 C 365 -91,365 -109,477 -109" class="key" stroke-width="1" stroke="rgba(153,173,209,1)"/>
+            <path fill="none" d="M 6,0 C 6 0,6 0,6 0" class="key" stroke-width="3" stroke="transparent"/>
+          </g>
+        </g>
+        <g fill="none" marker-start="false" marker-end="false">
+          <g fill="none" marker-start="false" marker-end="false" stroke="transparent" stroke-width="3"/>
+          <g>
+            <path fill="none" d="M 253,-91 C 365 -91,365 -73,477 -73" class="key" stroke-width="1" stroke="rgba(153,173,209,1)"/>
+            <path fill="none" d="M 6,0 C 6 0,6 0,6 0" class="key" stroke-width="3" stroke="transparent"/>
+          </g>
+        </g>
+        <g fill="none" marker-start="false" marker-end="false">
+          <g fill="none" marker-start="false" marker-end="false" stroke="transparent" stroke-width="3"/>
+          <g>
+            <path fill="none" d="M 253,-91 C 365 -91,365 -37,477 -37" class="key" stroke-width="1" stroke="rgba(153,173,209,1)"/>
+            <path fill="none" d="M 6,0 C 6 0,6 0,6 0" class="key" stroke-width="3" stroke="transparent"/>
+          </g>
+        </g>
+        <g fill="none" marker-start="false" marker-end="false">
+          <g fill="none" marker-start="false" marker-end="false" stroke="transparent" stroke-width="3"/>
+          <g>
+            <path fill="none" d="M 253,-91 C 365 -91,365 -1,477 -1" class="key" stroke-width="1" stroke="rgba(153,173,209,1)"/>
+            <path fill="none" d="M 6,0 C 6 0,6 0,6 0" class="key" stroke-width="3" stroke="transparent"/>
+          </g>
+        </g>
+        <g fill="none" marker-start="false" marker-end="false">
+          <g fill="none" marker-start="false" marker-end="false" stroke="transparent" stroke-width="3"/>
+          <g>
+            <path fill="none" d="M 253,53 C 360.5 53,360.5 35,468 35" class="key" stroke-width="1" stroke="rgba(153,173,209,1)"/>
+            <path fill="none" d="M 6,0 C 6 0,6 0,6 0" class="key" stroke-width="3" stroke="transparent"/>
+          </g>
+        </g>
+        <g fill="none" marker-start="false" marker-end="false">
+          <g fill="none" marker-start="false" marker-end="false" stroke="transparent" stroke-width="3"/>
+          <g>
+            <path fill="none" d="M 253,53 C 360.5 53,360.5 71,468 71" class="key" stroke-width="1" stroke="rgba(153,173,209,1)"/>
+            <path fill="none" d="M 6,0 C 6 0,6 0,6 0" class="key" stroke-width="3" stroke="transparent"/>
+          </g>
+        </g>
+        <g fill="none" marker-start="false" marker-end="false">
+          <g fill="none" marker-start="false" marker-end="false" stroke="transparent" stroke-width="3"/>
+          <g>
+            <path fill="none" d="M 253,143 C 360 143,360 107,467 107" class="key" stroke-width="1" stroke="rgba(153,173,209,1)"/>
+            <path fill="none" d="M 6,0 C 6 0,6 0,6 0" class="key" stroke-width="3" stroke="transparent"/>
+          </g>
+        </g>
+        <g fill="none" marker-start="false" marker-end="false">
+          <g fill="none" marker-start="false" marker-end="false" stroke="transparent" stroke-width="3"/>
+          <g>
+            <path fill="none" d="M 253,143 C 360 143,360 143,467 143" class="key" stroke-width="1" stroke="rgba(153,173,209,1)"/>
+            <path fill="none" d="M 6,0 C 6 0,6 0,6 0" class="key" stroke-width="3" stroke="transparent"/>
+          </g>
+        </g>
+        <g fill="none" marker-start="false" marker-end="false">
+          <g fill="none" marker-start="false" marker-end="false" stroke="transparent" stroke-width="3"/>
+          <g>
+            <path fill="none" d="M 253,143 C 360 143,360 179,467 179" class="key" stroke-width="1" stroke="rgba(153,173,209,1)"/>
+            <path fill="none" d="M 6,0 C 6 0,6 0,6 0" class="key" stroke-width="3" stroke="transparent"/>
+          </g>
+        </g>
+        <g fill="none" marker-start="false" marker-end="false">
+          <g fill="none" marker-start="false" marker-end="false" stroke="transparent" stroke-width="3"/>
+          <g>
+            <path fill="none" d="M 24,287 C 133 287,133 215,242 215" class="key" stroke-width="1" stroke="rgba(153,173,209,1)"/>
+            <path fill="none" d="M 6,0 C 6 0,6 0,6 0" class="key" stroke-width="3" stroke="transparent"/>
+          </g>
+        </g>
+        <g fill="none" marker-start="false" marker-end="false">
+          <g fill="none" marker-start="false" marker-end="false" stroke="transparent" stroke-width="3"/>
+          <g>
+            <path fill="none" d="M 24,287 C 133 287,133 251,242 251" class="key" stroke-width="1" stroke="rgba(153,173,209,1)"/>
+            <path fill="none" d="M 6,0 C 6 0,6 0,6 0" class="key" stroke-width="3" stroke="transparent"/>
+          </g>
+        </g>
+        <g fill="none" marker-start="false" marker-end="false">
+          <g fill="none" marker-start="false" marker-end="false" stroke="transparent" stroke-width="3"/>
+          <g>
+            <path fill="none" d="M 24,287 C 133 287,133 287,242 287" class="key" stroke-width="1" stroke="rgba(153,173,209,1)"/>
+            <path fill="none" d="M 6,0 C 6 0,6 0,6 0" class="key" stroke-width="3" stroke="transparent"/>
+          </g>
+        </g>
+        <g fill="none" marker-start="false" marker-end="false">
+          <g fill="none" marker-start="false" marker-end="false" stroke="transparent" stroke-width="3"/>
+          <g>
+            <path fill="none" d="M 24,287 C 133 287,133 323,242 323" class="key" stroke-width="1" stroke="rgba(153,173,209,1)"/>
+            <path fill="none" d="M 6,0 C 6 0,6 0,6 0" class="key" stroke-width="3" stroke="transparent"/>
+          </g>
+        </g>
+        <g fill="none" marker-start="false" marker-end="false">
+          <g fill="none" marker-start="false" marker-end="false" stroke="transparent" stroke-width="3"/>
+          <g>
+            <path fill="none" d="M 24,287 C 133 287,133 359,242 359" class="key" stroke-width="1" stroke="rgba(153,173,209,1)"/>
+            <path fill="none" d="M 6,0 C 6 0,6 0,6 0" class="key" stroke-width="3" stroke="transparent"/>
+          </g>
+        </g>
+      </g>
+      <g fill="none">
+        <g fill="none" x="-218" y="-28" transform="matrix(1,0,0,1,-218,-28)">
+          <g>
+            <circle fill="rgba(255,255,255,1)" class="key" stroke-width="1" stroke="rgba(0,0,0,1)" r="6"/>
+          </g>
+          <g fill="none" class="label" transform="matrix(1,0,0,1,6,2)">
+            <g>
+              <text fill="rgba(0,0,0,1)" dominant-baseline="central" paint-order="stroke" dx="0.5" class="text" font-size="12" text-anchor="left" fill-opacity="0.85" font-weight="400">
+                Modeling Methods
+              </text>
+            </g>
+          </g>
+        </g>
+        <g fill="none" x="18" y="-343" transform="matrix(1,0,0,1,18,-343)">
+          <g>
+            <circle fill="rgba(255,255,255,1)" class="key" stroke-width="1" stroke="rgba(0,0,0,1)" r="6"/>
+          </g>
+          <g fill="none" class="label" transform="matrix(1,0,0,1,6,2)">
+            <g>
+              <text fill="rgba(0,0,0,1)" dominant-baseline="central" paint-order="stroke" dx="0.5" class="text" font-size="12" text-anchor="left" fill-opacity="0.85" font-weight="400">
+                Classification
+              </text>
+            </g>
+          </g>
+        </g>
+        <g fill="none" x="252" y="-469" transform="matrix(1,0,0,1,252,-469)">
+          <g>
+            <circle fill="rgba(255,255,255,1)" class="key" stroke-width="1" stroke="rgba(0,0,0,1)" r="6"/>
+          </g>
+          <g fill="none" class="label" transform="matrix(1,0,0,1,6,2)">
+            <g>
+              <text fill="rgba(0,0,0,1)" dominant-baseline="central" paint-order="stroke" dx="0.5" class="text" font-size="12" text-anchor="left" fill-opacity="0.85" font-weight="400">
+                Logistic regression
+              </text>
+            </g>
+          </g>
+        </g>
+        <g fill="none" x="252" y="-433" transform="matrix(1,0,0,1,252,-433)">
+          <g>
+            <circle fill="rgba(255,255,255,1)" class="key" stroke-width="1" stroke="rgba(0,0,0,1)" r="6"/>
+          </g>
+          <g fill="none" class="label" transform="matrix(1,0,0,1,6,2)">
+            <g>
+              <text fill="rgba(0,0,0,1)" dominant-baseline="central" paint-order="stroke" dx="0.5" class="text" font-size="12" text-anchor="left" fill-opacity="0.85" font-weight="400">
+                Linear discriminant analysis
+              </text>
+            </g>
+          </g>
+        </g>
+        <g fill="none" x="252" y="-397" transform="matrix(1,0,0,1,252,-397)">
+          <g>
+            <circle fill="rgba(255,255,255,1)" class="key" stroke-width="1" stroke="rgba(0,0,0,1)" r="6"/>
+          </g>
+          <g fill="none" class="label" transform="matrix(1,0,0,1,6,2)">
+            <g>
+              <text fill="rgba(0,0,0,1)" dominant-baseline="central" paint-order="stroke" dx="0.5" class="text" font-size="12" text-anchor="left" fill-opacity="0.85" font-weight="400">
+                Rules
+              </text>
+            </g>
+          </g>
+        </g>
+        <g fill="none" x="252" y="-361" transform="matrix(1,0,0,1,252,-361)">
+          <g>
+            <circle fill="rgba(255,255,255,1)" class="key" stroke-width="1" stroke="rgba(0,0,0,1)" r="6"/>
+          </g>
+          <g fill="none" class="label" transform="matrix(1,0,0,1,6,2)">
+            <g>
+              <text fill="rgba(0,0,0,1)" dominant-baseline="central" paint-order="stroke" dx="0.5" class="text" font-size="12" text-anchor="left" fill-opacity="0.85" font-weight="400">
+                Decision trees
+              </text>
+            </g>
+          </g>
+        </g>
+        <g fill="none" x="252" y="-325" transform="matrix(1,0,0,1,252,-325)">
+          <g>
+            <circle fill="rgba(255,255,255,1)" class="key" stroke-width="1" stroke="rgba(0,0,0,1)" r="6"/>
+          </g>
+          <g fill="none" class="label" transform="matrix(1,0,0,1,6,2)">
+            <g>
+              <text fill="rgba(0,0,0,1)" dominant-baseline="central" paint-order="stroke" dx="0.5" class="text" font-size="12" text-anchor="left" fill-opacity="0.85" font-weight="400">
+                Naive Bayes
+              </text>
+            </g>
+          </g>
+        </g>
+        <g fill="none" x="252" y="-289" transform="matrix(1,0,0,1,252,-289)">
+          <g>
+            <circle fill="rgba(255,255,255,1)" class="key" stroke-width="1" stroke="rgba(0,0,0,1)" r="6"/>
+          </g>
+          <g fill="none" class="label" transform="matrix(1,0,0,1,6,2)">
+            <g>
+              <text fill="rgba(0,0,0,1)" dominant-baseline="central" paint-order="stroke" dx="0.5" class="text" font-size="12" text-anchor="left" fill-opacity="0.85" font-weight="400">
+                K nearest neighbor
+              </text>
+            </g>
+          </g>
+        </g>
+        <g fill="none" x="252" y="-253" transform="matrix(1,0,0,1,252,-253)">
+          <g>
+            <circle fill="rgba(255,255,255,1)" class="key" stroke-width="1" stroke="rgba(0,0,0,1)" r="6"/>
+          </g>
+          <g fill="none" class="label" transform="matrix(1,0,0,1,6,2)">
+            <g>
+              <text fill="rgba(0,0,0,1)" dominant-baseline="central" paint-order="stroke" dx="0.5" class="text" font-size="12" text-anchor="left" fill-opacity="0.85" font-weight="400">
+                Probabilistic neural network
+              </text>
+            </g>
+          </g>
+        </g>
+        <g fill="none" x="252" y="-217" transform="matrix(1,0,0,1,252,-217)">
+          <g>
+            <circle fill="rgba(255,255,255,1)" class="key" stroke-width="1" stroke="rgba(0,0,0,1)" r="6"/>
+          </g>
+          <g fill="none" class="label" transform="matrix(1,0,0,1,6,2)">
+            <g>
+              <text fill="rgba(0,0,0,1)" dominant-baseline="central" paint-order="stroke" dx="0.5" class="text" font-size="12" text-anchor="left" fill-opacity="0.85" font-weight="400">
+                Support vector machine
+              </text>
+            </g>
+          </g>
+        </g>
+        <g fill="none" x="18" y="26" transform="matrix(1,0,0,1,18,26)">
+          <g>
+            <circle fill="rgba(255,255,255,1)" class="key" stroke-width="1" stroke="rgba(0,0,0,1)" r="6"/>
+          </g>
+          <g fill="none" class="label" transform="matrix(1,0,0,1,6,2)">
+            <g>
+              <text fill="rgba(0,0,0,1)" dominant-baseline="central" paint-order="stroke" dx="0.5" class="text" font-size="12" text-anchor="left" fill-opacity="0.85" font-weight="400">
+                Consensus
+              </text>
+            </g>
+          </g>
+        </g>
+        <g fill="none" x="247" y="-91" transform="matrix(1,0,0,1,247,-91)">
+          <g>
+            <circle fill="rgba(255,255,255,1)" class="key" stroke-width="1" stroke="rgba(0,0,0,1)" r="6"/>
+          </g>
+          <g fill="none" class="label" transform="matrix(1,0,0,1,6,2)">
+            <g>
+              <text fill="rgba(0,0,0,1)" dominant-baseline="central" paint-order="stroke" dx="0.5" class="text" font-size="12" text-anchor="left" fill-opacity="0.85" font-weight="400">
+                Models diversity
+              </text>
+            </g>
+          </g>
+        </g>
+        <g fill="none" x="483" y="-181" transform="matrix(1,0,0,1,483,-181)">
+          <g>
+            <circle fill="rgba(255,255,255,1)" class="key" stroke-width="1" stroke="rgba(0,0,0,1)" r="6"/>
+          </g>
+          <g fill="none" class="label" transform="matrix(1,0,0,1,6,2)">
+            <g>
+              <text fill="rgba(0,0,0,1)" dominant-baseline="central" paint-order="stroke" dx="0.5" class="text" font-size="12" text-anchor="left" fill-opacity="0.85" font-weight="400">
+                Different initializations
+              </text>
+            </g>
+          </g>
+        </g>
+        <g fill="none" x="483" y="-145" transform="matrix(1,0,0,1,483,-145)">
+          <g>
+            <circle fill="rgba(255,255,255,1)" class="key" stroke-width="1" stroke="rgba(0,0,0,1)" r="6"/>
+          </g>
+          <g fill="none" class="label" transform="matrix(1,0,0,1,6,2)">
+            <g>
+              <text fill="rgba(0,0,0,1)" dominant-baseline="central" paint-order="stroke" dx="0.5" class="text" font-size="12" text-anchor="left" fill-opacity="0.85" font-weight="400">
+                Different parameter choices
+              </text>
+            </g>
+          </g>
+        </g>
+        <g fill="none" x="483" y="-109" transform="matrix(1,0,0,1,483,-109)">
+          <g>
+            <circle fill="rgba(255,255,255,1)" class="key" stroke-width="1" stroke="rgba(0,0,0,1)" r="6"/>
+          </g>
+          <g fill="none" class="label" transform="matrix(1,0,0,1,6,2)">
+            <g>
+              <text fill="rgba(0,0,0,1)" dominant-baseline="central" paint-order="stroke" dx="0.5" class="text" font-size="12" text-anchor="left" fill-opacity="0.85" font-weight="400">
+                Different architectures
+              </text>
+            </g>
+          </g>
+        </g>
+        <g fill="none" x="483" y="-73" transform="matrix(1,0,0,1,483,-73)">
+          <g>
+            <circle fill="rgba(255,255,255,1)" class="key" stroke-width="1" stroke="rgba(0,0,0,1)" r="6"/>
+          </g>
+          <g fill="none" class="label" transform="matrix(1,0,0,1,6,2)">
+            <g>
+              <text fill="rgba(0,0,0,1)" dominant-baseline="central" paint-order="stroke" dx="0.5" class="text" font-size="12" text-anchor="left" fill-opacity="0.85" font-weight="400">
+                Different modeling methods
+              </text>
+            </g>
+          </g>
+        </g>
+        <g fill="none" x="483" y="-37" transform="matrix(1,0,0,1,483,-37)">
+          <g>
+            <circle fill="rgba(255,255,255,1)" class="key" stroke-width="1" stroke="rgba(0,0,0,1)" r="6"/>
+          </g>
+          <g fill="none" class="label" transform="matrix(1,0,0,1,6,2)">
+            <g>
+              <text fill="rgba(0,0,0,1)" dominant-baseline="central" paint-order="stroke" dx="0.5" class="text" font-size="12" text-anchor="left" fill-opacity="0.85" font-weight="400">
+                Different training sets
+              </text>
+            </g>
+          </g>
+        </g>
+        <g fill="none" x="483" y="-1" transform="matrix(1,0,0,1,483,-1)">
+          <g>
+            <circle fill="rgba(255,255,255,1)" class="key" stroke-width="1" stroke="rgba(0,0,0,1)" r="6"/>
+          </g>
+          <g fill="none" class="label" transform="matrix(1,0,0,1,6,2)">
+            <g>
+              <text fill="rgba(0,0,0,1)" dominant-baseline="central" paint-order="stroke" dx="0.5" class="text" font-size="12" text-anchor="left" fill-opacity="0.85" font-weight="400">
+                Different feature sets
+              </text>
+            </g>
+          </g>
+        </g>
+        <g fill="none" x="247" y="53" transform="matrix(1,0,0,1,247,53)">
+          <g>
+            <circle fill="rgba(255,255,255,1)" class="key" stroke-width="1" stroke="rgba(0,0,0,1)" r="6"/>
+          </g>
+          <g fill="none" class="label" transform="matrix(1,0,0,1,6,2)">
+            <g>
+              <text fill="rgba(0,0,0,1)" dominant-baseline="central" paint-order="stroke" dx="0.5" class="text" font-size="12" text-anchor="left" fill-opacity="0.85" font-weight="400">
+                Methods
+              </text>
+            </g>
+          </g>
+        </g>
+        <g fill="none" x="474" y="35" transform="matrix(1,0,0,1,474,35)">
+          <g>
+            <circle fill="rgba(255,255,255,1)" class="key" stroke-width="1" stroke="rgba(0,0,0,1)" r="6"/>
+          </g>
+          <g fill="none" class="label" transform="matrix(1,0,0,1,6,2)">
+            <g>
+              <text fill="rgba(0,0,0,1)" dominant-baseline="central" paint-order="stroke" dx="0.5" class="text" font-size="12" text-anchor="left" fill-opacity="0.85" font-weight="400">
+                Classifier selection
+              </text>
+            </g>
+          </g>
+        </g>
+        <g fill="none" x="474" y="71" transform="matrix(1,0,0,1,474,71)">
+          <g>
+            <circle fill="rgba(255,255,255,1)" class="key" stroke-width="1" stroke="rgba(0,0,0,1)" r="6"/>
+          </g>
+          <g fill="none" class="label" transform="matrix(1,0,0,1,6,2)">
+            <g>
+              <text fill="rgba(0,0,0,1)" dominant-baseline="central" paint-order="stroke" dx="0.5" class="text" font-size="12" text-anchor="left" fill-opacity="0.85" font-weight="400">
+                Classifier fusion
+              </text>
+            </g>
+          </g>
+        </g>
+        <g fill="none" x="247" y="143" transform="matrix(1,0,0,1,247,143)">
+          <g>
+            <circle fill="rgba(255,255,255,1)" class="key" stroke-width="1" stroke="rgba(0,0,0,1)" r="6"/>
+          </g>
+          <g fill="none" class="label" transform="matrix(1,0,0,1,6,2)">
+            <g>
+              <text fill="rgba(0,0,0,1)" dominant-baseline="central" paint-order="stroke" dx="0.5" class="text" font-size="12" text-anchor="left" fill-opacity="0.85" font-weight="400">
+                Common
+              </text>
+            </g>
+          </g>
+        </g>
+        <g fill="none" x="473" y="107" transform="matrix(1,0,0,1,473,107)">
+          <g>
+            <circle fill="rgba(255,255,255,1)" class="key" stroke-width="1" stroke="rgba(0,0,0,1)" r="6"/>
+          </g>
+          <g fill="none" class="label" transform="matrix(1,0,0,1,6,2)">
+            <g>
+              <text fill="rgba(0,0,0,1)" dominant-baseline="central" paint-order="stroke" dx="0.5" class="text" font-size="12" text-anchor="left" fill-opacity="0.85" font-weight="400">
+                Bagging
+              </text>
+            </g>
+          </g>
+        </g>
+        <g fill="none" x="473" y="143" transform="matrix(1,0,0,1,473,143)">
+          <g>
+            <circle fill="rgba(255,255,255,1)" class="key" stroke-width="1" stroke="rgba(0,0,0,1)" r="6"/>
+          </g>
+          <g fill="none" class="label" transform="matrix(1,0,0,1,6,2)">
+            <g>
+              <text fill="rgba(0,0,0,1)" dominant-baseline="central" paint-order="stroke" dx="0.5" class="text" font-size="12" text-anchor="left" fill-opacity="0.85" font-weight="400">
+                Boosting
+              </text>
+            </g>
+          </g>
+        </g>
+        <g fill="none" x="473" y="179" transform="matrix(1,0,0,1,473,179)">
+          <g>
+            <circle fill="rgba(255,255,255,1)" class="key" stroke-width="1" stroke="rgba(0,0,0,1)" r="6"/>
+          </g>
+          <g fill="none" class="label" transform="matrix(1,0,0,1,6,2)">
+            <g>
+              <text fill="rgba(0,0,0,1)" dominant-baseline="central" paint-order="stroke" dx="0.5" class="text" font-size="12" text-anchor="left" fill-opacity="0.85" font-weight="400">
+                AdaBoost
+              </text>
+            </g>
+          </g>
+        </g>
+        <g fill="none" x="18" y="287" transform="matrix(1,0,0,1,18,287)">
+          <g>
+            <circle fill="rgba(255,255,255,1)" class="key" stroke-width="1" stroke="rgba(0,0,0,1)" r="6"/>
+          </g>
+          <g fill="none" class="label" transform="matrix(1,0,0,1,6,2)">
+            <g>
+              <text fill="rgba(0,0,0,1)" dominant-baseline="central" paint-order="stroke" dx="0.5" class="text" font-size="12" text-anchor="left" fill-opacity="0.85" font-weight="400">
+                Regression
+              </text>
+            </g>
+          </g>
+        </g>
+        <g fill="none" x="248" y="215" transform="matrix(1,0,0,1,248,215)">
+          <g>
+            <circle fill="rgba(255,255,255,1)" class="key" stroke-width="1" stroke="rgba(0,0,0,1)" r="6"/>
+          </g>
+          <g fill="none" class="label" transform="matrix(1,0,0,1,6,2)">
+            <g>
+              <text fill="rgba(0,0,0,1)" dominant-baseline="central" paint-order="stroke" dx="0.5" class="text" font-size="12" text-anchor="left" fill-opacity="0.85" font-weight="400">
+                Multiple linear regression
+              </text>
+            </g>
+          </g>
+        </g>
+        <g fill="none" x="248" y="251" transform="matrix(1,0,0,1,248,251)">
+          <g>
+            <circle fill="rgba(255,255,255,1)" class="key" stroke-width="1" stroke="rgba(0,0,0,1)" r="6"/>
+          </g>
+          <g fill="none" class="label" transform="matrix(1,0,0,1,6,2)">
+            <g>
+              <text fill="rgba(0,0,0,1)" dominant-baseline="central" paint-order="stroke" dx="0.5" class="text" font-size="12" text-anchor="left" fill-opacity="0.85" font-weight="400">
+                Partial least squares
+              </text>
+            </g>
+          </g>
+        </g>
+        <g fill="none" x="248" y="287" transform="matrix(1,0,0,1,248,287)">
+          <g>
+            <circle fill="rgba(255,255,255,1)" class="key" stroke-width="1" stroke="rgba(0,0,0,1)" r="6"/>
+          </g>
+          <g fill="none" class="label" transform="matrix(1,0,0,1,6,2)">
+            <g>
+              <text fill="rgba(0,0,0,1)" dominant-baseline="central" paint-order="stroke" dx="0.5" class="text" font-size="12" text-anchor="left" fill-opacity="0.85" font-weight="400">
+                Multi-layer feed forward neural network
+              </text>
+            </g>
+          </g>
+        </g>
+        <g fill="none" x="248" y="323" transform="matrix(1,0,0,1,248,323)">
+          <g>
+            <circle fill="rgba(255,255,255,1)" class="key" stroke-width="1" stroke="rgba(0,0,0,1)" r="6"/>
+          </g>
+          <g fill="none" class="label" transform="matrix(1,0,0,1,6,2)">
+            <g>
+              <text fill="rgba(0,0,0,1)" dominant-baseline="central" paint-order="stroke" dx="0.5" class="text" font-size="12" text-anchor="left" fill-opacity="0.85" font-weight="400">
+                General regression neural network
+              </text>
+            </g>
+          </g>
+        </g>
+        <g fill="none" x="248" y="359" transform="matrix(1,0,0,1,248,359)">
+          <g>
+            <circle fill="rgba(255,255,255,1)" class="key" stroke-width="1" stroke="rgba(0,0,0,1)" r="6"/>
+          </g>
+          <g fill="none" class="label" transform="matrix(1,0,0,1,6,2)">
+            <g>
+              <text fill="rgba(0,0,0,1)" dominant-baseline="central" paint-order="stroke" dx="0.5" class="text" font-size="12" text-anchor="left" fill-opacity="0.85" font-weight="400">
+                Support vector regression
+              </text>
+            </g>
+          </g>
+        </g>
+      </g>
+    </g>
+  </g>
 </svg>