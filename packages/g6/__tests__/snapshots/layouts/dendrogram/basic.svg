<svg xmlns="http://www.w3.org/2000/svg" width="500" height="500" style="background: transparent; position: absolute; outline: none;" color-interpolation-filters="sRGB" tabindex="1">
  <defs/>
  <g transform="matrix(0.446397,0,0,0.446397,63.120502,286.158112)">
    <g fill="none">
      <g fill="none"/>
      <g fill="none">
        <g fill="none" marker-start="false" marker-end="false">
          <g fill="none" marker-start="false" marker-end="false" stroke="transparent" stroke-width="3"/>
          <g>
<<<<<<< HEAD
            <path fill="none" d="M -2,-54 C 232 -54,232 -389,466 -389" stroke-width="1" stroke="rgba(153,173,209,1)"/>
            <path fill="none" d="M 16,0 C 16 0,16 0,16 0" stroke-width="3" stroke="transparent"/>
=======
            <path fill="none" d="M -6,-54 C 232 -54,232 -389,470 -389" class="key" stroke-width="1" stroke="rgba(153,173,209,1)"/>
            <path fill="none" d="M 12,0 C 12 0,12 0,12 0" class="key" stroke-width="3" stroke="transparent"/>
>>>>>>> fe2f6346
          </g>
        </g>
        <g fill="none" marker-start="false" marker-end="false">
          <g fill="none" marker-start="false" marker-end="false" stroke="transparent" stroke-width="3"/>
          <g>
<<<<<<< HEAD
            <path fill="none" d="M -2,-54 C 107 -54,107 0,216 0" stroke-width="1" stroke="rgba(153,173,209,1)"/>
            <path fill="none" d="M 16,0 C 16 0,16 0,16 0" stroke-width="3" stroke="transparent"/>
=======
            <path fill="none" d="M -6,-54 C 107 -54,107 0,220 0" class="key" stroke-width="1" stroke="rgba(153,173,209,1)"/>
            <path fill="none" d="M 12,0 C 12 0,12 0,12 0" class="key" stroke-width="3" stroke="transparent"/>
>>>>>>> fe2f6346
          </g>
        </g>
        <g fill="none" marker-start="false" marker-end="false">
          <g fill="none" marker-start="false" marker-end="false" stroke="transparent" stroke-width="3"/>
          <g>
<<<<<<< HEAD
            <path fill="none" d="M -2,-54 C 232 -54,232 281,466 281" stroke-width="1" stroke="rgba(153,173,209,1)"/>
            <path fill="none" d="M 16,0 C 16 0,16 0,16 0" stroke-width="3" stroke="transparent"/>
=======
            <path fill="none" d="M -6,-54 C 232 -54,232 281,470 281" class="key" stroke-width="1" stroke="rgba(153,173,209,1)"/>
            <path fill="none" d="M 12,0 C 12 0,12 0,12 0" class="key" stroke-width="3" stroke="transparent"/>
>>>>>>> fe2f6346
          </g>
        </g>
        <g fill="none" marker-start="false" marker-end="false">
          <g fill="none" marker-start="false" marker-end="false" stroke="transparent" stroke-width="3"/>
          <g>
<<<<<<< HEAD
            <path fill="none" d="M 498,-389 C 607 -389,607 -515,716 -515" stroke-width="1" stroke="rgba(153,173,209,1)"/>
            <path fill="none" d="M 16,0 C 16 0,16 0,16 0" stroke-width="3" stroke="transparent"/>
=======
            <path fill="none" d="M 494,-389 C 607 -389,607 -515,720 -515" class="key" stroke-width="1" stroke="rgba(153,173,209,1)"/>
            <path fill="none" d="M 12,0 C 12 0,12 0,12 0" class="key" stroke-width="3" stroke="transparent"/>
>>>>>>> fe2f6346
          </g>
        </g>
        <g fill="none" marker-start="false" marker-end="false">
          <g fill="none" marker-start="false" marker-end="false" stroke="transparent" stroke-width="3"/>
          <g>
<<<<<<< HEAD
            <path fill="none" d="M 498,-389 C 607 -389,607 -479,716 -479" stroke-width="1" stroke="rgba(153,173,209,1)"/>
            <path fill="none" d="M 16,0 C 16 0,16 0,16 0" stroke-width="3" stroke="transparent"/>
=======
            <path fill="none" d="M 494,-389 C 607 -389,607 -479,720 -479" class="key" stroke-width="1" stroke="rgba(153,173,209,1)"/>
            <path fill="none" d="M 12,0 C 12 0,12 0,12 0" class="key" stroke-width="3" stroke="transparent"/>
>>>>>>> fe2f6346
          </g>
        </g>
        <g fill="none" marker-start="false" marker-end="false">
          <g fill="none" marker-start="false" marker-end="false" stroke="transparent" stroke-width="3"/>
          <g>
<<<<<<< HEAD
            <path fill="none" d="M 498,-389 C 607 -389,607 -443,716 -443" stroke-width="1" stroke="rgba(153,173,209,1)"/>
            <path fill="none" d="M 16,0 C 16 0,16 0,16 0" stroke-width="3" stroke="transparent"/>
=======
            <path fill="none" d="M 494,-389 C 607 -389,607 -443,720 -443" class="key" stroke-width="1" stroke="rgba(153,173,209,1)"/>
            <path fill="none" d="M 12,0 C 12 0,12 0,12 0" class="key" stroke-width="3" stroke="transparent"/>
>>>>>>> fe2f6346
          </g>
        </g>
        <g fill="none" marker-start="false" marker-end="false">
          <g fill="none" marker-start="false" marker-end="false" stroke="transparent" stroke-width="3"/>
          <g>
<<<<<<< HEAD
            <path fill="none" d="M 498,-389 C 607 -389,607 -407,716 -407" stroke-width="1" stroke="rgba(153,173,209,1)"/>
            <path fill="none" d="M 16,0 C 16 0,16 0,16 0" stroke-width="3" stroke="transparent"/>
=======
            <path fill="none" d="M 494,-389 C 607 -389,607 -407,720 -407" class="key" stroke-width="1" stroke="rgba(153,173,209,1)"/>
            <path fill="none" d="M 12,0 C 12 0,12 0,12 0" class="key" stroke-width="3" stroke="transparent"/>
>>>>>>> fe2f6346
          </g>
        </g>
        <g fill="none" marker-start="false" marker-end="false">
          <g fill="none" marker-start="false" marker-end="false" stroke="transparent" stroke-width="3"/>
          <g>
<<<<<<< HEAD
            <path fill="none" d="M 498,-389 C 607 -389,607 -371,716 -371" stroke-width="1" stroke="rgba(153,173,209,1)"/>
            <path fill="none" d="M 16,0 C 16 0,16 0,16 0" stroke-width="3" stroke="transparent"/>
=======
            <path fill="none" d="M 494,-389 C 607 -389,607 -371,720 -371" class="key" stroke-width="1" stroke="rgba(153,173,209,1)"/>
            <path fill="none" d="M 12,0 C 12 0,12 0,12 0" class="key" stroke-width="3" stroke="transparent"/>
>>>>>>> fe2f6346
          </g>
        </g>
        <g fill="none" marker-start="false" marker-end="false">
          <g fill="none" marker-start="false" marker-end="false" stroke="transparent" stroke-width="3"/>
          <g>
<<<<<<< HEAD
            <path fill="none" d="M 498,-389 C 607 -389,607 -335,716 -335" stroke-width="1" stroke="rgba(153,173,209,1)"/>
            <path fill="none" d="M 16,0 C 16 0,16 0,16 0" stroke-width="3" stroke="transparent"/>
=======
            <path fill="none" d="M 494,-389 C 607 -389,607 -335,720 -335" class="key" stroke-width="1" stroke="rgba(153,173,209,1)"/>
            <path fill="none" d="M 12,0 C 12 0,12 0,12 0" class="key" stroke-width="3" stroke="transparent"/>
>>>>>>> fe2f6346
          </g>
        </g>
        <g fill="none" marker-start="false" marker-end="false">
          <g fill="none" marker-start="false" marker-end="false" stroke="transparent" stroke-width="3"/>
          <g>
<<<<<<< HEAD
            <path fill="none" d="M 498,-389 C 607 -389,607 -299,716 -299" stroke-width="1" stroke="rgba(153,173,209,1)"/>
            <path fill="none" d="M 16,0 C 16 0,16 0,16 0" stroke-width="3" stroke="transparent"/>
=======
            <path fill="none" d="M 494,-389 C 607 -389,607 -299,720 -299" class="key" stroke-width="1" stroke="rgba(153,173,209,1)"/>
            <path fill="none" d="M 12,0 C 12 0,12 0,12 0" class="key" stroke-width="3" stroke="transparent"/>
>>>>>>> fe2f6346
          </g>
        </g>
        <g fill="none" marker-start="false" marker-end="false">
          <g fill="none" marker-start="false" marker-end="false" stroke="transparent" stroke-width="3"/>
          <g>
<<<<<<< HEAD
            <path fill="none" d="M 498,-389 C 607 -389,607 -263,716 -263" stroke-width="1" stroke="rgba(153,173,209,1)"/>
            <path fill="none" d="M 16,0 C 16 0,16 0,16 0" stroke-width="3" stroke="transparent"/>
=======
            <path fill="none" d="M 494,-389 C 607 -389,607 -263,720 -263" class="key" stroke-width="1" stroke="rgba(153,173,209,1)"/>
            <path fill="none" d="M 12,0 C 12 0,12 0,12 0" class="key" stroke-width="3" stroke="transparent"/>
>>>>>>> fe2f6346
          </g>
        </g>
        <g fill="none" marker-start="false" marker-end="false">
          <g fill="none" marker-start="false" marker-end="false" stroke="transparent" stroke-width="3"/>
          <g>
<<<<<<< HEAD
            <path fill="none" d="M 248,0 C 357 0,357 -127,466 -127" stroke-width="1" stroke="rgba(153,173,209,1)"/>
            <path fill="none" d="M 16,0 C 16 0,16 0,16 0" stroke-width="3" stroke="transparent"/>
=======
            <path fill="none" d="M 244,0 C 357 0,357 -127,470 -127" class="key" stroke-width="1" stroke="rgba(153,173,209,1)"/>
            <path fill="none" d="M 12,0 C 12 0,12 0,12 0" class="key" stroke-width="3" stroke="transparent"/>
>>>>>>> fe2f6346
          </g>
        </g>
        <g fill="none" marker-start="false" marker-end="false">
          <g fill="none" marker-start="false" marker-end="false" stroke="transparent" stroke-width="3"/>
          <g>
<<<<<<< HEAD
            <path fill="none" d="M 248,0 C 357 0,357 27,466 27" stroke-width="1" stroke="rgba(153,173,209,1)"/>
            <path fill="none" d="M 16,0 C 16 0,16 0,16 0" stroke-width="3" stroke="transparent"/>
=======
            <path fill="none" d="M 244,0 C 357 0,357 27,470 27" class="key" stroke-width="1" stroke="rgba(153,173,209,1)"/>
            <path fill="none" d="M 12,0 C 12 0,12 0,12 0" class="key" stroke-width="3" stroke="transparent"/>
>>>>>>> fe2f6346
          </g>
        </g>
        <g fill="none" marker-start="false" marker-end="false">
          <g fill="none" marker-start="false" marker-end="false" stroke="transparent" stroke-width="3"/>
          <g>
<<<<<<< HEAD
            <path fill="none" d="M 248,0 C 357 0,357 127,466 127" stroke-width="1" stroke="rgba(153,173,209,1)"/>
            <path fill="none" d="M 16,0 C 16 0,16 0,16 0" stroke-width="3" stroke="transparent"/>
=======
            <path fill="none" d="M 244,0 C 357 0,357 127,470 127" class="key" stroke-width="1" stroke="rgba(153,173,209,1)"/>
            <path fill="none" d="M 12,0 C 12 0,12 0,12 0" class="key" stroke-width="3" stroke="transparent"/>
>>>>>>> fe2f6346
          </g>
        </g>
        <g fill="none" marker-start="false" marker-end="false">
          <g fill="none" marker-start="false" marker-end="false" stroke="transparent" stroke-width="3"/>
          <g>
<<<<<<< HEAD
            <path fill="none" d="M 498,-127 C 607 -127,607 -217,716 -217" stroke-width="1" stroke="rgba(153,173,209,1)"/>
            <path fill="none" d="M 16,0 C 16 0,16 0,16 0" stroke-width="3" stroke="transparent"/>
=======
            <path fill="none" d="M 494,-127 C 607 -127,607 -217,720 -217" class="key" stroke-width="1" stroke="rgba(153,173,209,1)"/>
            <path fill="none" d="M 12,0 C 12 0,12 0,12 0" class="key" stroke-width="3" stroke="transparent"/>
>>>>>>> fe2f6346
          </g>
        </g>
        <g fill="none" marker-start="false" marker-end="false">
          <g fill="none" marker-start="false" marker-end="false" stroke="transparent" stroke-width="3"/>
          <g>
<<<<<<< HEAD
            <path fill="none" d="M 498,-127 C 607 -127,607 -181,716 -181" stroke-width="1" stroke="rgba(153,173,209,1)"/>
            <path fill="none" d="M 16,0 C 16 0,16 0,16 0" stroke-width="3" stroke="transparent"/>
=======
            <path fill="none" d="M 494,-127 C 607 -127,607 -181,720 -181" class="key" stroke-width="1" stroke="rgba(153,173,209,1)"/>
            <path fill="none" d="M 12,0 C 12 0,12 0,12 0" class="key" stroke-width="3" stroke="transparent"/>
>>>>>>> fe2f6346
          </g>
        </g>
        <g fill="none" marker-start="false" marker-end="false">
          <g fill="none" marker-start="false" marker-end="false" stroke="transparent" stroke-width="3"/>
          <g>
<<<<<<< HEAD
            <path fill="none" d="M 498,-127 C 607 -127,607 -145,716 -145" stroke-width="1" stroke="rgba(153,173,209,1)"/>
            <path fill="none" d="M 16,0 C 16 0,16 0,16 0" stroke-width="3" stroke="transparent"/>
=======
            <path fill="none" d="M 494,-127 C 607 -127,607 -145,720 -145" class="key" stroke-width="1" stroke="rgba(153,173,209,1)"/>
            <path fill="none" d="M 12,0 C 12 0,12 0,12 0" class="key" stroke-width="3" stroke="transparent"/>
>>>>>>> fe2f6346
          </g>
        </g>
        <g fill="none" marker-start="false" marker-end="false">
          <g fill="none" marker-start="false" marker-end="false" stroke="transparent" stroke-width="3"/>
          <g>
<<<<<<< HEAD
            <path fill="none" d="M 498,-127 C 607 -127,607 -109,716 -109" stroke-width="1" stroke="rgba(153,173,209,1)"/>
            <path fill="none" d="M 16,0 C 16 0,16 0,16 0" stroke-width="3" stroke="transparent"/>
=======
            <path fill="none" d="M 494,-127 C 607 -127,607 -109,720 -109" class="key" stroke-width="1" stroke="rgba(153,173,209,1)"/>
            <path fill="none" d="M 12,0 C 12 0,12 0,12 0" class="key" stroke-width="3" stroke="transparent"/>
>>>>>>> fe2f6346
          </g>
        </g>
        <g fill="none" marker-start="false" marker-end="false">
          <g fill="none" marker-start="false" marker-end="false" stroke="transparent" stroke-width="3"/>
          <g>
<<<<<<< HEAD
            <path fill="none" d="M 498,-127 C 607 -127,607 -73,716 -73" stroke-width="1" stroke="rgba(153,173,209,1)"/>
            <path fill="none" d="M 16,0 C 16 0,16 0,16 0" stroke-width="3" stroke="transparent"/>
=======
            <path fill="none" d="M 494,-127 C 607 -127,607 -73,720 -73" class="key" stroke-width="1" stroke="rgba(153,173,209,1)"/>
            <path fill="none" d="M 12,0 C 12 0,12 0,12 0" class="key" stroke-width="3" stroke="transparent"/>
>>>>>>> fe2f6346
          </g>
        </g>
        <g fill="none" marker-start="false" marker-end="false">
          <g fill="none" marker-start="false" marker-end="false" stroke="transparent" stroke-width="3"/>
          <g>
<<<<<<< HEAD
            <path fill="none" d="M 498,-127 C 607 -127,607 -37,716 -37" stroke-width="1" stroke="rgba(153,173,209,1)"/>
            <path fill="none" d="M 16,0 C 16 0,16 0,16 0" stroke-width="3" stroke="transparent"/>
=======
            <path fill="none" d="M 494,-127 C 607 -127,607 -37,720 -37" class="key" stroke-width="1" stroke="rgba(153,173,209,1)"/>
            <path fill="none" d="M 12,0 C 12 0,12 0,12 0" class="key" stroke-width="3" stroke="transparent"/>
>>>>>>> fe2f6346
          </g>
        </g>
        <g fill="none" marker-start="false" marker-end="false">
          <g fill="none" marker-start="false" marker-end="false" stroke="transparent" stroke-width="3"/>
          <g>
<<<<<<< HEAD
            <path fill="none" d="M 498,27 C 607 27,607 9,716 9" stroke-width="1" stroke="rgba(153,173,209,1)"/>
            <path fill="none" d="M 16,0 C 16 0,16 0,16 0" stroke-width="3" stroke="transparent"/>
=======
            <path fill="none" d="M 494,27 C 607 27,607 9,720 9" class="key" stroke-width="1" stroke="rgba(153,173,209,1)"/>
            <path fill="none" d="M 12,0 C 12 0,12 0,12 0" class="key" stroke-width="3" stroke="transparent"/>
>>>>>>> fe2f6346
          </g>
        </g>
        <g fill="none" marker-start="false" marker-end="false">
          <g fill="none" marker-start="false" marker-end="false" stroke="transparent" stroke-width="3"/>
          <g>
<<<<<<< HEAD
            <path fill="none" d="M 498,27 C 607 27,607 45,716 45" stroke-width="1" stroke="rgba(153,173,209,1)"/>
            <path fill="none" d="M 16,0 C 16 0,16 0,16 0" stroke-width="3" stroke="transparent"/>
=======
            <path fill="none" d="M 494,27 C 607 27,607 45,720 45" class="key" stroke-width="1" stroke="rgba(153,173,209,1)"/>
            <path fill="none" d="M 12,0 C 12 0,12 0,12 0" class="key" stroke-width="3" stroke="transparent"/>
>>>>>>> fe2f6346
          </g>
        </g>
        <g fill="none" marker-start="false" marker-end="false">
          <g fill="none" marker-start="false" marker-end="false" stroke="transparent" stroke-width="3"/>
          <g>
<<<<<<< HEAD
            <path fill="none" d="M 498,127 C 607 127,607 91,716 91" stroke-width="1" stroke="rgba(153,173,209,1)"/>
            <path fill="none" d="M 16,0 C 16 0,16 0,16 0" stroke-width="3" stroke="transparent"/>
=======
            <path fill="none" d="M 494,127 C 607 127,607 91,720 91" class="key" stroke-width="1" stroke="rgba(153,173,209,1)"/>
            <path fill="none" d="M 12,0 C 12 0,12 0,12 0" class="key" stroke-width="3" stroke="transparent"/>
>>>>>>> fe2f6346
          </g>
        </g>
        <g fill="none" marker-start="false" marker-end="false">
          <g fill="none" marker-start="false" marker-end="false" stroke="transparent" stroke-width="3"/>
          <g>
<<<<<<< HEAD
            <path fill="none" d="M 498,127 C 607 127,607 127,716 127" stroke-width="1" stroke="rgba(153,173,209,1)"/>
            <path fill="none" d="M 16,0 C 16 0,16 0,16 0" stroke-width="3" stroke="transparent"/>
=======
            <path fill="none" d="M 494,127 C 607 127,607 127,720 127" class="key" stroke-width="1" stroke="rgba(153,173,209,1)"/>
            <path fill="none" d="M 12,0 C 12 0,12 0,12 0" class="key" stroke-width="3" stroke="transparent"/>
>>>>>>> fe2f6346
          </g>
        </g>
        <g fill="none" marker-start="false" marker-end="false">
          <g fill="none" marker-start="false" marker-end="false" stroke="transparent" stroke-width="3"/>
          <g>
<<<<<<< HEAD
            <path fill="none" d="M 498,127 C 607 127,607 163,716 163" stroke-width="1" stroke="rgba(153,173,209,1)"/>
            <path fill="none" d="M 16,0 C 16 0,16 0,16 0" stroke-width="3" stroke="transparent"/>
=======
            <path fill="none" d="M 494,127 C 607 127,607 163,720 163" class="key" stroke-width="1" stroke="rgba(153,173,209,1)"/>
            <path fill="none" d="M 12,0 C 12 0,12 0,12 0" class="key" stroke-width="3" stroke="transparent"/>
>>>>>>> fe2f6346
          </g>
        </g>
        <g fill="none" marker-start="false" marker-end="false">
          <g fill="none" marker-start="false" marker-end="false" stroke="transparent" stroke-width="3"/>
          <g>
<<<<<<< HEAD
            <path fill="none" d="M 498,281 C 607 281,607 209,716 209" stroke-width="1" stroke="rgba(153,173,209,1)"/>
            <path fill="none" d="M 16,0 C 16 0,16 0,16 0" stroke-width="3" stroke="transparent"/>
=======
            <path fill="none" d="M 494,281 C 607 281,607 209,720 209" class="key" stroke-width="1" stroke="rgba(153,173,209,1)"/>
            <path fill="none" d="M 12,0 C 12 0,12 0,12 0" class="key" stroke-width="3" stroke="transparent"/>
>>>>>>> fe2f6346
          </g>
        </g>
        <g fill="none" marker-start="false" marker-end="false">
          <g fill="none" marker-start="false" marker-end="false" stroke="transparent" stroke-width="3"/>
          <g>
<<<<<<< HEAD
            <path fill="none" d="M 498,281 C 607 281,607 245,716 245" stroke-width="1" stroke="rgba(153,173,209,1)"/>
            <path fill="none" d="M 16,0 C 16 0,16 0,16 0" stroke-width="3" stroke="transparent"/>
=======
            <path fill="none" d="M 494,281 C 607 281,607 245,720 245" class="key" stroke-width="1" stroke="rgba(153,173,209,1)"/>
            <path fill="none" d="M 12,0 C 12 0,12 0,12 0" class="key" stroke-width="3" stroke="transparent"/>
>>>>>>> fe2f6346
          </g>
        </g>
        <g fill="none" marker-start="false" marker-end="false">
          <g fill="none" marker-start="false" marker-end="false" stroke="transparent" stroke-width="3"/>
          <g>
<<<<<<< HEAD
            <path fill="none" d="M 498,281 C 607 281,607 281,716 281" stroke-width="1" stroke="rgba(153,173,209,1)"/>
            <path fill="none" d="M 16,0 C 16 0,16 0,16 0" stroke-width="3" stroke="transparent"/>
=======
            <path fill="none" d="M 494,281 C 607 281,607 281,720 281" class="key" stroke-width="1" stroke="rgba(153,173,209,1)"/>
            <path fill="none" d="M 12,0 C 12 0,12 0,12 0" class="key" stroke-width="3" stroke="transparent"/>
>>>>>>> fe2f6346
          </g>
        </g>
        <g fill="none" marker-start="false" marker-end="false">
          <g fill="none" marker-start="false" marker-end="false" stroke="transparent" stroke-width="3"/>
          <g>
<<<<<<< HEAD
            <path fill="none" d="M 498,281 C 607 281,607 317,716 317" stroke-width="1" stroke="rgba(153,173,209,1)"/>
            <path fill="none" d="M 16,0 C 16 0,16 0,16 0" stroke-width="3" stroke="transparent"/>
=======
            <path fill="none" d="M 494,281 C 607 281,607 317,720 317" class="key" stroke-width="1" stroke="rgba(153,173,209,1)"/>
            <path fill="none" d="M 12,0 C 12 0,12 0,12 0" class="key" stroke-width="3" stroke="transparent"/>
>>>>>>> fe2f6346
          </g>
        </g>
        <g fill="none" marker-start="false" marker-end="false">
          <g fill="none" marker-start="false" marker-end="false" stroke="transparent" stroke-width="3"/>
          <g>
<<<<<<< HEAD
            <path fill="none" d="M 498,281 C 607 281,607 353,716 353" stroke-width="1" stroke="rgba(153,173,209,1)"/>
            <path fill="none" d="M 16,0 C 16 0,16 0,16 0" stroke-width="3" stroke="transparent"/>
=======
            <path fill="none" d="M 494,281 C 607 281,607 353,720 353" class="key" stroke-width="1" stroke="rgba(153,173,209,1)"/>
            <path fill="none" d="M 12,0 C 12 0,12 0,12 0" class="key" stroke-width="3" stroke="transparent"/>
>>>>>>> fe2f6346
          </g>
        </g>
      </g>
      <g fill="none">
        <g fill="none" x="-18" y="-54" transform="matrix(1,0,0,1,-18,-54)">
          <g>
<<<<<<< HEAD
            <circle fill="rgba(23,131,255,1)" stroke-width="0" stroke="rgba(0,0,0,1)" r="16"/>
          </g>
          <g fill="none" transform="matrix(1,0,0,1,-16,2)">
            <g>
              <text fill="rgba(0,0,0,1)" dominant-baseline="central" paint-order="stroke" dx="0.5" font-size="12" text-anchor="end" fill-opacity="0.85" font-weight="400">
=======
            <circle fill="rgba(23,131,255,1)" class="key" stroke-width="0" stroke="rgba(0,0,0,1)" r="12"/>
          </g>
          <g fill="none" class="label" transform="matrix(1,0,0,1,-12,0)">
            <g>
              <text fill="rgba(0,0,0,0.8509803921568627)" dominant-baseline="central" paint-order="stroke" dx="0.5" class="text" font-size="12" text-anchor="end" font-weight="400">
>>>>>>> fe2f6346
                Modeling Methods
              </text>
            </g>
          </g>
        </g>
        <g fill="none" x="482" y="-389" transform="matrix(1,0,0,1,482,-389)">
          <g>
<<<<<<< HEAD
            <circle fill="rgba(23,131,255,1)" stroke-width="0" stroke="rgba(0,0,0,1)" r="16"/>
          </g>
          <g fill="none" transform="matrix(1,0,0,1,-16,2)">
            <g>
              <text fill="rgba(0,0,0,1)" dominant-baseline="central" paint-order="stroke" dx="0.5" font-size="12" text-anchor="end" fill-opacity="0.85" font-weight="400">
=======
            <circle fill="rgba(23,131,255,1)" class="key" stroke-width="0" stroke="rgba(0,0,0,1)" r="12"/>
          </g>
          <g fill="none" class="label" transform="matrix(1,0,0,1,-12,0)">
            <g>
              <text fill="rgba(0,0,0,0.8509803921568627)" dominant-baseline="central" paint-order="stroke" dx="0.5" class="text" font-size="12" text-anchor="end" font-weight="400">
>>>>>>> fe2f6346
                Classification
              </text>
            </g>
          </g>
        </g>
        <g fill="none" x="732" y="-515" transform="matrix(1,0,0,1,732,-515)">
          <g>
<<<<<<< HEAD
            <circle fill="rgba(23,131,255,1)" stroke-width="0" stroke="rgba(0,0,0,1)" r="16"/>
          </g>
          <g fill="none" transform="matrix(1,0,0,1,16,2)">
            <g>
              <text fill="rgba(0,0,0,1)" dominant-baseline="central" paint-order="stroke" dx="0.5" font-size="12" text-anchor="left" fill-opacity="0.85" font-weight="400">
=======
            <circle fill="rgba(23,131,255,1)" class="key" stroke-width="0" stroke="rgba(0,0,0,1)" r="12"/>
          </g>
          <g fill="none" class="label" transform="matrix(1,0,0,1,12,0)">
            <g>
              <text fill="rgba(0,0,0,0.8509803921568627)" dominant-baseline="central" paint-order="stroke" dx="0.5" class="text" font-size="12" text-anchor="left" font-weight="400">
>>>>>>> fe2f6346
                Logistic regression
              </text>
            </g>
          </g>
        </g>
        <g fill="none" x="732" y="-479" transform="matrix(1,0,0,1,732,-479)">
          <g>
<<<<<<< HEAD
            <circle fill="rgba(23,131,255,1)" stroke-width="0" stroke="rgba(0,0,0,1)" r="16"/>
          </g>
          <g fill="none" transform="matrix(1,0,0,1,16,2)">
            <g>
              <text fill="rgba(0,0,0,1)" dominant-baseline="central" paint-order="stroke" dx="0.5" font-size="12" text-anchor="left" fill-opacity="0.85" font-weight="400">
=======
            <circle fill="rgba(23,131,255,1)" class="key" stroke-width="0" stroke="rgba(0,0,0,1)" r="12"/>
          </g>
          <g fill="none" class="label" transform="matrix(1,0,0,1,12,0)">
            <g>
              <text fill="rgba(0,0,0,0.8509803921568627)" dominant-baseline="central" paint-order="stroke" dx="0.5" class="text" font-size="12" text-anchor="left" font-weight="400">
>>>>>>> fe2f6346
                Linear discriminant analysis
              </text>
            </g>
          </g>
        </g>
        <g fill="none" x="732" y="-443" transform="matrix(1,0,0,1,732,-443)">
          <g>
<<<<<<< HEAD
            <circle fill="rgba(23,131,255,1)" stroke-width="0" stroke="rgba(0,0,0,1)" r="16"/>
          </g>
          <g fill="none" transform="matrix(1,0,0,1,16,2)">
            <g>
              <text fill="rgba(0,0,0,1)" dominant-baseline="central" paint-order="stroke" dx="0.5" font-size="12" text-anchor="left" fill-opacity="0.85" font-weight="400">
=======
            <circle fill="rgba(23,131,255,1)" class="key" stroke-width="0" stroke="rgba(0,0,0,1)" r="12"/>
          </g>
          <g fill="none" class="label" transform="matrix(1,0,0,1,12,0)">
            <g>
              <text fill="rgba(0,0,0,0.8509803921568627)" dominant-baseline="central" paint-order="stroke" dx="0.5" class="text" font-size="12" text-anchor="left" font-weight="400">
>>>>>>> fe2f6346
                Rules
              </text>
            </g>
          </g>
        </g>
        <g fill="none" x="732" y="-407" transform="matrix(1,0,0,1,732,-407)">
          <g>
<<<<<<< HEAD
            <circle fill="rgba(23,131,255,1)" stroke-width="0" stroke="rgba(0,0,0,1)" r="16"/>
          </g>
          <g fill="none" transform="matrix(1,0,0,1,16,2)">
            <g>
              <text fill="rgba(0,0,0,1)" dominant-baseline="central" paint-order="stroke" dx="0.5" font-size="12" text-anchor="left" fill-opacity="0.85" font-weight="400">
=======
            <circle fill="rgba(23,131,255,1)" class="key" stroke-width="0" stroke="rgba(0,0,0,1)" r="12"/>
          </g>
          <g fill="none" class="label" transform="matrix(1,0,0,1,12,0)">
            <g>
              <text fill="rgba(0,0,0,0.8509803921568627)" dominant-baseline="central" paint-order="stroke" dx="0.5" class="text" font-size="12" text-anchor="left" font-weight="400">
>>>>>>> fe2f6346
                Decision trees
              </text>
            </g>
          </g>
        </g>
        <g fill="none" x="732" y="-371" transform="matrix(1,0,0,1,732,-371)">
          <g>
<<<<<<< HEAD
            <circle fill="rgba(23,131,255,1)" stroke-width="0" stroke="rgba(0,0,0,1)" r="16"/>
          </g>
          <g fill="none" transform="matrix(1,0,0,1,16,2)">
            <g>
              <text fill="rgba(0,0,0,1)" dominant-baseline="central" paint-order="stroke" dx="0.5" font-size="12" text-anchor="left" fill-opacity="0.85" font-weight="400">
=======
            <circle fill="rgba(23,131,255,1)" class="key" stroke-width="0" stroke="rgba(0,0,0,1)" r="12"/>
          </g>
          <g fill="none" class="label" transform="matrix(1,0,0,1,12,0)">
            <g>
              <text fill="rgba(0,0,0,0.8509803921568627)" dominant-baseline="central" paint-order="stroke" dx="0.5" class="text" font-size="12" text-anchor="left" font-weight="400">
>>>>>>> fe2f6346
                Naive Bayes
              </text>
            </g>
          </g>
        </g>
        <g fill="none" x="732" y="-335" transform="matrix(1,0,0,1,732,-335)">
          <g>
<<<<<<< HEAD
            <circle fill="rgba(23,131,255,1)" stroke-width="0" stroke="rgba(0,0,0,1)" r="16"/>
          </g>
          <g fill="none" transform="matrix(1,0,0,1,16,2)">
            <g>
              <text fill="rgba(0,0,0,1)" dominant-baseline="central" paint-order="stroke" dx="0.5" font-size="12" text-anchor="left" fill-opacity="0.85" font-weight="400">
=======
            <circle fill="rgba(23,131,255,1)" class="key" stroke-width="0" stroke="rgba(0,0,0,1)" r="12"/>
          </g>
          <g fill="none" class="label" transform="matrix(1,0,0,1,12,0)">
            <g>
              <text fill="rgba(0,0,0,0.8509803921568627)" dominant-baseline="central" paint-order="stroke" dx="0.5" class="text" font-size="12" text-anchor="left" font-weight="400">
>>>>>>> fe2f6346
                K nearest neighbor
              </text>
            </g>
          </g>
        </g>
        <g fill="none" x="732" y="-299" transform="matrix(1,0,0,1,732,-299)">
          <g>
<<<<<<< HEAD
            <circle fill="rgba(23,131,255,1)" stroke-width="0" stroke="rgba(0,0,0,1)" r="16"/>
          </g>
          <g fill="none" transform="matrix(1,0,0,1,16,2)">
            <g>
              <text fill="rgba(0,0,0,1)" dominant-baseline="central" paint-order="stroke" dx="0.5" font-size="12" text-anchor="left" fill-opacity="0.85" font-weight="400">
=======
            <circle fill="rgba(23,131,255,1)" class="key" stroke-width="0" stroke="rgba(0,0,0,1)" r="12"/>
          </g>
          <g fill="none" class="label" transform="matrix(1,0,0,1,12,0)">
            <g>
              <text fill="rgba(0,0,0,0.8509803921568627)" dominant-baseline="central" paint-order="stroke" dx="0.5" class="text" font-size="12" text-anchor="left" font-weight="400">
>>>>>>> fe2f6346
                Probabilistic neural network
              </text>
            </g>
          </g>
        </g>
        <g fill="none" x="732" y="-263" transform="matrix(1,0,0,1,732,-263)">
          <g>
<<<<<<< HEAD
            <circle fill="rgba(23,131,255,1)" stroke-width="0" stroke="rgba(0,0,0,1)" r="16"/>
          </g>
          <g fill="none" transform="matrix(1,0,0,1,16,2)">
            <g>
              <text fill="rgba(0,0,0,1)" dominant-baseline="central" paint-order="stroke" dx="0.5" font-size="12" text-anchor="left" fill-opacity="0.85" font-weight="400">
=======
            <circle fill="rgba(23,131,255,1)" class="key" stroke-width="0" stroke="rgba(0,0,0,1)" r="12"/>
          </g>
          <g fill="none" class="label" transform="matrix(1,0,0,1,12,0)">
            <g>
              <text fill="rgba(0,0,0,0.8509803921568627)" dominant-baseline="central" paint-order="stroke" dx="0.5" class="text" font-size="12" text-anchor="left" font-weight="400">
>>>>>>> fe2f6346
                Support vector machine
              </text>
            </g>
          </g>
        </g>
        <g fill="none" x="232" y="0" transform="matrix(1,0,0,1,232,0)">
          <g>
<<<<<<< HEAD
            <circle fill="rgba(23,131,255,1)" stroke-width="0" stroke="rgba(0,0,0,1)" r="16"/>
          </g>
          <g fill="none" transform="matrix(1,0,0,1,-16,2)">
            <g>
              <text fill="rgba(0,0,0,1)" dominant-baseline="central" paint-order="stroke" dx="0.5" font-size="12" text-anchor="end" fill-opacity="0.85" font-weight="400">
=======
            <circle fill="rgba(23,131,255,1)" class="key" stroke-width="0" stroke="rgba(0,0,0,1)" r="12"/>
          </g>
          <g fill="none" class="label" transform="matrix(1,0,0,1,-12,0)">
            <g>
              <text fill="rgba(0,0,0,0.8509803921568627)" dominant-baseline="central" paint-order="stroke" dx="0.5" class="text" font-size="12" text-anchor="end" font-weight="400">
>>>>>>> fe2f6346
                Consensus
              </text>
            </g>
          </g>
        </g>
        <g fill="none" x="482" y="-127" transform="matrix(1,0,0,1,482,-127)">
          <g>
<<<<<<< HEAD
            <circle fill="rgba(23,131,255,1)" stroke-width="0" stroke="rgba(0,0,0,1)" r="16"/>
          </g>
          <g fill="none" transform="matrix(1,0,0,1,-16,2)">
            <g>
              <text fill="rgba(0,0,0,1)" dominant-baseline="central" paint-order="stroke" dx="0.5" font-size="12" text-anchor="end" fill-opacity="0.85" font-weight="400">
=======
            <circle fill="rgba(23,131,255,1)" class="key" stroke-width="0" stroke="rgba(0,0,0,1)" r="12"/>
          </g>
          <g fill="none" class="label" transform="matrix(1,0,0,1,-12,0)">
            <g>
              <text fill="rgba(0,0,0,0.8509803921568627)" dominant-baseline="central" paint-order="stroke" dx="0.5" class="text" font-size="12" text-anchor="end" font-weight="400">
>>>>>>> fe2f6346
                Models diversity
              </text>
            </g>
          </g>
        </g>
        <g fill="none" x="732" y="-217" transform="matrix(1,0,0,1,732,-217)">
          <g>
<<<<<<< HEAD
            <circle fill="rgba(23,131,255,1)" stroke-width="0" stroke="rgba(0,0,0,1)" r="16"/>
          </g>
          <g fill="none" transform="matrix(1,0,0,1,16,2)">
            <g>
              <text fill="rgba(0,0,0,1)" dominant-baseline="central" paint-order="stroke" dx="0.5" font-size="12" text-anchor="left" fill-opacity="0.85" font-weight="400">
=======
            <circle fill="rgba(23,131,255,1)" class="key" stroke-width="0" stroke="rgba(0,0,0,1)" r="12"/>
          </g>
          <g fill="none" class="label" transform="matrix(1,0,0,1,12,0)">
            <g>
              <text fill="rgba(0,0,0,0.8509803921568627)" dominant-baseline="central" paint-order="stroke" dx="0.5" class="text" font-size="12" text-anchor="left" font-weight="400">
>>>>>>> fe2f6346
                Different initializations
              </text>
            </g>
          </g>
        </g>
        <g fill="none" x="732" y="-181" transform="matrix(1,0,0,1,732,-181)">
          <g>
<<<<<<< HEAD
            <circle fill="rgba(23,131,255,1)" stroke-width="0" stroke="rgba(0,0,0,1)" r="16"/>
          </g>
          <g fill="none" transform="matrix(1,0,0,1,16,2)">
            <g>
              <text fill="rgba(0,0,0,1)" dominant-baseline="central" paint-order="stroke" dx="0.5" font-size="12" text-anchor="left" fill-opacity="0.85" font-weight="400">
=======
            <circle fill="rgba(23,131,255,1)" class="key" stroke-width="0" stroke="rgba(0,0,0,1)" r="12"/>
          </g>
          <g fill="none" class="label" transform="matrix(1,0,0,1,12,0)">
            <g>
              <text fill="rgba(0,0,0,0.8509803921568627)" dominant-baseline="central" paint-order="stroke" dx="0.5" class="text" font-size="12" text-anchor="left" font-weight="400">
>>>>>>> fe2f6346
                Different parameter choices
              </text>
            </g>
          </g>
        </g>
        <g fill="none" x="732" y="-145" transform="matrix(1,0,0,1,732,-145)">
          <g>
<<<<<<< HEAD
            <circle fill="rgba(23,131,255,1)" stroke-width="0" stroke="rgba(0,0,0,1)" r="16"/>
          </g>
          <g fill="none" transform="matrix(1,0,0,1,16,2)">
            <g>
              <text fill="rgba(0,0,0,1)" dominant-baseline="central" paint-order="stroke" dx="0.5" font-size="12" text-anchor="left" fill-opacity="0.85" font-weight="400">
=======
            <circle fill="rgba(23,131,255,1)" class="key" stroke-width="0" stroke="rgba(0,0,0,1)" r="12"/>
          </g>
          <g fill="none" class="label" transform="matrix(1,0,0,1,12,0)">
            <g>
              <text fill="rgba(0,0,0,0.8509803921568627)" dominant-baseline="central" paint-order="stroke" dx="0.5" class="text" font-size="12" text-anchor="left" font-weight="400">
>>>>>>> fe2f6346
                Different architectures
              </text>
            </g>
          </g>
        </g>
        <g fill="none" x="732" y="-109" transform="matrix(1,0,0,1,732,-109)">
          <g>
<<<<<<< HEAD
            <circle fill="rgba(23,131,255,1)" stroke-width="0" stroke="rgba(0,0,0,1)" r="16"/>
          </g>
          <g fill="none" transform="matrix(1,0,0,1,16,2)">
            <g>
              <text fill="rgba(0,0,0,1)" dominant-baseline="central" paint-order="stroke" dx="0.5" font-size="12" text-anchor="left" fill-opacity="0.85" font-weight="400">
=======
            <circle fill="rgba(23,131,255,1)" class="key" stroke-width="0" stroke="rgba(0,0,0,1)" r="12"/>
          </g>
          <g fill="none" class="label" transform="matrix(1,0,0,1,12,0)">
            <g>
              <text fill="rgba(0,0,0,0.8509803921568627)" dominant-baseline="central" paint-order="stroke" dx="0.5" class="text" font-size="12" text-anchor="left" font-weight="400">
>>>>>>> fe2f6346
                Different modeling methods
              </text>
            </g>
          </g>
        </g>
        <g fill="none" x="732" y="-73" transform="matrix(1,0,0,1,732,-73)">
          <g>
<<<<<<< HEAD
            <circle fill="rgba(23,131,255,1)" stroke-width="0" stroke="rgba(0,0,0,1)" r="16"/>
          </g>
          <g fill="none" transform="matrix(1,0,0,1,16,2)">
            <g>
              <text fill="rgba(0,0,0,1)" dominant-baseline="central" paint-order="stroke" dx="0.5" font-size="12" text-anchor="left" fill-opacity="0.85" font-weight="400">
=======
            <circle fill="rgba(23,131,255,1)" class="key" stroke-width="0" stroke="rgba(0,0,0,1)" r="12"/>
          </g>
          <g fill="none" class="label" transform="matrix(1,0,0,1,12,0)">
            <g>
              <text fill="rgba(0,0,0,0.8509803921568627)" dominant-baseline="central" paint-order="stroke" dx="0.5" class="text" font-size="12" text-anchor="left" font-weight="400">
>>>>>>> fe2f6346
                Different training sets
              </text>
            </g>
          </g>
        </g>
        <g fill="none" x="732" y="-37" transform="matrix(1,0,0,1,732,-37)">
          <g>
<<<<<<< HEAD
            <circle fill="rgba(23,131,255,1)" stroke-width="0" stroke="rgba(0,0,0,1)" r="16"/>
          </g>
          <g fill="none" transform="matrix(1,0,0,1,16,2)">
            <g>
              <text fill="rgba(0,0,0,1)" dominant-baseline="central" paint-order="stroke" dx="0.5" font-size="12" text-anchor="left" fill-opacity="0.85" font-weight="400">
=======
            <circle fill="rgba(23,131,255,1)" class="key" stroke-width="0" stroke="rgba(0,0,0,1)" r="12"/>
          </g>
          <g fill="none" class="label" transform="matrix(1,0,0,1,12,0)">
            <g>
              <text fill="rgba(0,0,0,0.8509803921568627)" dominant-baseline="central" paint-order="stroke" dx="0.5" class="text" font-size="12" text-anchor="left" font-weight="400">
>>>>>>> fe2f6346
                Different feature sets
              </text>
            </g>
          </g>
        </g>
        <g fill="none" x="482" y="27" transform="matrix(1,0,0,1,482,27)">
          <g>
<<<<<<< HEAD
            <circle fill="rgba(23,131,255,1)" stroke-width="0" stroke="rgba(0,0,0,1)" r="16"/>
          </g>
          <g fill="none" transform="matrix(1,0,0,1,-16,2)">
            <g>
              <text fill="rgba(0,0,0,1)" dominant-baseline="central" paint-order="stroke" dx="0.5" font-size="12" text-anchor="end" fill-opacity="0.85" font-weight="400">
=======
            <circle fill="rgba(23,131,255,1)" class="key" stroke-width="0" stroke="rgba(0,0,0,1)" r="12"/>
          </g>
          <g fill="none" class="label" transform="matrix(1,0,0,1,-12,0)">
            <g>
              <text fill="rgba(0,0,0,0.8509803921568627)" dominant-baseline="central" paint-order="stroke" dx="0.5" class="text" font-size="12" text-anchor="end" font-weight="400">
>>>>>>> fe2f6346
                Methods
              </text>
            </g>
          </g>
        </g>
        <g fill="none" x="732" y="9" transform="matrix(1,0,0,1,732,9)">
          <g>
<<<<<<< HEAD
            <circle fill="rgba(23,131,255,1)" stroke-width="0" stroke="rgba(0,0,0,1)" r="16"/>
          </g>
          <g fill="none" transform="matrix(1,0,0,1,16,2)">
            <g>
              <text fill="rgba(0,0,0,1)" dominant-baseline="central" paint-order="stroke" dx="0.5" font-size="12" text-anchor="left" fill-opacity="0.85" font-weight="400">
=======
            <circle fill="rgba(23,131,255,1)" class="key" stroke-width="0" stroke="rgba(0,0,0,1)" r="12"/>
          </g>
          <g fill="none" class="label" transform="matrix(1,0,0,1,12,0)">
            <g>
              <text fill="rgba(0,0,0,0.8509803921568627)" dominant-baseline="central" paint-order="stroke" dx="0.5" class="text" font-size="12" text-anchor="left" font-weight="400">
>>>>>>> fe2f6346
                Classifier selection
              </text>
            </g>
          </g>
        </g>
        <g fill="none" x="732" y="45" transform="matrix(1,0,0,1,732,45)">
          <g>
<<<<<<< HEAD
            <circle fill="rgba(23,131,255,1)" stroke-width="0" stroke="rgba(0,0,0,1)" r="16"/>
          </g>
          <g fill="none" transform="matrix(1,0,0,1,16,2)">
            <g>
              <text fill="rgba(0,0,0,1)" dominant-baseline="central" paint-order="stroke" dx="0.5" font-size="12" text-anchor="left" fill-opacity="0.85" font-weight="400">
=======
            <circle fill="rgba(23,131,255,1)" class="key" stroke-width="0" stroke="rgba(0,0,0,1)" r="12"/>
          </g>
          <g fill="none" class="label" transform="matrix(1,0,0,1,12,0)">
            <g>
              <text fill="rgba(0,0,0,0.8509803921568627)" dominant-baseline="central" paint-order="stroke" dx="0.5" class="text" font-size="12" text-anchor="left" font-weight="400">
>>>>>>> fe2f6346
                Classifier fusion
              </text>
            </g>
          </g>
        </g>
        <g fill="none" x="482" y="127" transform="matrix(1,0,0,1,482,127)">
          <g>
<<<<<<< HEAD
            <circle fill="rgba(23,131,255,1)" stroke-width="0" stroke="rgba(0,0,0,1)" r="16"/>
          </g>
          <g fill="none" transform="matrix(1,0,0,1,-16,2)">
            <g>
              <text fill="rgba(0,0,0,1)" dominant-baseline="central" paint-order="stroke" dx="0.5" font-size="12" text-anchor="end" fill-opacity="0.85" font-weight="400">
=======
            <circle fill="rgba(23,131,255,1)" class="key" stroke-width="0" stroke="rgba(0,0,0,1)" r="12"/>
          </g>
          <g fill="none" class="label" transform="matrix(1,0,0,1,-12,0)">
            <g>
              <text fill="rgba(0,0,0,0.8509803921568627)" dominant-baseline="central" paint-order="stroke" dx="0.5" class="text" font-size="12" text-anchor="end" font-weight="400">
>>>>>>> fe2f6346
                Common
              </text>
            </g>
          </g>
        </g>
        <g fill="none" x="732" y="91" transform="matrix(1,0,0,1,732,91)">
          <g>
<<<<<<< HEAD
            <circle fill="rgba(23,131,255,1)" stroke-width="0" stroke="rgba(0,0,0,1)" r="16"/>
          </g>
          <g fill="none" transform="matrix(1,0,0,1,16,2)">
            <g>
              <text fill="rgba(0,0,0,1)" dominant-baseline="central" paint-order="stroke" dx="0.5" font-size="12" text-anchor="left" fill-opacity="0.85" font-weight="400">
=======
            <circle fill="rgba(23,131,255,1)" class="key" stroke-width="0" stroke="rgba(0,0,0,1)" r="12"/>
          </g>
          <g fill="none" class="label" transform="matrix(1,0,0,1,12,0)">
            <g>
              <text fill="rgba(0,0,0,0.8509803921568627)" dominant-baseline="central" paint-order="stroke" dx="0.5" class="text" font-size="12" text-anchor="left" font-weight="400">
>>>>>>> fe2f6346
                Bagging
              </text>
            </g>
          </g>
        </g>
        <g fill="none" x="732" y="127" transform="matrix(1,0,0,1,732,127)">
          <g>
<<<<<<< HEAD
            <circle fill="rgba(23,131,255,1)" stroke-width="0" stroke="rgba(0,0,0,1)" r="16"/>
          </g>
          <g fill="none" transform="matrix(1,0,0,1,16,2)">
            <g>
              <text fill="rgba(0,0,0,1)" dominant-baseline="central" paint-order="stroke" dx="0.5" font-size="12" text-anchor="left" fill-opacity="0.85" font-weight="400">
=======
            <circle fill="rgba(23,131,255,1)" class="key" stroke-width="0" stroke="rgba(0,0,0,1)" r="12"/>
          </g>
          <g fill="none" class="label" transform="matrix(1,0,0,1,12,0)">
            <g>
              <text fill="rgba(0,0,0,0.8509803921568627)" dominant-baseline="central" paint-order="stroke" dx="0.5" class="text" font-size="12" text-anchor="left" font-weight="400">
>>>>>>> fe2f6346
                Boosting
              </text>
            </g>
          </g>
        </g>
        <g fill="none" x="732" y="163" transform="matrix(1,0,0,1,732,163)">
          <g>
<<<<<<< HEAD
            <circle fill="rgba(23,131,255,1)" stroke-width="0" stroke="rgba(0,0,0,1)" r="16"/>
          </g>
          <g fill="none" transform="matrix(1,0,0,1,16,2)">
            <g>
              <text fill="rgba(0,0,0,1)" dominant-baseline="central" paint-order="stroke" dx="0.5" font-size="12" text-anchor="left" fill-opacity="0.85" font-weight="400">
=======
            <circle fill="rgba(23,131,255,1)" class="key" stroke-width="0" stroke="rgba(0,0,0,1)" r="12"/>
          </g>
          <g fill="none" class="label" transform="matrix(1,0,0,1,12,0)">
            <g>
              <text fill="rgba(0,0,0,0.8509803921568627)" dominant-baseline="central" paint-order="stroke" dx="0.5" class="text" font-size="12" text-anchor="left" font-weight="400">
>>>>>>> fe2f6346
                AdaBoost
              </text>
            </g>
          </g>
        </g>
        <g fill="none" x="482" y="281" transform="matrix(1,0,0,1,482,281)">
          <g>
<<<<<<< HEAD
            <circle fill="rgba(23,131,255,1)" stroke-width="0" stroke="rgba(0,0,0,1)" r="16"/>
          </g>
          <g fill="none" transform="matrix(1,0,0,1,-16,2)">
            <g>
              <text fill="rgba(0,0,0,1)" dominant-baseline="central" paint-order="stroke" dx="0.5" font-size="12" text-anchor="end" fill-opacity="0.85" font-weight="400">
=======
            <circle fill="rgba(23,131,255,1)" class="key" stroke-width="0" stroke="rgba(0,0,0,1)" r="12"/>
          </g>
          <g fill="none" class="label" transform="matrix(1,0,0,1,-12,0)">
            <g>
              <text fill="rgba(0,0,0,0.8509803921568627)" dominant-baseline="central" paint-order="stroke" dx="0.5" class="text" font-size="12" text-anchor="end" font-weight="400">
>>>>>>> fe2f6346
                Regression
              </text>
            </g>
          </g>
        </g>
        <g fill="none" x="732" y="209" transform="matrix(1,0,0,1,732,209)">
          <g>
<<<<<<< HEAD
            <circle fill="rgba(23,131,255,1)" stroke-width="0" stroke="rgba(0,0,0,1)" r="16"/>
          </g>
          <g fill="none" transform="matrix(1,0,0,1,16,2)">
            <g>
              <text fill="rgba(0,0,0,1)" dominant-baseline="central" paint-order="stroke" dx="0.5" font-size="12" text-anchor="left" fill-opacity="0.85" font-weight="400">
=======
            <circle fill="rgba(23,131,255,1)" class="key" stroke-width="0" stroke="rgba(0,0,0,1)" r="12"/>
          </g>
          <g fill="none" class="label" transform="matrix(1,0,0,1,12,0)">
            <g>
              <text fill="rgba(0,0,0,0.8509803921568627)" dominant-baseline="central" paint-order="stroke" dx="0.5" class="text" font-size="12" text-anchor="left" font-weight="400">
>>>>>>> fe2f6346
                Multiple linear regression
              </text>
            </g>
          </g>
        </g>
        <g fill="none" x="732" y="245" transform="matrix(1,0,0,1,732,245)">
          <g>
<<<<<<< HEAD
            <circle fill="rgba(23,131,255,1)" stroke-width="0" stroke="rgba(0,0,0,1)" r="16"/>
          </g>
          <g fill="none" transform="matrix(1,0,0,1,16,2)">
            <g>
              <text fill="rgba(0,0,0,1)" dominant-baseline="central" paint-order="stroke" dx="0.5" font-size="12" text-anchor="left" fill-opacity="0.85" font-weight="400">
=======
            <circle fill="rgba(23,131,255,1)" class="key" stroke-width="0" stroke="rgba(0,0,0,1)" r="12"/>
          </g>
          <g fill="none" class="label" transform="matrix(1,0,0,1,12,0)">
            <g>
              <text fill="rgba(0,0,0,0.8509803921568627)" dominant-baseline="central" paint-order="stroke" dx="0.5" class="text" font-size="12" text-anchor="left" font-weight="400">
>>>>>>> fe2f6346
                Partial least squares
              </text>
            </g>
          </g>
        </g>
        <g fill="none" x="732" y="281" transform="matrix(1,0,0,1,732,281)">
          <g>
<<<<<<< HEAD
            <circle fill="rgba(23,131,255,1)" stroke-width="0" stroke="rgba(0,0,0,1)" r="16"/>
          </g>
          <g fill="none" transform="matrix(1,0,0,1,16,2)">
            <g>
              <text fill="rgba(0,0,0,1)" dominant-baseline="central" paint-order="stroke" dx="0.5" font-size="12" text-anchor="left" fill-opacity="0.85" font-weight="400">
=======
            <circle fill="rgba(23,131,255,1)" class="key" stroke-width="0" stroke="rgba(0,0,0,1)" r="12"/>
          </g>
          <g fill="none" class="label" transform="matrix(1,0,0,1,12,0)">
            <g>
              <text fill="rgba(0,0,0,0.8509803921568627)" dominant-baseline="central" paint-order="stroke" dx="0.5" class="text" font-size="12" text-anchor="left" font-weight="400">
>>>>>>> fe2f6346
                Multi-layer feed forward neural network
              </text>
            </g>
          </g>
        </g>
        <g fill="none" x="732" y="317" transform="matrix(1,0,0,1,732,317)">
          <g>
<<<<<<< HEAD
            <circle fill="rgba(23,131,255,1)" stroke-width="0" stroke="rgba(0,0,0,1)" r="16"/>
          </g>
          <g fill="none" transform="matrix(1,0,0,1,16,2)">
            <g>
              <text fill="rgba(0,0,0,1)" dominant-baseline="central" paint-order="stroke" dx="0.5" font-size="12" text-anchor="left" fill-opacity="0.85" font-weight="400">
=======
            <circle fill="rgba(23,131,255,1)" class="key" stroke-width="0" stroke="rgba(0,0,0,1)" r="12"/>
          </g>
          <g fill="none" class="label" transform="matrix(1,0,0,1,12,0)">
            <g>
              <text fill="rgba(0,0,0,0.8509803921568627)" dominant-baseline="central" paint-order="stroke" dx="0.5" class="text" font-size="12" text-anchor="left" font-weight="400">
>>>>>>> fe2f6346
                General regression neural network
              </text>
            </g>
          </g>
        </g>
        <g fill="none" x="732" y="353" transform="matrix(1,0,0,1,732,353)">
          <g>
<<<<<<< HEAD
            <circle fill="rgba(23,131,255,1)" stroke-width="0" stroke="rgba(0,0,0,1)" r="16"/>
          </g>
          <g fill="none" transform="matrix(1,0,0,1,16,2)">
            <g>
              <text fill="rgba(0,0,0,1)" dominant-baseline="central" paint-order="stroke" dx="0.5" font-size="12" text-anchor="left" fill-opacity="0.85" font-weight="400">
=======
            <circle fill="rgba(23,131,255,1)" class="key" stroke-width="0" stroke="rgba(0,0,0,1)" r="12"/>
          </g>
          <g fill="none" class="label" transform="matrix(1,0,0,1,12,0)">
            <g>
              <text fill="rgba(0,0,0,0.8509803921568627)" dominant-baseline="central" paint-order="stroke" dx="0.5" class="text" font-size="12" text-anchor="left" font-weight="400">
>>>>>>> fe2f6346
                Support vector regression
              </text>
            </g>
          </g>
        </g>
      </g>
    </g>
  </g>
</svg><|MERGE_RESOLUTION|>--- conflicted
+++ resolved
@@ -1,992 +1,594 @@
 <svg xmlns="http://www.w3.org/2000/svg" width="500" height="500" style="background: transparent; position: absolute; outline: none;" color-interpolation-filters="sRGB" tabindex="1">
-  <defs/>
-  <g transform="matrix(0.446397,0,0,0.446397,63.120502,286.158112)">
-    <g fill="none">
-      <g fill="none"/>
-      <g fill="none">
-        <g fill="none" marker-start="false" marker-end="false">
-          <g fill="none" marker-start="false" marker-end="false" stroke="transparent" stroke-width="3"/>
-          <g>
-<<<<<<< HEAD
-            <path fill="none" d="M -2,-54 C 232 -54,232 -389,466 -389" stroke-width="1" stroke="rgba(153,173,209,1)"/>
-            <path fill="none" d="M 16,0 C 16 0,16 0,16 0" stroke-width="3" stroke="transparent"/>
-=======
-            <path fill="none" d="M -6,-54 C 232 -54,232 -389,470 -389" class="key" stroke-width="1" stroke="rgba(153,173,209,1)"/>
-            <path fill="none" d="M 12,0 C 12 0,12 0,12 0" class="key" stroke-width="3" stroke="transparent"/>
->>>>>>> fe2f6346
-          </g>
-        </g>
-        <g fill="none" marker-start="false" marker-end="false">
-          <g fill="none" marker-start="false" marker-end="false" stroke="transparent" stroke-width="3"/>
-          <g>
-<<<<<<< HEAD
-            <path fill="none" d="M -2,-54 C 107 -54,107 0,216 0" stroke-width="1" stroke="rgba(153,173,209,1)"/>
-            <path fill="none" d="M 16,0 C 16 0,16 0,16 0" stroke-width="3" stroke="transparent"/>
-=======
-            <path fill="none" d="M -6,-54 C 107 -54,107 0,220 0" class="key" stroke-width="1" stroke="rgba(153,173,209,1)"/>
-            <path fill="none" d="M 12,0 C 12 0,12 0,12 0" class="key" stroke-width="3" stroke="transparent"/>
->>>>>>> fe2f6346
-          </g>
-        </g>
-        <g fill="none" marker-start="false" marker-end="false">
-          <g fill="none" marker-start="false" marker-end="false" stroke="transparent" stroke-width="3"/>
-          <g>
-<<<<<<< HEAD
-            <path fill="none" d="M -2,-54 C 232 -54,232 281,466 281" stroke-width="1" stroke="rgba(153,173,209,1)"/>
-            <path fill="none" d="M 16,0 C 16 0,16 0,16 0" stroke-width="3" stroke="transparent"/>
-=======
-            <path fill="none" d="M -6,-54 C 232 -54,232 281,470 281" class="key" stroke-width="1" stroke="rgba(153,173,209,1)"/>
-            <path fill="none" d="M 12,0 C 12 0,12 0,12 0" class="key" stroke-width="3" stroke="transparent"/>
->>>>>>> fe2f6346
-          </g>
-        </g>
-        <g fill="none" marker-start="false" marker-end="false">
-          <g fill="none" marker-start="false" marker-end="false" stroke="transparent" stroke-width="3"/>
-          <g>
-<<<<<<< HEAD
-            <path fill="none" d="M 498,-389 C 607 -389,607 -515,716 -515" stroke-width="1" stroke="rgba(153,173,209,1)"/>
-            <path fill="none" d="M 16,0 C 16 0,16 0,16 0" stroke-width="3" stroke="transparent"/>
-=======
-            <path fill="none" d="M 494,-389 C 607 -389,607 -515,720 -515" class="key" stroke-width="1" stroke="rgba(153,173,209,1)"/>
-            <path fill="none" d="M 12,0 C 12 0,12 0,12 0" class="key" stroke-width="3" stroke="transparent"/>
->>>>>>> fe2f6346
-          </g>
-        </g>
-        <g fill="none" marker-start="false" marker-end="false">
-          <g fill="none" marker-start="false" marker-end="false" stroke="transparent" stroke-width="3"/>
-          <g>
-<<<<<<< HEAD
-            <path fill="none" d="M 498,-389 C 607 -389,607 -479,716 -479" stroke-width="1" stroke="rgba(153,173,209,1)"/>
-            <path fill="none" d="M 16,0 C 16 0,16 0,16 0" stroke-width="3" stroke="transparent"/>
-=======
-            <path fill="none" d="M 494,-389 C 607 -389,607 -479,720 -479" class="key" stroke-width="1" stroke="rgba(153,173,209,1)"/>
-            <path fill="none" d="M 12,0 C 12 0,12 0,12 0" class="key" stroke-width="3" stroke="transparent"/>
->>>>>>> fe2f6346
-          </g>
-        </g>
-        <g fill="none" marker-start="false" marker-end="false">
-          <g fill="none" marker-start="false" marker-end="false" stroke="transparent" stroke-width="3"/>
-          <g>
-<<<<<<< HEAD
-            <path fill="none" d="M 498,-389 C 607 -389,607 -443,716 -443" stroke-width="1" stroke="rgba(153,173,209,1)"/>
-            <path fill="none" d="M 16,0 C 16 0,16 0,16 0" stroke-width="3" stroke="transparent"/>
-=======
-            <path fill="none" d="M 494,-389 C 607 -389,607 -443,720 -443" class="key" stroke-width="1" stroke="rgba(153,173,209,1)"/>
-            <path fill="none" d="M 12,0 C 12 0,12 0,12 0" class="key" stroke-width="3" stroke="transparent"/>
->>>>>>> fe2f6346
-          </g>
-        </g>
-        <g fill="none" marker-start="false" marker-end="false">
-          <g fill="none" marker-start="false" marker-end="false" stroke="transparent" stroke-width="3"/>
-          <g>
-<<<<<<< HEAD
-            <path fill="none" d="M 498,-389 C 607 -389,607 -407,716 -407" stroke-width="1" stroke="rgba(153,173,209,1)"/>
-            <path fill="none" d="M 16,0 C 16 0,16 0,16 0" stroke-width="3" stroke="transparent"/>
-=======
-            <path fill="none" d="M 494,-389 C 607 -389,607 -407,720 -407" class="key" stroke-width="1" stroke="rgba(153,173,209,1)"/>
-            <path fill="none" d="M 12,0 C 12 0,12 0,12 0" class="key" stroke-width="3" stroke="transparent"/>
->>>>>>> fe2f6346
-          </g>
-        </g>
-        <g fill="none" marker-start="false" marker-end="false">
-          <g fill="none" marker-start="false" marker-end="false" stroke="transparent" stroke-width="3"/>
-          <g>
-<<<<<<< HEAD
-            <path fill="none" d="M 498,-389 C 607 -389,607 -371,716 -371" stroke-width="1" stroke="rgba(153,173,209,1)"/>
-            <path fill="none" d="M 16,0 C 16 0,16 0,16 0" stroke-width="3" stroke="transparent"/>
-=======
-            <path fill="none" d="M 494,-389 C 607 -389,607 -371,720 -371" class="key" stroke-width="1" stroke="rgba(153,173,209,1)"/>
-            <path fill="none" d="M 12,0 C 12 0,12 0,12 0" class="key" stroke-width="3" stroke="transparent"/>
->>>>>>> fe2f6346
-          </g>
-        </g>
-        <g fill="none" marker-start="false" marker-end="false">
-          <g fill="none" marker-start="false" marker-end="false" stroke="transparent" stroke-width="3"/>
-          <g>
-<<<<<<< HEAD
-            <path fill="none" d="M 498,-389 C 607 -389,607 -335,716 -335" stroke-width="1" stroke="rgba(153,173,209,1)"/>
-            <path fill="none" d="M 16,0 C 16 0,16 0,16 0" stroke-width="3" stroke="transparent"/>
-=======
-            <path fill="none" d="M 494,-389 C 607 -389,607 -335,720 -335" class="key" stroke-width="1" stroke="rgba(153,173,209,1)"/>
-            <path fill="none" d="M 12,0 C 12 0,12 0,12 0" class="key" stroke-width="3" stroke="transparent"/>
->>>>>>> fe2f6346
-          </g>
-        </g>
-        <g fill="none" marker-start="false" marker-end="false">
-          <g fill="none" marker-start="false" marker-end="false" stroke="transparent" stroke-width="3"/>
-          <g>
-<<<<<<< HEAD
-            <path fill="none" d="M 498,-389 C 607 -389,607 -299,716 -299" stroke-width="1" stroke="rgba(153,173,209,1)"/>
-            <path fill="none" d="M 16,0 C 16 0,16 0,16 0" stroke-width="3" stroke="transparent"/>
-=======
-            <path fill="none" d="M 494,-389 C 607 -389,607 -299,720 -299" class="key" stroke-width="1" stroke="rgba(153,173,209,1)"/>
-            <path fill="none" d="M 12,0 C 12 0,12 0,12 0" class="key" stroke-width="3" stroke="transparent"/>
->>>>>>> fe2f6346
-          </g>
-        </g>
-        <g fill="none" marker-start="false" marker-end="false">
-          <g fill="none" marker-start="false" marker-end="false" stroke="transparent" stroke-width="3"/>
-          <g>
-<<<<<<< HEAD
-            <path fill="none" d="M 498,-389 C 607 -389,607 -263,716 -263" stroke-width="1" stroke="rgba(153,173,209,1)"/>
-            <path fill="none" d="M 16,0 C 16 0,16 0,16 0" stroke-width="3" stroke="transparent"/>
-=======
-            <path fill="none" d="M 494,-389 C 607 -389,607 -263,720 -263" class="key" stroke-width="1" stroke="rgba(153,173,209,1)"/>
-            <path fill="none" d="M 12,0 C 12 0,12 0,12 0" class="key" stroke-width="3" stroke="transparent"/>
->>>>>>> fe2f6346
-          </g>
-        </g>
-        <g fill="none" marker-start="false" marker-end="false">
-          <g fill="none" marker-start="false" marker-end="false" stroke="transparent" stroke-width="3"/>
-          <g>
-<<<<<<< HEAD
-            <path fill="none" d="M 248,0 C 357 0,357 -127,466 -127" stroke-width="1" stroke="rgba(153,173,209,1)"/>
-            <path fill="none" d="M 16,0 C 16 0,16 0,16 0" stroke-width="3" stroke="transparent"/>
-=======
-            <path fill="none" d="M 244,0 C 357 0,357 -127,470 -127" class="key" stroke-width="1" stroke="rgba(153,173,209,1)"/>
-            <path fill="none" d="M 12,0 C 12 0,12 0,12 0" class="key" stroke-width="3" stroke="transparent"/>
->>>>>>> fe2f6346
-          </g>
-        </g>
-        <g fill="none" marker-start="false" marker-end="false">
-          <g fill="none" marker-start="false" marker-end="false" stroke="transparent" stroke-width="3"/>
-          <g>
-<<<<<<< HEAD
-            <path fill="none" d="M 248,0 C 357 0,357 27,466 27" stroke-width="1" stroke="rgba(153,173,209,1)"/>
-            <path fill="none" d="M 16,0 C 16 0,16 0,16 0" stroke-width="3" stroke="transparent"/>
-=======
-            <path fill="none" d="M 244,0 C 357 0,357 27,470 27" class="key" stroke-width="1" stroke="rgba(153,173,209,1)"/>
-            <path fill="none" d="M 12,0 C 12 0,12 0,12 0" class="key" stroke-width="3" stroke="transparent"/>
->>>>>>> fe2f6346
-          </g>
-        </g>
-        <g fill="none" marker-start="false" marker-end="false">
-          <g fill="none" marker-start="false" marker-end="false" stroke="transparent" stroke-width="3"/>
-          <g>
-<<<<<<< HEAD
-            <path fill="none" d="M 248,0 C 357 0,357 127,466 127" stroke-width="1" stroke="rgba(153,173,209,1)"/>
-            <path fill="none" d="M 16,0 C 16 0,16 0,16 0" stroke-width="3" stroke="transparent"/>
-=======
-            <path fill="none" d="M 244,0 C 357 0,357 127,470 127" class="key" stroke-width="1" stroke="rgba(153,173,209,1)"/>
-            <path fill="none" d="M 12,0 C 12 0,12 0,12 0" class="key" stroke-width="3" stroke="transparent"/>
->>>>>>> fe2f6346
-          </g>
-        </g>
-        <g fill="none" marker-start="false" marker-end="false">
-          <g fill="none" marker-start="false" marker-end="false" stroke="transparent" stroke-width="3"/>
-          <g>
-<<<<<<< HEAD
-            <path fill="none" d="M 498,-127 C 607 -127,607 -217,716 -217" stroke-width="1" stroke="rgba(153,173,209,1)"/>
-            <path fill="none" d="M 16,0 C 16 0,16 0,16 0" stroke-width="3" stroke="transparent"/>
-=======
-            <path fill="none" d="M 494,-127 C 607 -127,607 -217,720 -217" class="key" stroke-width="1" stroke="rgba(153,173,209,1)"/>
-            <path fill="none" d="M 12,0 C 12 0,12 0,12 0" class="key" stroke-width="3" stroke="transparent"/>
->>>>>>> fe2f6346
-          </g>
-        </g>
-        <g fill="none" marker-start="false" marker-end="false">
-          <g fill="none" marker-start="false" marker-end="false" stroke="transparent" stroke-width="3"/>
-          <g>
-<<<<<<< HEAD
-            <path fill="none" d="M 498,-127 C 607 -127,607 -181,716 -181" stroke-width="1" stroke="rgba(153,173,209,1)"/>
-            <path fill="none" d="M 16,0 C 16 0,16 0,16 0" stroke-width="3" stroke="transparent"/>
-=======
-            <path fill="none" d="M 494,-127 C 607 -127,607 -181,720 -181" class="key" stroke-width="1" stroke="rgba(153,173,209,1)"/>
-            <path fill="none" d="M 12,0 C 12 0,12 0,12 0" class="key" stroke-width="3" stroke="transparent"/>
->>>>>>> fe2f6346
-          </g>
-        </g>
-        <g fill="none" marker-start="false" marker-end="false">
-          <g fill="none" marker-start="false" marker-end="false" stroke="transparent" stroke-width="3"/>
-          <g>
-<<<<<<< HEAD
-            <path fill="none" d="M 498,-127 C 607 -127,607 -145,716 -145" stroke-width="1" stroke="rgba(153,173,209,1)"/>
-            <path fill="none" d="M 16,0 C 16 0,16 0,16 0" stroke-width="3" stroke="transparent"/>
-=======
-            <path fill="none" d="M 494,-127 C 607 -127,607 -145,720 -145" class="key" stroke-width="1" stroke="rgba(153,173,209,1)"/>
-            <path fill="none" d="M 12,0 C 12 0,12 0,12 0" class="key" stroke-width="3" stroke="transparent"/>
->>>>>>> fe2f6346
-          </g>
-        </g>
-        <g fill="none" marker-start="false" marker-end="false">
-          <g fill="none" marker-start="false" marker-end="false" stroke="transparent" stroke-width="3"/>
-          <g>
-<<<<<<< HEAD
-            <path fill="none" d="M 498,-127 C 607 -127,607 -109,716 -109" stroke-width="1" stroke="rgba(153,173,209,1)"/>
-            <path fill="none" d="M 16,0 C 16 0,16 0,16 0" stroke-width="3" stroke="transparent"/>
-=======
-            <path fill="none" d="M 494,-127 C 607 -127,607 -109,720 -109" class="key" stroke-width="1" stroke="rgba(153,173,209,1)"/>
-            <path fill="none" d="M 12,0 C 12 0,12 0,12 0" class="key" stroke-width="3" stroke="transparent"/>
->>>>>>> fe2f6346
-          </g>
-        </g>
-        <g fill="none" marker-start="false" marker-end="false">
-          <g fill="none" marker-start="false" marker-end="false" stroke="transparent" stroke-width="3"/>
-          <g>
-<<<<<<< HEAD
-            <path fill="none" d="M 498,-127 C 607 -127,607 -73,716 -73" stroke-width="1" stroke="rgba(153,173,209,1)"/>
-            <path fill="none" d="M 16,0 C 16 0,16 0,16 0" stroke-width="3" stroke="transparent"/>
-=======
-            <path fill="none" d="M 494,-127 C 607 -127,607 -73,720 -73" class="key" stroke-width="1" stroke="rgba(153,173,209,1)"/>
-            <path fill="none" d="M 12,0 C 12 0,12 0,12 0" class="key" stroke-width="3" stroke="transparent"/>
->>>>>>> fe2f6346
-          </g>
-        </g>
-        <g fill="none" marker-start="false" marker-end="false">
-          <g fill="none" marker-start="false" marker-end="false" stroke="transparent" stroke-width="3"/>
-          <g>
-<<<<<<< HEAD
-            <path fill="none" d="M 498,-127 C 607 -127,607 -37,716 -37" stroke-width="1" stroke="rgba(153,173,209,1)"/>
-            <path fill="none" d="M 16,0 C 16 0,16 0,16 0" stroke-width="3" stroke="transparent"/>
-=======
-            <path fill="none" d="M 494,-127 C 607 -127,607 -37,720 -37" class="key" stroke-width="1" stroke="rgba(153,173,209,1)"/>
-            <path fill="none" d="M 12,0 C 12 0,12 0,12 0" class="key" stroke-width="3" stroke="transparent"/>
->>>>>>> fe2f6346
-          </g>
-        </g>
-        <g fill="none" marker-start="false" marker-end="false">
-          <g fill="none" marker-start="false" marker-end="false" stroke="transparent" stroke-width="3"/>
-          <g>
-<<<<<<< HEAD
-            <path fill="none" d="M 498,27 C 607 27,607 9,716 9" stroke-width="1" stroke="rgba(153,173,209,1)"/>
-            <path fill="none" d="M 16,0 C 16 0,16 0,16 0" stroke-width="3" stroke="transparent"/>
-=======
-            <path fill="none" d="M 494,27 C 607 27,607 9,720 9" class="key" stroke-width="1" stroke="rgba(153,173,209,1)"/>
-            <path fill="none" d="M 12,0 C 12 0,12 0,12 0" class="key" stroke-width="3" stroke="transparent"/>
->>>>>>> fe2f6346
-          </g>
-        </g>
-        <g fill="none" marker-start="false" marker-end="false">
-          <g fill="none" marker-start="false" marker-end="false" stroke="transparent" stroke-width="3"/>
-          <g>
-<<<<<<< HEAD
-            <path fill="none" d="M 498,27 C 607 27,607 45,716 45" stroke-width="1" stroke="rgba(153,173,209,1)"/>
-            <path fill="none" d="M 16,0 C 16 0,16 0,16 0" stroke-width="3" stroke="transparent"/>
-=======
-            <path fill="none" d="M 494,27 C 607 27,607 45,720 45" class="key" stroke-width="1" stroke="rgba(153,173,209,1)"/>
-            <path fill="none" d="M 12,0 C 12 0,12 0,12 0" class="key" stroke-width="3" stroke="transparent"/>
->>>>>>> fe2f6346
-          </g>
-        </g>
-        <g fill="none" marker-start="false" marker-end="false">
-          <g fill="none" marker-start="false" marker-end="false" stroke="transparent" stroke-width="3"/>
-          <g>
-<<<<<<< HEAD
-            <path fill="none" d="M 498,127 C 607 127,607 91,716 91" stroke-width="1" stroke="rgba(153,173,209,1)"/>
-            <path fill="none" d="M 16,0 C 16 0,16 0,16 0" stroke-width="3" stroke="transparent"/>
-=======
-            <path fill="none" d="M 494,127 C 607 127,607 91,720 91" class="key" stroke-width="1" stroke="rgba(153,173,209,1)"/>
-            <path fill="none" d="M 12,0 C 12 0,12 0,12 0" class="key" stroke-width="3" stroke="transparent"/>
->>>>>>> fe2f6346
-          </g>
-        </g>
-        <g fill="none" marker-start="false" marker-end="false">
-          <g fill="none" marker-start="false" marker-end="false" stroke="transparent" stroke-width="3"/>
-          <g>
-<<<<<<< HEAD
-            <path fill="none" d="M 498,127 C 607 127,607 127,716 127" stroke-width="1" stroke="rgba(153,173,209,1)"/>
-            <path fill="none" d="M 16,0 C 16 0,16 0,16 0" stroke-width="3" stroke="transparent"/>
-=======
-            <path fill="none" d="M 494,127 C 607 127,607 127,720 127" class="key" stroke-width="1" stroke="rgba(153,173,209,1)"/>
-            <path fill="none" d="M 12,0 C 12 0,12 0,12 0" class="key" stroke-width="3" stroke="transparent"/>
->>>>>>> fe2f6346
-          </g>
-        </g>
-        <g fill="none" marker-start="false" marker-end="false">
-          <g fill="none" marker-start="false" marker-end="false" stroke="transparent" stroke-width="3"/>
-          <g>
-<<<<<<< HEAD
-            <path fill="none" d="M 498,127 C 607 127,607 163,716 163" stroke-width="1" stroke="rgba(153,173,209,1)"/>
-            <path fill="none" d="M 16,0 C 16 0,16 0,16 0" stroke-width="3" stroke="transparent"/>
-=======
-            <path fill="none" d="M 494,127 C 607 127,607 163,720 163" class="key" stroke-width="1" stroke="rgba(153,173,209,1)"/>
-            <path fill="none" d="M 12,0 C 12 0,12 0,12 0" class="key" stroke-width="3" stroke="transparent"/>
->>>>>>> fe2f6346
-          </g>
-        </g>
-        <g fill="none" marker-start="false" marker-end="false">
-          <g fill="none" marker-start="false" marker-end="false" stroke="transparent" stroke-width="3"/>
-          <g>
-<<<<<<< HEAD
-            <path fill="none" d="M 498,281 C 607 281,607 209,716 209" stroke-width="1" stroke="rgba(153,173,209,1)"/>
-            <path fill="none" d="M 16,0 C 16 0,16 0,16 0" stroke-width="3" stroke="transparent"/>
-=======
-            <path fill="none" d="M 494,281 C 607 281,607 209,720 209" class="key" stroke-width="1" stroke="rgba(153,173,209,1)"/>
-            <path fill="none" d="M 12,0 C 12 0,12 0,12 0" class="key" stroke-width="3" stroke="transparent"/>
->>>>>>> fe2f6346
-          </g>
-        </g>
-        <g fill="none" marker-start="false" marker-end="false">
-          <g fill="none" marker-start="false" marker-end="false" stroke="transparent" stroke-width="3"/>
-          <g>
-<<<<<<< HEAD
-            <path fill="none" d="M 498,281 C 607 281,607 245,716 245" stroke-width="1" stroke="rgba(153,173,209,1)"/>
-            <path fill="none" d="M 16,0 C 16 0,16 0,16 0" stroke-width="3" stroke="transparent"/>
-=======
-            <path fill="none" d="M 494,281 C 607 281,607 245,720 245" class="key" stroke-width="1" stroke="rgba(153,173,209,1)"/>
-            <path fill="none" d="M 12,0 C 12 0,12 0,12 0" class="key" stroke-width="3" stroke="transparent"/>
->>>>>>> fe2f6346
-          </g>
-        </g>
-        <g fill="none" marker-start="false" marker-end="false">
-          <g fill="none" marker-start="false" marker-end="false" stroke="transparent" stroke-width="3"/>
-          <g>
-<<<<<<< HEAD
-            <path fill="none" d="M 498,281 C 607 281,607 281,716 281" stroke-width="1" stroke="rgba(153,173,209,1)"/>
-            <path fill="none" d="M 16,0 C 16 0,16 0,16 0" stroke-width="3" stroke="transparent"/>
-=======
-            <path fill="none" d="M 494,281 C 607 281,607 281,720 281" class="key" stroke-width="1" stroke="rgba(153,173,209,1)"/>
-            <path fill="none" d="M 12,0 C 12 0,12 0,12 0" class="key" stroke-width="3" stroke="transparent"/>
->>>>>>> fe2f6346
-          </g>
-        </g>
-        <g fill="none" marker-start="false" marker-end="false">
-          <g fill="none" marker-start="false" marker-end="false" stroke="transparent" stroke-width="3"/>
-          <g>
-<<<<<<< HEAD
-            <path fill="none" d="M 498,281 C 607 281,607 317,716 317" stroke-width="1" stroke="rgba(153,173,209,1)"/>
-            <path fill="none" d="M 16,0 C 16 0,16 0,16 0" stroke-width="3" stroke="transparent"/>
-=======
-            <path fill="none" d="M 494,281 C 607 281,607 317,720 317" class="key" stroke-width="1" stroke="rgba(153,173,209,1)"/>
-            <path fill="none" d="M 12,0 C 12 0,12 0,12 0" class="key" stroke-width="3" stroke="transparent"/>
->>>>>>> fe2f6346
-          </g>
-        </g>
-        <g fill="none" marker-start="false" marker-end="false">
-          <g fill="none" marker-start="false" marker-end="false" stroke="transparent" stroke-width="3"/>
-          <g>
-<<<<<<< HEAD
-            <path fill="none" d="M 498,281 C 607 281,607 353,716 353" stroke-width="1" stroke="rgba(153,173,209,1)"/>
-            <path fill="none" d="M 16,0 C 16 0,16 0,16 0" stroke-width="3" stroke="transparent"/>
-=======
-            <path fill="none" d="M 494,281 C 607 281,607 353,720 353" class="key" stroke-width="1" stroke="rgba(153,173,209,1)"/>
-            <path fill="none" d="M 12,0 C 12 0,12 0,12 0" class="key" stroke-width="3" stroke="transparent"/>
->>>>>>> fe2f6346
-          </g>
-        </g>
-      </g>
-      <g fill="none">
-        <g fill="none" x="-18" y="-54" transform="matrix(1,0,0,1,-18,-54)">
-          <g>
-<<<<<<< HEAD
-            <circle fill="rgba(23,131,255,1)" stroke-width="0" stroke="rgba(0,0,0,1)" r="16"/>
-          </g>
-          <g fill="none" transform="matrix(1,0,0,1,-16,2)">
-            <g>
-              <text fill="rgba(0,0,0,1)" dominant-baseline="central" paint-order="stroke" dx="0.5" font-size="12" text-anchor="end" fill-opacity="0.85" font-weight="400">
-=======
-            <circle fill="rgba(23,131,255,1)" class="key" stroke-width="0" stroke="rgba(0,0,0,1)" r="12"/>
-          </g>
-          <g fill="none" class="label" transform="matrix(1,0,0,1,-12,0)">
-            <g>
-              <text fill="rgba(0,0,0,0.8509803921568627)" dominant-baseline="central" paint-order="stroke" dx="0.5" class="text" font-size="12" text-anchor="end" font-weight="400">
->>>>>>> fe2f6346
-                Modeling Methods
-              </text>
-            </g>
-          </g>
-        </g>
-        <g fill="none" x="482" y="-389" transform="matrix(1,0,0,1,482,-389)">
-          <g>
-<<<<<<< HEAD
-            <circle fill="rgba(23,131,255,1)" stroke-width="0" stroke="rgba(0,0,0,1)" r="16"/>
-          </g>
-          <g fill="none" transform="matrix(1,0,0,1,-16,2)">
-            <g>
-              <text fill="rgba(0,0,0,1)" dominant-baseline="central" paint-order="stroke" dx="0.5" font-size="12" text-anchor="end" fill-opacity="0.85" font-weight="400">
-=======
-            <circle fill="rgba(23,131,255,1)" class="key" stroke-width="0" stroke="rgba(0,0,0,1)" r="12"/>
-          </g>
-          <g fill="none" class="label" transform="matrix(1,0,0,1,-12,0)">
-            <g>
-              <text fill="rgba(0,0,0,0.8509803921568627)" dominant-baseline="central" paint-order="stroke" dx="0.5" class="text" font-size="12" text-anchor="end" font-weight="400">
->>>>>>> fe2f6346
-                Classification
-              </text>
-            </g>
-          </g>
-        </g>
-        <g fill="none" x="732" y="-515" transform="matrix(1,0,0,1,732,-515)">
-          <g>
-<<<<<<< HEAD
-            <circle fill="rgba(23,131,255,1)" stroke-width="0" stroke="rgba(0,0,0,1)" r="16"/>
-          </g>
-          <g fill="none" transform="matrix(1,0,0,1,16,2)">
-            <g>
-              <text fill="rgba(0,0,0,1)" dominant-baseline="central" paint-order="stroke" dx="0.5" font-size="12" text-anchor="left" fill-opacity="0.85" font-weight="400">
-=======
-            <circle fill="rgba(23,131,255,1)" class="key" stroke-width="0" stroke="rgba(0,0,0,1)" r="12"/>
-          </g>
-          <g fill="none" class="label" transform="matrix(1,0,0,1,12,0)">
-            <g>
-              <text fill="rgba(0,0,0,0.8509803921568627)" dominant-baseline="central" paint-order="stroke" dx="0.5" class="text" font-size="12" text-anchor="left" font-weight="400">
->>>>>>> fe2f6346
-                Logistic regression
-              </text>
-            </g>
-          </g>
-        </g>
-        <g fill="none" x="732" y="-479" transform="matrix(1,0,0,1,732,-479)">
-          <g>
-<<<<<<< HEAD
-            <circle fill="rgba(23,131,255,1)" stroke-width="0" stroke="rgba(0,0,0,1)" r="16"/>
-          </g>
-          <g fill="none" transform="matrix(1,0,0,1,16,2)">
-            <g>
-              <text fill="rgba(0,0,0,1)" dominant-baseline="central" paint-order="stroke" dx="0.5" font-size="12" text-anchor="left" fill-opacity="0.85" font-weight="400">
-=======
-            <circle fill="rgba(23,131,255,1)" class="key" stroke-width="0" stroke="rgba(0,0,0,1)" r="12"/>
-          </g>
-          <g fill="none" class="label" transform="matrix(1,0,0,1,12,0)">
-            <g>
-              <text fill="rgba(0,0,0,0.8509803921568627)" dominant-baseline="central" paint-order="stroke" dx="0.5" class="text" font-size="12" text-anchor="left" font-weight="400">
->>>>>>> fe2f6346
-                Linear discriminant analysis
-              </text>
-            </g>
-          </g>
-        </g>
-        <g fill="none" x="732" y="-443" transform="matrix(1,0,0,1,732,-443)">
-          <g>
-<<<<<<< HEAD
-            <circle fill="rgba(23,131,255,1)" stroke-width="0" stroke="rgba(0,0,0,1)" r="16"/>
-          </g>
-          <g fill="none" transform="matrix(1,0,0,1,16,2)">
-            <g>
-              <text fill="rgba(0,0,0,1)" dominant-baseline="central" paint-order="stroke" dx="0.5" font-size="12" text-anchor="left" fill-opacity="0.85" font-weight="400">
-=======
-            <circle fill="rgba(23,131,255,1)" class="key" stroke-width="0" stroke="rgba(0,0,0,1)" r="12"/>
-          </g>
-          <g fill="none" class="label" transform="matrix(1,0,0,1,12,0)">
-            <g>
-              <text fill="rgba(0,0,0,0.8509803921568627)" dominant-baseline="central" paint-order="stroke" dx="0.5" class="text" font-size="12" text-anchor="left" font-weight="400">
->>>>>>> fe2f6346
-                Rules
-              </text>
-            </g>
-          </g>
-        </g>
-        <g fill="none" x="732" y="-407" transform="matrix(1,0,0,1,732,-407)">
-          <g>
-<<<<<<< HEAD
-            <circle fill="rgba(23,131,255,1)" stroke-width="0" stroke="rgba(0,0,0,1)" r="16"/>
-          </g>
-          <g fill="none" transform="matrix(1,0,0,1,16,2)">
-            <g>
-              <text fill="rgba(0,0,0,1)" dominant-baseline="central" paint-order="stroke" dx="0.5" font-size="12" text-anchor="left" fill-opacity="0.85" font-weight="400">
-=======
-            <circle fill="rgba(23,131,255,1)" class="key" stroke-width="0" stroke="rgba(0,0,0,1)" r="12"/>
-          </g>
-          <g fill="none" class="label" transform="matrix(1,0,0,1,12,0)">
-            <g>
-              <text fill="rgba(0,0,0,0.8509803921568627)" dominant-baseline="central" paint-order="stroke" dx="0.5" class="text" font-size="12" text-anchor="left" font-weight="400">
->>>>>>> fe2f6346
-                Decision trees
-              </text>
-            </g>
-          </g>
-        </g>
-        <g fill="none" x="732" y="-371" transform="matrix(1,0,0,1,732,-371)">
-          <g>
-<<<<<<< HEAD
-            <circle fill="rgba(23,131,255,1)" stroke-width="0" stroke="rgba(0,0,0,1)" r="16"/>
-          </g>
-          <g fill="none" transform="matrix(1,0,0,1,16,2)">
-            <g>
-              <text fill="rgba(0,0,0,1)" dominant-baseline="central" paint-order="stroke" dx="0.5" font-size="12" text-anchor="left" fill-opacity="0.85" font-weight="400">
-=======
-            <circle fill="rgba(23,131,255,1)" class="key" stroke-width="0" stroke="rgba(0,0,0,1)" r="12"/>
-          </g>
-          <g fill="none" class="label" transform="matrix(1,0,0,1,12,0)">
-            <g>
-              <text fill="rgba(0,0,0,0.8509803921568627)" dominant-baseline="central" paint-order="stroke" dx="0.5" class="text" font-size="12" text-anchor="left" font-weight="400">
->>>>>>> fe2f6346
-                Naive Bayes
-              </text>
-            </g>
-          </g>
-        </g>
-        <g fill="none" x="732" y="-335" transform="matrix(1,0,0,1,732,-335)">
-          <g>
-<<<<<<< HEAD
-            <circle fill="rgba(23,131,255,1)" stroke-width="0" stroke="rgba(0,0,0,1)" r="16"/>
-          </g>
-          <g fill="none" transform="matrix(1,0,0,1,16,2)">
-            <g>
-              <text fill="rgba(0,0,0,1)" dominant-baseline="central" paint-order="stroke" dx="0.5" font-size="12" text-anchor="left" fill-opacity="0.85" font-weight="400">
-=======
-            <circle fill="rgba(23,131,255,1)" class="key" stroke-width="0" stroke="rgba(0,0,0,1)" r="12"/>
-          </g>
-          <g fill="none" class="label" transform="matrix(1,0,0,1,12,0)">
-            <g>
-              <text fill="rgba(0,0,0,0.8509803921568627)" dominant-baseline="central" paint-order="stroke" dx="0.5" class="text" font-size="12" text-anchor="left" font-weight="400">
->>>>>>> fe2f6346
-                K nearest neighbor
-              </text>
-            </g>
-          </g>
-        </g>
-        <g fill="none" x="732" y="-299" transform="matrix(1,0,0,1,732,-299)">
-          <g>
-<<<<<<< HEAD
-            <circle fill="rgba(23,131,255,1)" stroke-width="0" stroke="rgba(0,0,0,1)" r="16"/>
-          </g>
-          <g fill="none" transform="matrix(1,0,0,1,16,2)">
-            <g>
-              <text fill="rgba(0,0,0,1)" dominant-baseline="central" paint-order="stroke" dx="0.5" font-size="12" text-anchor="left" fill-opacity="0.85" font-weight="400">
-=======
-            <circle fill="rgba(23,131,255,1)" class="key" stroke-width="0" stroke="rgba(0,0,0,1)" r="12"/>
-          </g>
-          <g fill="none" class="label" transform="matrix(1,0,0,1,12,0)">
-            <g>
-              <text fill="rgba(0,0,0,0.8509803921568627)" dominant-baseline="central" paint-order="stroke" dx="0.5" class="text" font-size="12" text-anchor="left" font-weight="400">
->>>>>>> fe2f6346
-                Probabilistic neural network
-              </text>
-            </g>
-          </g>
-        </g>
-        <g fill="none" x="732" y="-263" transform="matrix(1,0,0,1,732,-263)">
-          <g>
-<<<<<<< HEAD
-            <circle fill="rgba(23,131,255,1)" stroke-width="0" stroke="rgba(0,0,0,1)" r="16"/>
-          </g>
-          <g fill="none" transform="matrix(1,0,0,1,16,2)">
-            <g>
-              <text fill="rgba(0,0,0,1)" dominant-baseline="central" paint-order="stroke" dx="0.5" font-size="12" text-anchor="left" fill-opacity="0.85" font-weight="400">
-=======
-            <circle fill="rgba(23,131,255,1)" class="key" stroke-width="0" stroke="rgba(0,0,0,1)" r="12"/>
-          </g>
-          <g fill="none" class="label" transform="matrix(1,0,0,1,12,0)">
-            <g>
-              <text fill="rgba(0,0,0,0.8509803921568627)" dominant-baseline="central" paint-order="stroke" dx="0.5" class="text" font-size="12" text-anchor="left" font-weight="400">
->>>>>>> fe2f6346
-                Support vector machine
-              </text>
-            </g>
-          </g>
-        </g>
-        <g fill="none" x="232" y="0" transform="matrix(1,0,0,1,232,0)">
-          <g>
-<<<<<<< HEAD
-            <circle fill="rgba(23,131,255,1)" stroke-width="0" stroke="rgba(0,0,0,1)" r="16"/>
-          </g>
-          <g fill="none" transform="matrix(1,0,0,1,-16,2)">
-            <g>
-              <text fill="rgba(0,0,0,1)" dominant-baseline="central" paint-order="stroke" dx="0.5" font-size="12" text-anchor="end" fill-opacity="0.85" font-weight="400">
-=======
-            <circle fill="rgba(23,131,255,1)" class="key" stroke-width="0" stroke="rgba(0,0,0,1)" r="12"/>
-          </g>
-          <g fill="none" class="label" transform="matrix(1,0,0,1,-12,0)">
-            <g>
-              <text fill="rgba(0,0,0,0.8509803921568627)" dominant-baseline="central" paint-order="stroke" dx="0.5" class="text" font-size="12" text-anchor="end" font-weight="400">
->>>>>>> fe2f6346
-                Consensus
-              </text>
-            </g>
-          </g>
-        </g>
-        <g fill="none" x="482" y="-127" transform="matrix(1,0,0,1,482,-127)">
-          <g>
-<<<<<<< HEAD
-            <circle fill="rgba(23,131,255,1)" stroke-width="0" stroke="rgba(0,0,0,1)" r="16"/>
-          </g>
-          <g fill="none" transform="matrix(1,0,0,1,-16,2)">
-            <g>
-              <text fill="rgba(0,0,0,1)" dominant-baseline="central" paint-order="stroke" dx="0.5" font-size="12" text-anchor="end" fill-opacity="0.85" font-weight="400">
-=======
-            <circle fill="rgba(23,131,255,1)" class="key" stroke-width="0" stroke="rgba(0,0,0,1)" r="12"/>
-          </g>
-          <g fill="none" class="label" transform="matrix(1,0,0,1,-12,0)">
-            <g>
-              <text fill="rgba(0,0,0,0.8509803921568627)" dominant-baseline="central" paint-order="stroke" dx="0.5" class="text" font-size="12" text-anchor="end" font-weight="400">
->>>>>>> fe2f6346
-                Models diversity
-              </text>
-            </g>
-          </g>
-        </g>
-        <g fill="none" x="732" y="-217" transform="matrix(1,0,0,1,732,-217)">
-          <g>
-<<<<<<< HEAD
-            <circle fill="rgba(23,131,255,1)" stroke-width="0" stroke="rgba(0,0,0,1)" r="16"/>
-          </g>
-          <g fill="none" transform="matrix(1,0,0,1,16,2)">
-            <g>
-              <text fill="rgba(0,0,0,1)" dominant-baseline="central" paint-order="stroke" dx="0.5" font-size="12" text-anchor="left" fill-opacity="0.85" font-weight="400">
-=======
-            <circle fill="rgba(23,131,255,1)" class="key" stroke-width="0" stroke="rgba(0,0,0,1)" r="12"/>
-          </g>
-          <g fill="none" class="label" transform="matrix(1,0,0,1,12,0)">
-            <g>
-              <text fill="rgba(0,0,0,0.8509803921568627)" dominant-baseline="central" paint-order="stroke" dx="0.5" class="text" font-size="12" text-anchor="left" font-weight="400">
->>>>>>> fe2f6346
-                Different initializations
-              </text>
-            </g>
-          </g>
-        </g>
-        <g fill="none" x="732" y="-181" transform="matrix(1,0,0,1,732,-181)">
-          <g>
-<<<<<<< HEAD
-            <circle fill="rgba(23,131,255,1)" stroke-width="0" stroke="rgba(0,0,0,1)" r="16"/>
-          </g>
-          <g fill="none" transform="matrix(1,0,0,1,16,2)">
-            <g>
-              <text fill="rgba(0,0,0,1)" dominant-baseline="central" paint-order="stroke" dx="0.5" font-size="12" text-anchor="left" fill-opacity="0.85" font-weight="400">
-=======
-            <circle fill="rgba(23,131,255,1)" class="key" stroke-width="0" stroke="rgba(0,0,0,1)" r="12"/>
-          </g>
-          <g fill="none" class="label" transform="matrix(1,0,0,1,12,0)">
-            <g>
-              <text fill="rgba(0,0,0,0.8509803921568627)" dominant-baseline="central" paint-order="stroke" dx="0.5" class="text" font-size="12" text-anchor="left" font-weight="400">
->>>>>>> fe2f6346
-                Different parameter choices
-              </text>
-            </g>
-          </g>
-        </g>
-        <g fill="none" x="732" y="-145" transform="matrix(1,0,0,1,732,-145)">
-          <g>
-<<<<<<< HEAD
-            <circle fill="rgba(23,131,255,1)" stroke-width="0" stroke="rgba(0,0,0,1)" r="16"/>
-          </g>
-          <g fill="none" transform="matrix(1,0,0,1,16,2)">
-            <g>
-              <text fill="rgba(0,0,0,1)" dominant-baseline="central" paint-order="stroke" dx="0.5" font-size="12" text-anchor="left" fill-opacity="0.85" font-weight="400">
-=======
-            <circle fill="rgba(23,131,255,1)" class="key" stroke-width="0" stroke="rgba(0,0,0,1)" r="12"/>
-          </g>
-          <g fill="none" class="label" transform="matrix(1,0,0,1,12,0)">
-            <g>
-              <text fill="rgba(0,0,0,0.8509803921568627)" dominant-baseline="central" paint-order="stroke" dx="0.5" class="text" font-size="12" text-anchor="left" font-weight="400">
->>>>>>> fe2f6346
-                Different architectures
-              </text>
-            </g>
-          </g>
-        </g>
-        <g fill="none" x="732" y="-109" transform="matrix(1,0,0,1,732,-109)">
-          <g>
-<<<<<<< HEAD
-            <circle fill="rgba(23,131,255,1)" stroke-width="0" stroke="rgba(0,0,0,1)" r="16"/>
-          </g>
-          <g fill="none" transform="matrix(1,0,0,1,16,2)">
-            <g>
-              <text fill="rgba(0,0,0,1)" dominant-baseline="central" paint-order="stroke" dx="0.5" font-size="12" text-anchor="left" fill-opacity="0.85" font-weight="400">
-=======
-            <circle fill="rgba(23,131,255,1)" class="key" stroke-width="0" stroke="rgba(0,0,0,1)" r="12"/>
-          </g>
-          <g fill="none" class="label" transform="matrix(1,0,0,1,12,0)">
-            <g>
-              <text fill="rgba(0,0,0,0.8509803921568627)" dominant-baseline="central" paint-order="stroke" dx="0.5" class="text" font-size="12" text-anchor="left" font-weight="400">
->>>>>>> fe2f6346
-                Different modeling methods
-              </text>
-            </g>
-          </g>
-        </g>
-        <g fill="none" x="732" y="-73" transform="matrix(1,0,0,1,732,-73)">
-          <g>
-<<<<<<< HEAD
-            <circle fill="rgba(23,131,255,1)" stroke-width="0" stroke="rgba(0,0,0,1)" r="16"/>
-          </g>
-          <g fill="none" transform="matrix(1,0,0,1,16,2)">
-            <g>
-              <text fill="rgba(0,0,0,1)" dominant-baseline="central" paint-order="stroke" dx="0.5" font-size="12" text-anchor="left" fill-opacity="0.85" font-weight="400">
-=======
-            <circle fill="rgba(23,131,255,1)" class="key" stroke-width="0" stroke="rgba(0,0,0,1)" r="12"/>
-          </g>
-          <g fill="none" class="label" transform="matrix(1,0,0,1,12,0)">
-            <g>
-              <text fill="rgba(0,0,0,0.8509803921568627)" dominant-baseline="central" paint-order="stroke" dx="0.5" class="text" font-size="12" text-anchor="left" font-weight="400">
->>>>>>> fe2f6346
-                Different training sets
-              </text>
-            </g>
-          </g>
-        </g>
-        <g fill="none" x="732" y="-37" transform="matrix(1,0,0,1,732,-37)">
-          <g>
-<<<<<<< HEAD
-            <circle fill="rgba(23,131,255,1)" stroke-width="0" stroke="rgba(0,0,0,1)" r="16"/>
-          </g>
-          <g fill="none" transform="matrix(1,0,0,1,16,2)">
-            <g>
-              <text fill="rgba(0,0,0,1)" dominant-baseline="central" paint-order="stroke" dx="0.5" font-size="12" text-anchor="left" fill-opacity="0.85" font-weight="400">
-=======
-            <circle fill="rgba(23,131,255,1)" class="key" stroke-width="0" stroke="rgba(0,0,0,1)" r="12"/>
-          </g>
-          <g fill="none" class="label" transform="matrix(1,0,0,1,12,0)">
-            <g>
-              <text fill="rgba(0,0,0,0.8509803921568627)" dominant-baseline="central" paint-order="stroke" dx="0.5" class="text" font-size="12" text-anchor="left" font-weight="400">
->>>>>>> fe2f6346
-                Different feature sets
-              </text>
-            </g>
-          </g>
-        </g>
-        <g fill="none" x="482" y="27" transform="matrix(1,0,0,1,482,27)">
-          <g>
-<<<<<<< HEAD
-            <circle fill="rgba(23,131,255,1)" stroke-width="0" stroke="rgba(0,0,0,1)" r="16"/>
-          </g>
-          <g fill="none" transform="matrix(1,0,0,1,-16,2)">
-            <g>
-              <text fill="rgba(0,0,0,1)" dominant-baseline="central" paint-order="stroke" dx="0.5" font-size="12" text-anchor="end" fill-opacity="0.85" font-weight="400">
-=======
-            <circle fill="rgba(23,131,255,1)" class="key" stroke-width="0" stroke="rgba(0,0,0,1)" r="12"/>
-          </g>
-          <g fill="none" class="label" transform="matrix(1,0,0,1,-12,0)">
-            <g>
-              <text fill="rgba(0,0,0,0.8509803921568627)" dominant-baseline="central" paint-order="stroke" dx="0.5" class="text" font-size="12" text-anchor="end" font-weight="400">
->>>>>>> fe2f6346
-                Methods
-              </text>
-            </g>
-          </g>
-        </g>
-        <g fill="none" x="732" y="9" transform="matrix(1,0,0,1,732,9)">
-          <g>
-<<<<<<< HEAD
-            <circle fill="rgba(23,131,255,1)" stroke-width="0" stroke="rgba(0,0,0,1)" r="16"/>
-          </g>
-          <g fill="none" transform="matrix(1,0,0,1,16,2)">
-            <g>
-              <text fill="rgba(0,0,0,1)" dominant-baseline="central" paint-order="stroke" dx="0.5" font-size="12" text-anchor="left" fill-opacity="0.85" font-weight="400">
-=======
-            <circle fill="rgba(23,131,255,1)" class="key" stroke-width="0" stroke="rgba(0,0,0,1)" r="12"/>
-          </g>
-          <g fill="none" class="label" transform="matrix(1,0,0,1,12,0)">
-            <g>
-              <text fill="rgba(0,0,0,0.8509803921568627)" dominant-baseline="central" paint-order="stroke" dx="0.5" class="text" font-size="12" text-anchor="left" font-weight="400">
->>>>>>> fe2f6346
-                Classifier selection
-              </text>
-            </g>
-          </g>
-        </g>
-        <g fill="none" x="732" y="45" transform="matrix(1,0,0,1,732,45)">
-          <g>
-<<<<<<< HEAD
-            <circle fill="rgba(23,131,255,1)" stroke-width="0" stroke="rgba(0,0,0,1)" r="16"/>
-          </g>
-          <g fill="none" transform="matrix(1,0,0,1,16,2)">
-            <g>
-              <text fill="rgba(0,0,0,1)" dominant-baseline="central" paint-order="stroke" dx="0.5" font-size="12" text-anchor="left" fill-opacity="0.85" font-weight="400">
-=======
-            <circle fill="rgba(23,131,255,1)" class="key" stroke-width="0" stroke="rgba(0,0,0,1)" r="12"/>
-          </g>
-          <g fill="none" class="label" transform="matrix(1,0,0,1,12,0)">
-            <g>
-              <text fill="rgba(0,0,0,0.8509803921568627)" dominant-baseline="central" paint-order="stroke" dx="0.5" class="text" font-size="12" text-anchor="left" font-weight="400">
->>>>>>> fe2f6346
-                Classifier fusion
-              </text>
-            </g>
-          </g>
-        </g>
-        <g fill="none" x="482" y="127" transform="matrix(1,0,0,1,482,127)">
-          <g>
-<<<<<<< HEAD
-            <circle fill="rgba(23,131,255,1)" stroke-width="0" stroke="rgba(0,0,0,1)" r="16"/>
-          </g>
-          <g fill="none" transform="matrix(1,0,0,1,-16,2)">
-            <g>
-              <text fill="rgba(0,0,0,1)" dominant-baseline="central" paint-order="stroke" dx="0.5" font-size="12" text-anchor="end" fill-opacity="0.85" font-weight="400">
-=======
-            <circle fill="rgba(23,131,255,1)" class="key" stroke-width="0" stroke="rgba(0,0,0,1)" r="12"/>
-          </g>
-          <g fill="none" class="label" transform="matrix(1,0,0,1,-12,0)">
-            <g>
-              <text fill="rgba(0,0,0,0.8509803921568627)" dominant-baseline="central" paint-order="stroke" dx="0.5" class="text" font-size="12" text-anchor="end" font-weight="400">
->>>>>>> fe2f6346
-                Common
-              </text>
-            </g>
-          </g>
-        </g>
-        <g fill="none" x="732" y="91" transform="matrix(1,0,0,1,732,91)">
-          <g>
-<<<<<<< HEAD
-            <circle fill="rgba(23,131,255,1)" stroke-width="0" stroke="rgba(0,0,0,1)" r="16"/>
-          </g>
-          <g fill="none" transform="matrix(1,0,0,1,16,2)">
-            <g>
-              <text fill="rgba(0,0,0,1)" dominant-baseline="central" paint-order="stroke" dx="0.5" font-size="12" text-anchor="left" fill-opacity="0.85" font-weight="400">
-=======
-            <circle fill="rgba(23,131,255,1)" class="key" stroke-width="0" stroke="rgba(0,0,0,1)" r="12"/>
-          </g>
-          <g fill="none" class="label" transform="matrix(1,0,0,1,12,0)">
-            <g>
-              <text fill="rgba(0,0,0,0.8509803921568627)" dominant-baseline="central" paint-order="stroke" dx="0.5" class="text" font-size="12" text-anchor="left" font-weight="400">
->>>>>>> fe2f6346
-                Bagging
-              </text>
-            </g>
-          </g>
-        </g>
-        <g fill="none" x="732" y="127" transform="matrix(1,0,0,1,732,127)">
-          <g>
-<<<<<<< HEAD
-            <circle fill="rgba(23,131,255,1)" stroke-width="0" stroke="rgba(0,0,0,1)" r="16"/>
-          </g>
-          <g fill="none" transform="matrix(1,0,0,1,16,2)">
-            <g>
-              <text fill="rgba(0,0,0,1)" dominant-baseline="central" paint-order="stroke" dx="0.5" font-size="12" text-anchor="left" fill-opacity="0.85" font-weight="400">
-=======
-            <circle fill="rgba(23,131,255,1)" class="key" stroke-width="0" stroke="rgba(0,0,0,1)" r="12"/>
-          </g>
-          <g fill="none" class="label" transform="matrix(1,0,0,1,12,0)">
-            <g>
-              <text fill="rgba(0,0,0,0.8509803921568627)" dominant-baseline="central" paint-order="stroke" dx="0.5" class="text" font-size="12" text-anchor="left" font-weight="400">
->>>>>>> fe2f6346
-                Boosting
-              </text>
-            </g>
-          </g>
-        </g>
-        <g fill="none" x="732" y="163" transform="matrix(1,0,0,1,732,163)">
-          <g>
-<<<<<<< HEAD
-            <circle fill="rgba(23,131,255,1)" stroke-width="0" stroke="rgba(0,0,0,1)" r="16"/>
-          </g>
-          <g fill="none" transform="matrix(1,0,0,1,16,2)">
-            <g>
-              <text fill="rgba(0,0,0,1)" dominant-baseline="central" paint-order="stroke" dx="0.5" font-size="12" text-anchor="left" fill-opacity="0.85" font-weight="400">
-=======
-            <circle fill="rgba(23,131,255,1)" class="key" stroke-width="0" stroke="rgba(0,0,0,1)" r="12"/>
-          </g>
-          <g fill="none" class="label" transform="matrix(1,0,0,1,12,0)">
-            <g>
-              <text fill="rgba(0,0,0,0.8509803921568627)" dominant-baseline="central" paint-order="stroke" dx="0.5" class="text" font-size="12" text-anchor="left" font-weight="400">
->>>>>>> fe2f6346
-                AdaBoost
-              </text>
-            </g>
-          </g>
-        </g>
-        <g fill="none" x="482" y="281" transform="matrix(1,0,0,1,482,281)">
-          <g>
-<<<<<<< HEAD
-            <circle fill="rgba(23,131,255,1)" stroke-width="0" stroke="rgba(0,0,0,1)" r="16"/>
-          </g>
-          <g fill="none" transform="matrix(1,0,0,1,-16,2)">
-            <g>
-              <text fill="rgba(0,0,0,1)" dominant-baseline="central" paint-order="stroke" dx="0.5" font-size="12" text-anchor="end" fill-opacity="0.85" font-weight="400">
-=======
-            <circle fill="rgba(23,131,255,1)" class="key" stroke-width="0" stroke="rgba(0,0,0,1)" r="12"/>
-          </g>
-          <g fill="none" class="label" transform="matrix(1,0,0,1,-12,0)">
-            <g>
-              <text fill="rgba(0,0,0,0.8509803921568627)" dominant-baseline="central" paint-order="stroke" dx="0.5" class="text" font-size="12" text-anchor="end" font-weight="400">
->>>>>>> fe2f6346
-                Regression
-              </text>
-            </g>
-          </g>
-        </g>
-        <g fill="none" x="732" y="209" transform="matrix(1,0,0,1,732,209)">
-          <g>
-<<<<<<< HEAD
-            <circle fill="rgba(23,131,255,1)" stroke-width="0" stroke="rgba(0,0,0,1)" r="16"/>
-          </g>
-          <g fill="none" transform="matrix(1,0,0,1,16,2)">
-            <g>
-              <text fill="rgba(0,0,0,1)" dominant-baseline="central" paint-order="stroke" dx="0.5" font-size="12" text-anchor="left" fill-opacity="0.85" font-weight="400">
-=======
-            <circle fill="rgba(23,131,255,1)" class="key" stroke-width="0" stroke="rgba(0,0,0,1)" r="12"/>
-          </g>
-          <g fill="none" class="label" transform="matrix(1,0,0,1,12,0)">
-            <g>
-              <text fill="rgba(0,0,0,0.8509803921568627)" dominant-baseline="central" paint-order="stroke" dx="0.5" class="text" font-size="12" text-anchor="left" font-weight="400">
->>>>>>> fe2f6346
-                Multiple linear regression
-              </text>
-            </g>
-          </g>
-        </g>
-        <g fill="none" x="732" y="245" transform="matrix(1,0,0,1,732,245)">
-          <g>
-<<<<<<< HEAD
-            <circle fill="rgba(23,131,255,1)" stroke-width="0" stroke="rgba(0,0,0,1)" r="16"/>
-          </g>
-          <g fill="none" transform="matrix(1,0,0,1,16,2)">
-            <g>
-              <text fill="rgba(0,0,0,1)" dominant-baseline="central" paint-order="stroke" dx="0.5" font-size="12" text-anchor="left" fill-opacity="0.85" font-weight="400">
-=======
-            <circle fill="rgba(23,131,255,1)" class="key" stroke-width="0" stroke="rgba(0,0,0,1)" r="12"/>
-          </g>
-          <g fill="none" class="label" transform="matrix(1,0,0,1,12,0)">
-            <g>
-              <text fill="rgba(0,0,0,0.8509803921568627)" dominant-baseline="central" paint-order="stroke" dx="0.5" class="text" font-size="12" text-anchor="left" font-weight="400">
->>>>>>> fe2f6346
-                Partial least squares
-              </text>
-            </g>
-          </g>
-        </g>
-        <g fill="none" x="732" y="281" transform="matrix(1,0,0,1,732,281)">
-          <g>
-<<<<<<< HEAD
-            <circle fill="rgba(23,131,255,1)" stroke-width="0" stroke="rgba(0,0,0,1)" r="16"/>
-          </g>
-          <g fill="none" transform="matrix(1,0,0,1,16,2)">
-            <g>
-              <text fill="rgba(0,0,0,1)" dominant-baseline="central" paint-order="stroke" dx="0.5" font-size="12" text-anchor="left" fill-opacity="0.85" font-weight="400">
-=======
-            <circle fill="rgba(23,131,255,1)" class="key" stroke-width="0" stroke="rgba(0,0,0,1)" r="12"/>
-          </g>
-          <g fill="none" class="label" transform="matrix(1,0,0,1,12,0)">
-            <g>
-              <text fill="rgba(0,0,0,0.8509803921568627)" dominant-baseline="central" paint-order="stroke" dx="0.5" class="text" font-size="12" text-anchor="left" font-weight="400">
->>>>>>> fe2f6346
-                Multi-layer feed forward neural network
-              </text>
-            </g>
-          </g>
-        </g>
-        <g fill="none" x="732" y="317" transform="matrix(1,0,0,1,732,317)">
-          <g>
-<<<<<<< HEAD
-            <circle fill="rgba(23,131,255,1)" stroke-width="0" stroke="rgba(0,0,0,1)" r="16"/>
-          </g>
-          <g fill="none" transform="matrix(1,0,0,1,16,2)">
-            <g>
-              <text fill="rgba(0,0,0,1)" dominant-baseline="central" paint-order="stroke" dx="0.5" font-size="12" text-anchor="left" fill-opacity="0.85" font-weight="400">
-=======
-            <circle fill="rgba(23,131,255,1)" class="key" stroke-width="0" stroke="rgba(0,0,0,1)" r="12"/>
-          </g>
-          <g fill="none" class="label" transform="matrix(1,0,0,1,12,0)">
-            <g>
-              <text fill="rgba(0,0,0,0.8509803921568627)" dominant-baseline="central" paint-order="stroke" dx="0.5" class="text" font-size="12" text-anchor="left" font-weight="400">
->>>>>>> fe2f6346
-                General regression neural network
-              </text>
-            </g>
-          </g>
-        </g>
-        <g fill="none" x="732" y="353" transform="matrix(1,0,0,1,732,353)">
-          <g>
-<<<<<<< HEAD
-            <circle fill="rgba(23,131,255,1)" stroke-width="0" stroke="rgba(0,0,0,1)" r="16"/>
-          </g>
-          <g fill="none" transform="matrix(1,0,0,1,16,2)">
-            <g>
-              <text fill="rgba(0,0,0,1)" dominant-baseline="central" paint-order="stroke" dx="0.5" font-size="12" text-anchor="left" fill-opacity="0.85" font-weight="400">
-=======
-            <circle fill="rgba(23,131,255,1)" class="key" stroke-width="0" stroke="rgba(0,0,0,1)" r="12"/>
-          </g>
-          <g fill="none" class="label" transform="matrix(1,0,0,1,12,0)">
-            <g>
-              <text fill="rgba(0,0,0,0.8509803921568627)" dominant-baseline="central" paint-order="stroke" dx="0.5" class="text" font-size="12" text-anchor="left" font-weight="400">
->>>>>>> fe2f6346
-                Support vector regression
-              </text>
-            </g>
-          </g>
-        </g>
-      </g>
-    </g>
-  </g>
+  <defs/>
+  <g transform="matrix(0.446397,0,0,0.446397,63.120502,286.158112)">
+    <g fill="none">
+      <g fill="none"/>
+      <g fill="none">
+        <g fill="none" marker-start="false" marker-end="false">
+          <g fill="none" marker-start="false" marker-end="false" stroke="transparent" stroke-width="3"/>
+          <g>
+            <path fill="none" d="M -2,-54 C 232 -54,232 -389,466 -389" class="key" stroke-width="1" stroke="rgba(153,173,209,1)"/>
+            <path fill="none" d="M 16,0 C 16 0,16 0,16 0" class="key" stroke-width="3" stroke="transparent"/>
+          </g>
+        </g>
+        <g fill="none" marker-start="false" marker-end="false">
+          <g fill="none" marker-start="false" marker-end="false" stroke="transparent" stroke-width="3"/>
+          <g>
+            <path fill="none" d="M -2,-54 C 107 -54,107 0,216 0" class="key" stroke-width="1" stroke="rgba(153,173,209,1)"/>
+            <path fill="none" d="M 16,0 C 16 0,16 0,16 0" class="key" stroke-width="3" stroke="transparent"/>
+          </g>
+        </g>
+        <g fill="none" marker-start="false" marker-end="false">
+          <g fill="none" marker-start="false" marker-end="false" stroke="transparent" stroke-width="3"/>
+          <g>
+            <path fill="none" d="M -2,-54 C 232 -54,232 281,466 281" class="key" stroke-width="1" stroke="rgba(153,173,209,1)"/>
+            <path fill="none" d="M 16,0 C 16 0,16 0,16 0" class="key" stroke-width="3" stroke="transparent"/>
+          </g>
+        </g>
+        <g fill="none" marker-start="false" marker-end="false">
+          <g fill="none" marker-start="false" marker-end="false" stroke="transparent" stroke-width="3"/>
+          <g>
+            <path fill="none" d="M 498,-389 C 607 -389,607 -515,716 -515" class="key" stroke-width="1" stroke="rgba(153,173,209,1)"/>
+            <path fill="none" d="M 16,0 C 16 0,16 0,16 0" class="key" stroke-width="3" stroke="transparent"/>
+          </g>
+        </g>
+        <g fill="none" marker-start="false" marker-end="false">
+          <g fill="none" marker-start="false" marker-end="false" stroke="transparent" stroke-width="3"/>
+          <g>
+            <path fill="none" d="M 498,-389 C 607 -389,607 -479,716 -479" class="key" stroke-width="1" stroke="rgba(153,173,209,1)"/>
+            <path fill="none" d="M 16,0 C 16 0,16 0,16 0" class="key" stroke-width="3" stroke="transparent"/>
+          </g>
+        </g>
+        <g fill="none" marker-start="false" marker-end="false">
+          <g fill="none" marker-start="false" marker-end="false" stroke="transparent" stroke-width="3"/>
+          <g>
+            <path fill="none" d="M 498,-389 C 607 -389,607 -443,716 -443" class="key" stroke-width="1" stroke="rgba(153,173,209,1)"/>
+            <path fill="none" d="M 16,0 C 16 0,16 0,16 0" class="key" stroke-width="3" stroke="transparent"/>
+          </g>
+        </g>
+        <g fill="none" marker-start="false" marker-end="false">
+          <g fill="none" marker-start="false" marker-end="false" stroke="transparent" stroke-width="3"/>
+          <g>
+            <path fill="none" d="M 498,-389 C 607 -389,607 -407,716 -407" class="key" stroke-width="1" stroke="rgba(153,173,209,1)"/>
+            <path fill="none" d="M 16,0 C 16 0,16 0,16 0" class="key" stroke-width="3" stroke="transparent"/>
+          </g>
+        </g>
+        <g fill="none" marker-start="false" marker-end="false">
+          <g fill="none" marker-start="false" marker-end="false" stroke="transparent" stroke-width="3"/>
+          <g>
+            <path fill="none" d="M 498,-389 C 607 -389,607 -371,716 -371" class="key" stroke-width="1" stroke="rgba(153,173,209,1)"/>
+            <path fill="none" d="M 16,0 C 16 0,16 0,16 0" class="key" stroke-width="3" stroke="transparent"/>
+          </g>
+        </g>
+        <g fill="none" marker-start="false" marker-end="false">
+          <g fill="none" marker-start="false" marker-end="false" stroke="transparent" stroke-width="3"/>
+          <g>
+            <path fill="none" d="M 498,-389 C 607 -389,607 -335,716 -335" class="key" stroke-width="1" stroke="rgba(153,173,209,1)"/>
+            <path fill="none" d="M 16,0 C 16 0,16 0,16 0" class="key" stroke-width="3" stroke="transparent"/>
+          </g>
+        </g>
+        <g fill="none" marker-start="false" marker-end="false">
+          <g fill="none" marker-start="false" marker-end="false" stroke="transparent" stroke-width="3"/>
+          <g>
+            <path fill="none" d="M 498,-389 C 607 -389,607 -299,716 -299" class="key" stroke-width="1" stroke="rgba(153,173,209,1)"/>
+            <path fill="none" d="M 16,0 C 16 0,16 0,16 0" class="key" stroke-width="3" stroke="transparent"/>
+          </g>
+        </g>
+        <g fill="none" marker-start="false" marker-end="false">
+          <g fill="none" marker-start="false" marker-end="false" stroke="transparent" stroke-width="3"/>
+          <g>
+            <path fill="none" d="M 498,-389 C 607 -389,607 -263,716 -263" class="key" stroke-width="1" stroke="rgba(153,173,209,1)"/>
+            <path fill="none" d="M 16,0 C 16 0,16 0,16 0" class="key" stroke-width="3" stroke="transparent"/>
+          </g>
+        </g>
+        <g fill="none" marker-start="false" marker-end="false">
+          <g fill="none" marker-start="false" marker-end="false" stroke="transparent" stroke-width="3"/>
+          <g>
+            <path fill="none" d="M 248,0 C 357 0,357 -127,466 -127" class="key" stroke-width="1" stroke="rgba(153,173,209,1)"/>
+            <path fill="none" d="M 16,0 C 16 0,16 0,16 0" class="key" stroke-width="3" stroke="transparent"/>
+          </g>
+        </g>
+        <g fill="none" marker-start="false" marker-end="false">
+          <g fill="none" marker-start="false" marker-end="false" stroke="transparent" stroke-width="3"/>
+          <g>
+            <path fill="none" d="M 248,0 C 357 0,357 27,466 27" class="key" stroke-width="1" stroke="rgba(153,173,209,1)"/>
+            <path fill="none" d="M 16,0 C 16 0,16 0,16 0" class="key" stroke-width="3" stroke="transparent"/>
+          </g>
+        </g>
+        <g fill="none" marker-start="false" marker-end="false">
+          <g fill="none" marker-start="false" marker-end="false" stroke="transparent" stroke-width="3"/>
+          <g>
+            <path fill="none" d="M 248,0 C 357 0,357 127,466 127" class="key" stroke-width="1" stroke="rgba(153,173,209,1)"/>
+            <path fill="none" d="M 16,0 C 16 0,16 0,16 0" class="key" stroke-width="3" stroke="transparent"/>
+          </g>
+        </g>
+        <g fill="none" marker-start="false" marker-end="false">
+          <g fill="none" marker-start="false" marker-end="false" stroke="transparent" stroke-width="3"/>
+          <g>
+            <path fill="none" d="M 498,-127 C 607 -127,607 -217,716 -217" class="key" stroke-width="1" stroke="rgba(153,173,209,1)"/>
+            <path fill="none" d="M 16,0 C 16 0,16 0,16 0" class="key" stroke-width="3" stroke="transparent"/>
+          </g>
+        </g>
+        <g fill="none" marker-start="false" marker-end="false">
+          <g fill="none" marker-start="false" marker-end="false" stroke="transparent" stroke-width="3"/>
+          <g>
+            <path fill="none" d="M 498,-127 C 607 -127,607 -181,716 -181" class="key" stroke-width="1" stroke="rgba(153,173,209,1)"/>
+            <path fill="none" d="M 16,0 C 16 0,16 0,16 0" class="key" stroke-width="3" stroke="transparent"/>
+          </g>
+        </g>
+        <g fill="none" marker-start="false" marker-end="false">
+          <g fill="none" marker-start="false" marker-end="false" stroke="transparent" stroke-width="3"/>
+          <g>
+            <path fill="none" d="M 498,-127 C 607 -127,607 -145,716 -145" class="key" stroke-width="1" stroke="rgba(153,173,209,1)"/>
+            <path fill="none" d="M 16,0 C 16 0,16 0,16 0" class="key" stroke-width="3" stroke="transparent"/>
+          </g>
+        </g>
+        <g fill="none" marker-start="false" marker-end="false">
+          <g fill="none" marker-start="false" marker-end="false" stroke="transparent" stroke-width="3"/>
+          <g>
+            <path fill="none" d="M 498,-127 C 607 -127,607 -109,716 -109" class="key" stroke-width="1" stroke="rgba(153,173,209,1)"/>
+            <path fill="none" d="M 16,0 C 16 0,16 0,16 0" class="key" stroke-width="3" stroke="transparent"/>
+          </g>
+        </g>
+        <g fill="none" marker-start="false" marker-end="false">
+          <g fill="none" marker-start="false" marker-end="false" stroke="transparent" stroke-width="3"/>
+          <g>
+            <path fill="none" d="M 498,-127 C 607 -127,607 -73,716 -73" class="key" stroke-width="1" stroke="rgba(153,173,209,1)"/>
+            <path fill="none" d="M 16,0 C 16 0,16 0,16 0" class="key" stroke-width="3" stroke="transparent"/>
+          </g>
+        </g>
+        <g fill="none" marker-start="false" marker-end="false">
+          <g fill="none" marker-start="false" marker-end="false" stroke="transparent" stroke-width="3"/>
+          <g>
+            <path fill="none" d="M 498,-127 C 607 -127,607 -37,716 -37" class="key" stroke-width="1" stroke="rgba(153,173,209,1)"/>
+            <path fill="none" d="M 16,0 C 16 0,16 0,16 0" class="key" stroke-width="3" stroke="transparent"/>
+          </g>
+        </g>
+        <g fill="none" marker-start="false" marker-end="false">
+          <g fill="none" marker-start="false" marker-end="false" stroke="transparent" stroke-width="3"/>
+          <g>
+            <path fill="none" d="M 498,27 C 607 27,607 9,716 9" class="key" stroke-width="1" stroke="rgba(153,173,209,1)"/>
+            <path fill="none" d="M 16,0 C 16 0,16 0,16 0" class="key" stroke-width="3" stroke="transparent"/>
+          </g>
+        </g>
+        <g fill="none" marker-start="false" marker-end="false">
+          <g fill="none" marker-start="false" marker-end="false" stroke="transparent" stroke-width="3"/>
+          <g>
+            <path fill="none" d="M 498,27 C 607 27,607 45,716 45" class="key" stroke-width="1" stroke="rgba(153,173,209,1)"/>
+            <path fill="none" d="M 16,0 C 16 0,16 0,16 0" class="key" stroke-width="3" stroke="transparent"/>
+          </g>
+        </g>
+        <g fill="none" marker-start="false" marker-end="false">
+          <g fill="none" marker-start="false" marker-end="false" stroke="transparent" stroke-width="3"/>
+          <g>
+            <path fill="none" d="M 498,127 C 607 127,607 91,716 91" class="key" stroke-width="1" stroke="rgba(153,173,209,1)"/>
+            <path fill="none" d="M 16,0 C 16 0,16 0,16 0" class="key" stroke-width="3" stroke="transparent"/>
+          </g>
+        </g>
+        <g fill="none" marker-start="false" marker-end="false">
+          <g fill="none" marker-start="false" marker-end="false" stroke="transparent" stroke-width="3"/>
+          <g>
+            <path fill="none" d="M 498,127 C 607 127,607 127,716 127" class="key" stroke-width="1" stroke="rgba(153,173,209,1)"/>
+            <path fill="none" d="M 16,0 C 16 0,16 0,16 0" class="key" stroke-width="3" stroke="transparent"/>
+          </g>
+        </g>
+        <g fill="none" marker-start="false" marker-end="false">
+          <g fill="none" marker-start="false" marker-end="false" stroke="transparent" stroke-width="3"/>
+          <g>
+            <path fill="none" d="M 498,127 C 607 127,607 163,716 163" class="key" stroke-width="1" stroke="rgba(153,173,209,1)"/>
+            <path fill="none" d="M 16,0 C 16 0,16 0,16 0" class="key" stroke-width="3" stroke="transparent"/>
+          </g>
+        </g>
+        <g fill="none" marker-start="false" marker-end="false">
+          <g fill="none" marker-start="false" marker-end="false" stroke="transparent" stroke-width="3"/>
+          <g>
+            <path fill="none" d="M 498,281 C 607 281,607 209,716 209" class="key" stroke-width="1" stroke="rgba(153,173,209,1)"/>
+            <path fill="none" d="M 16,0 C 16 0,16 0,16 0" class="key" stroke-width="3" stroke="transparent"/>
+          </g>
+        </g>
+        <g fill="none" marker-start="false" marker-end="false">
+          <g fill="none" marker-start="false" marker-end="false" stroke="transparent" stroke-width="3"/>
+          <g>
+            <path fill="none" d="M 498,281 C 607 281,607 245,716 245" class="key" stroke-width="1" stroke="rgba(153,173,209,1)"/>
+            <path fill="none" d="M 16,0 C 16 0,16 0,16 0" class="key" stroke-width="3" stroke="transparent"/>
+          </g>
+        </g>
+        <g fill="none" marker-start="false" marker-end="false">
+          <g fill="none" marker-start="false" marker-end="false" stroke="transparent" stroke-width="3"/>
+          <g>
+            <path fill="none" d="M 498,281 C 607 281,607 281,716 281" class="key" stroke-width="1" stroke="rgba(153,173,209,1)"/>
+            <path fill="none" d="M 16,0 C 16 0,16 0,16 0" class="key" stroke-width="3" stroke="transparent"/>
+          </g>
+        </g>
+        <g fill="none" marker-start="false" marker-end="false">
+          <g fill="none" marker-start="false" marker-end="false" stroke="transparent" stroke-width="3"/>
+          <g>
+            <path fill="none" d="M 498,281 C 607 281,607 317,716 317" class="key" stroke-width="1" stroke="rgba(153,173,209,1)"/>
+            <path fill="none" d="M 16,0 C 16 0,16 0,16 0" class="key" stroke-width="3" stroke="transparent"/>
+          </g>
+        </g>
+        <g fill="none" marker-start="false" marker-end="false">
+          <g fill="none" marker-start="false" marker-end="false" stroke="transparent" stroke-width="3"/>
+          <g>
+            <path fill="none" d="M 498,281 C 607 281,607 353,716 353" class="key" stroke-width="1" stroke="rgba(153,173,209,1)"/>
+            <path fill="none" d="M 16,0 C 16 0,16 0,16 0" class="key" stroke-width="3" stroke="transparent"/>
+          </g>
+        </g>
+      </g>
+      <g fill="none">
+        <g fill="none" x="-18" y="-54" transform="matrix(1,0,0,1,-18,-54)">
+          <g>
+            <circle fill="rgba(23,131,255,1)" class="key" stroke-width="0" stroke="rgba(0,0,0,1)" r="16"/>
+          </g>
+          <g fill="none" class="label" transform="matrix(1,0,0,1,-16,2)">
+            <g>
+              <text fill="rgba(0,0,0,1)" dominant-baseline="central" paint-order="stroke" dx="0.5" class="text" font-size="12" text-anchor="end" fill-opacity="0.85" font-weight="400">
+                Modeling Methods
+              </text>
+            </g>
+          </g>
+        </g>
+        <g fill="none" x="482" y="-389" transform="matrix(1,0,0,1,482,-389)">
+          <g>
+            <circle fill="rgba(23,131,255,1)" class="key" stroke-width="0" stroke="rgba(0,0,0,1)" r="16"/>
+          </g>
+          <g fill="none" class="label" transform="matrix(1,0,0,1,-16,2)">
+            <g>
+              <text fill="rgba(0,0,0,1)" dominant-baseline="central" paint-order="stroke" dx="0.5" class="text" font-size="12" text-anchor="end" fill-opacity="0.85" font-weight="400">
+                Classification
+              </text>
+            </g>
+          </g>
+        </g>
+        <g fill="none" x="732" y="-515" transform="matrix(1,0,0,1,732,-515)">
+          <g>
+            <circle fill="rgba(23,131,255,1)" class="key" stroke-width="0" stroke="rgba(0,0,0,1)" r="16"/>
+          </g>
+          <g fill="none" class="label" transform="matrix(1,0,0,1,16,2)">
+            <g>
+              <text fill="rgba(0,0,0,1)" dominant-baseline="central" paint-order="stroke" dx="0.5" class="text" font-size="12" text-anchor="left" fill-opacity="0.85" font-weight="400">
+                Logistic regression
+              </text>
+            </g>
+          </g>
+        </g>
+        <g fill="none" x="732" y="-479" transform="matrix(1,0,0,1,732,-479)">
+          <g>
+            <circle fill="rgba(23,131,255,1)" class="key" stroke-width="0" stroke="rgba(0,0,0,1)" r="16"/>
+          </g>
+          <g fill="none" class="label" transform="matrix(1,0,0,1,16,2)">
+            <g>
+              <text fill="rgba(0,0,0,1)" dominant-baseline="central" paint-order="stroke" dx="0.5" class="text" font-size="12" text-anchor="left" fill-opacity="0.85" font-weight="400">
+                Linear discriminant analysis
+              </text>
+            </g>
+          </g>
+        </g>
+        <g fill="none" x="732" y="-443" transform="matrix(1,0,0,1,732,-443)">
+          <g>
+            <circle fill="rgba(23,131,255,1)" class="key" stroke-width="0" stroke="rgba(0,0,0,1)" r="16"/>
+          </g>
+          <g fill="none" class="label" transform="matrix(1,0,0,1,16,2)">
+            <g>
+              <text fill="rgba(0,0,0,1)" dominant-baseline="central" paint-order="stroke" dx="0.5" class="text" font-size="12" text-anchor="left" fill-opacity="0.85" font-weight="400">
+                Rules
+              </text>
+            </g>
+          </g>
+        </g>
+        <g fill="none" x="732" y="-407" transform="matrix(1,0,0,1,732,-407)">
+          <g>
+            <circle fill="rgba(23,131,255,1)" class="key" stroke-width="0" stroke="rgba(0,0,0,1)" r="16"/>
+          </g>
+          <g fill="none" class="label" transform="matrix(1,0,0,1,16,2)">
+            <g>
+              <text fill="rgba(0,0,0,1)" dominant-baseline="central" paint-order="stroke" dx="0.5" class="text" font-size="12" text-anchor="left" fill-opacity="0.85" font-weight="400">
+                Decision trees
+              </text>
+            </g>
+          </g>
+        </g>
+        <g fill="none" x="732" y="-371" transform="matrix(1,0,0,1,732,-371)">
+          <g>
+            <circle fill="rgba(23,131,255,1)" class="key" stroke-width="0" stroke="rgba(0,0,0,1)" r="16"/>
+          </g>
+          <g fill="none" class="label" transform="matrix(1,0,0,1,16,2)">
+            <g>
+              <text fill="rgba(0,0,0,1)" dominant-baseline="central" paint-order="stroke" dx="0.5" class="text" font-size="12" text-anchor="left" fill-opacity="0.85" font-weight="400">
+                Naive Bayes
+              </text>
+            </g>
+          </g>
+        </g>
+        <g fill="none" x="732" y="-335" transform="matrix(1,0,0,1,732,-335)">
+          <g>
+            <circle fill="rgba(23,131,255,1)" class="key" stroke-width="0" stroke="rgba(0,0,0,1)" r="16"/>
+          </g>
+          <g fill="none" class="label" transform="matrix(1,0,0,1,16,2)">
+            <g>
+              <text fill="rgba(0,0,0,1)" dominant-baseline="central" paint-order="stroke" dx="0.5" class="text" font-size="12" text-anchor="left" fill-opacity="0.85" font-weight="400">
+                K nearest neighbor
+              </text>
+            </g>
+          </g>
+        </g>
+        <g fill="none" x="732" y="-299" transform="matrix(1,0,0,1,732,-299)">
+          <g>
+            <circle fill="rgba(23,131,255,1)" class="key" stroke-width="0" stroke="rgba(0,0,0,1)" r="16"/>
+          </g>
+          <g fill="none" class="label" transform="matrix(1,0,0,1,16,2)">
+            <g>
+              <text fill="rgba(0,0,0,1)" dominant-baseline="central" paint-order="stroke" dx="0.5" class="text" font-size="12" text-anchor="left" fill-opacity="0.85" font-weight="400">
+                Probabilistic neural network
+              </text>
+            </g>
+          </g>
+        </g>
+        <g fill="none" x="732" y="-263" transform="matrix(1,0,0,1,732,-263)">
+          <g>
+            <circle fill="rgba(23,131,255,1)" class="key" stroke-width="0" stroke="rgba(0,0,0,1)" r="16"/>
+          </g>
+          <g fill="none" class="label" transform="matrix(1,0,0,1,16,2)">
+            <g>
+              <text fill="rgba(0,0,0,1)" dominant-baseline="central" paint-order="stroke" dx="0.5" class="text" font-size="12" text-anchor="left" fill-opacity="0.85" font-weight="400">
+                Support vector machine
+              </text>
+            </g>
+          </g>
+        </g>
+        <g fill="none" x="232" y="0" transform="matrix(1,0,0,1,232,0)">
+          <g>
+            <circle fill="rgba(23,131,255,1)" class="key" stroke-width="0" stroke="rgba(0,0,0,1)" r="16"/>
+          </g>
+          <g fill="none" class="label" transform="matrix(1,0,0,1,-16,2)">
+            <g>
+              <text fill="rgba(0,0,0,1)" dominant-baseline="central" paint-order="stroke" dx="0.5" class="text" font-size="12" text-anchor="end" fill-opacity="0.85" font-weight="400">
+                Consensus
+              </text>
+            </g>
+          </g>
+        </g>
+        <g fill="none" x="482" y="-127" transform="matrix(1,0,0,1,482,-127)">
+          <g>
+            <circle fill="rgba(23,131,255,1)" class="key" stroke-width="0" stroke="rgba(0,0,0,1)" r="16"/>
+          </g>
+          <g fill="none" class="label" transform="matrix(1,0,0,1,-16,2)">
+            <g>
+              <text fill="rgba(0,0,0,1)" dominant-baseline="central" paint-order="stroke" dx="0.5" class="text" font-size="12" text-anchor="end" fill-opacity="0.85" font-weight="400">
+                Models diversity
+              </text>
+            </g>
+          </g>
+        </g>
+        <g fill="none" x="732" y="-217" transform="matrix(1,0,0,1,732,-217)">
+          <g>
+            <circle fill="rgba(23,131,255,1)" class="key" stroke-width="0" stroke="rgba(0,0,0,1)" r="16"/>
+          </g>
+          <g fill="none" class="label" transform="matrix(1,0,0,1,16,2)">
+            <g>
+              <text fill="rgba(0,0,0,1)" dominant-baseline="central" paint-order="stroke" dx="0.5" class="text" font-size="12" text-anchor="left" fill-opacity="0.85" font-weight="400">
+                Different initializations
+              </text>
+            </g>
+          </g>
+        </g>
+        <g fill="none" x="732" y="-181" transform="matrix(1,0,0,1,732,-181)">
+          <g>
+            <circle fill="rgba(23,131,255,1)" class="key" stroke-width="0" stroke="rgba(0,0,0,1)" r="16"/>
+          </g>
+          <g fill="none" class="label" transform="matrix(1,0,0,1,16,2)">
+            <g>
+              <text fill="rgba(0,0,0,1)" dominant-baseline="central" paint-order="stroke" dx="0.5" class="text" font-size="12" text-anchor="left" fill-opacity="0.85" font-weight="400">
+                Different parameter choices
+              </text>
+            </g>
+          </g>
+        </g>
+        <g fill="none" x="732" y="-145" transform="matrix(1,0,0,1,732,-145)">
+          <g>
+            <circle fill="rgba(23,131,255,1)" class="key" stroke-width="0" stroke="rgba(0,0,0,1)" r="16"/>
+          </g>
+          <g fill="none" class="label" transform="matrix(1,0,0,1,16,2)">
+            <g>
+              <text fill="rgba(0,0,0,1)" dominant-baseline="central" paint-order="stroke" dx="0.5" class="text" font-size="12" text-anchor="left" fill-opacity="0.85" font-weight="400">
+                Different architectures
+              </text>
+            </g>
+          </g>
+        </g>
+        <g fill="none" x="732" y="-109" transform="matrix(1,0,0,1,732,-109)">
+          <g>
+            <circle fill="rgba(23,131,255,1)" class="key" stroke-width="0" stroke="rgba(0,0,0,1)" r="16"/>
+          </g>
+          <g fill="none" class="label" transform="matrix(1,0,0,1,16,2)">
+            <g>
+              <text fill="rgba(0,0,0,1)" dominant-baseline="central" paint-order="stroke" dx="0.5" class="text" font-size="12" text-anchor="left" fill-opacity="0.85" font-weight="400">
+                Different modeling methods
+              </text>
+            </g>
+          </g>
+        </g>
+        <g fill="none" x="732" y="-73" transform="matrix(1,0,0,1,732,-73)">
+          <g>
+            <circle fill="rgba(23,131,255,1)" class="key" stroke-width="0" stroke="rgba(0,0,0,1)" r="16"/>
+          </g>
+          <g fill="none" class="label" transform="matrix(1,0,0,1,16,2)">
+            <g>
+              <text fill="rgba(0,0,0,1)" dominant-baseline="central" paint-order="stroke" dx="0.5" class="text" font-size="12" text-anchor="left" fill-opacity="0.85" font-weight="400">
+                Different training sets
+              </text>
+            </g>
+          </g>
+        </g>
+        <g fill="none" x="732" y="-37" transform="matrix(1,0,0,1,732,-37)">
+          <g>
+            <circle fill="rgba(23,131,255,1)" class="key" stroke-width="0" stroke="rgba(0,0,0,1)" r="16"/>
+          </g>
+          <g fill="none" class="label" transform="matrix(1,0,0,1,16,2)">
+            <g>
+              <text fill="rgba(0,0,0,1)" dominant-baseline="central" paint-order="stroke" dx="0.5" class="text" font-size="12" text-anchor="left" fill-opacity="0.85" font-weight="400">
+                Different feature sets
+              </text>
+            </g>
+          </g>
+        </g>
+        <g fill="none" x="482" y="27" transform="matrix(1,0,0,1,482,27)">
+          <g>
+            <circle fill="rgba(23,131,255,1)" class="key" stroke-width="0" stroke="rgba(0,0,0,1)" r="16"/>
+          </g>
+          <g fill="none" class="label" transform="matrix(1,0,0,1,-16,2)">
+            <g>
+              <text fill="rgba(0,0,0,1)" dominant-baseline="central" paint-order="stroke" dx="0.5" class="text" font-size="12" text-anchor="end" fill-opacity="0.85" font-weight="400">
+                Methods
+              </text>
+            </g>
+          </g>
+        </g>
+        <g fill="none" x="732" y="9" transform="matrix(1,0,0,1,732,9)">
+          <g>
+            <circle fill="rgba(23,131,255,1)" class="key" stroke-width="0" stroke="rgba(0,0,0,1)" r="16"/>
+          </g>
+          <g fill="none" class="label" transform="matrix(1,0,0,1,16,2)">
+            <g>
+              <text fill="rgba(0,0,0,1)" dominant-baseline="central" paint-order="stroke" dx="0.5" class="text" font-size="12" text-anchor="left" fill-opacity="0.85" font-weight="400">
+                Classifier selection
+              </text>
+            </g>
+          </g>
+        </g>
+        <g fill="none" x="732" y="45" transform="matrix(1,0,0,1,732,45)">
+          <g>
+            <circle fill="rgba(23,131,255,1)" class="key" stroke-width="0" stroke="rgba(0,0,0,1)" r="16"/>
+          </g>
+          <g fill="none" class="label" transform="matrix(1,0,0,1,16,2)">
+            <g>
+              <text fill="rgba(0,0,0,1)" dominant-baseline="central" paint-order="stroke" dx="0.5" class="text" font-size="12" text-anchor="left" fill-opacity="0.85" font-weight="400">
+                Classifier fusion
+              </text>
+            </g>
+          </g>
+        </g>
+        <g fill="none" x="482" y="127" transform="matrix(1,0,0,1,482,127)">
+          <g>
+            <circle fill="rgba(23,131,255,1)" class="key" stroke-width="0" stroke="rgba(0,0,0,1)" r="16"/>
+          </g>
+          <g fill="none" class="label" transform="matrix(1,0,0,1,-16,2)">
+            <g>
+              <text fill="rgba(0,0,0,1)" dominant-baseline="central" paint-order="stroke" dx="0.5" class="text" font-size="12" text-anchor="end" fill-opacity="0.85" font-weight="400">
+                Common
+              </text>
+            </g>
+          </g>
+        </g>
+        <g fill="none" x="732" y="91" transform="matrix(1,0,0,1,732,91)">
+          <g>
+            <circle fill="rgba(23,131,255,1)" class="key" stroke-width="0" stroke="rgba(0,0,0,1)" r="16"/>
+          </g>
+          <g fill="none" class="label" transform="matrix(1,0,0,1,16,2)">
+            <g>
+              <text fill="rgba(0,0,0,1)" dominant-baseline="central" paint-order="stroke" dx="0.5" class="text" font-size="12" text-anchor="left" fill-opacity="0.85" font-weight="400">
+                Bagging
+              </text>
+            </g>
+          </g>
+        </g>
+        <g fill="none" x="732" y="127" transform="matrix(1,0,0,1,732,127)">
+          <g>
+            <circle fill="rgba(23,131,255,1)" class="key" stroke-width="0" stroke="rgba(0,0,0,1)" r="16"/>
+          </g>
+          <g fill="none" class="label" transform="matrix(1,0,0,1,16,2)">
+            <g>
+              <text fill="rgba(0,0,0,1)" dominant-baseline="central" paint-order="stroke" dx="0.5" class="text" font-size="12" text-anchor="left" fill-opacity="0.85" font-weight="400">
+                Boosting
+              </text>
+            </g>
+          </g>
+        </g>
+        <g fill="none" x="732" y="163" transform="matrix(1,0,0,1,732,163)">
+          <g>
+            <circle fill="rgba(23,131,255,1)" class="key" stroke-width="0" stroke="rgba(0,0,0,1)" r="16"/>
+          </g>
+          <g fill="none" class="label" transform="matrix(1,0,0,1,16,2)">
+            <g>
+              <text fill="rgba(0,0,0,1)" dominant-baseline="central" paint-order="stroke" dx="0.5" class="text" font-size="12" text-anchor="left" fill-opacity="0.85" font-weight="400">
+                AdaBoost
+              </text>
+            </g>
+          </g>
+        </g>
+        <g fill="none" x="482" y="281" transform="matrix(1,0,0,1,482,281)">
+          <g>
+            <circle fill="rgba(23,131,255,1)" class="key" stroke-width="0" stroke="rgba(0,0,0,1)" r="16"/>
+          </g>
+          <g fill="none" class="label" transform="matrix(1,0,0,1,-16,2)">
+            <g>
+              <text fill="rgba(0,0,0,1)" dominant-baseline="central" paint-order="stroke" dx="0.5" class="text" font-size="12" text-anchor="end" fill-opacity="0.85" font-weight="400">
+                Regression
+              </text>
+            </g>
+          </g>
+        </g>
+        <g fill="none" x="732" y="209" transform="matrix(1,0,0,1,732,209)">
+          <g>
+            <circle fill="rgba(23,131,255,1)" class="key" stroke-width="0" stroke="rgba(0,0,0,1)" r="16"/>
+          </g>
+          <g fill="none" class="label" transform="matrix(1,0,0,1,16,2)">
+            <g>
+              <text fill="rgba(0,0,0,1)" dominant-baseline="central" paint-order="stroke" dx="0.5" class="text" font-size="12" text-anchor="left" fill-opacity="0.85" font-weight="400">
+                Multiple linear regression
+              </text>
+            </g>
+          </g>
+        </g>
+        <g fill="none" x="732" y="245" transform="matrix(1,0,0,1,732,245)">
+          <g>
+            <circle fill="rgba(23,131,255,1)" class="key" stroke-width="0" stroke="rgba(0,0,0,1)" r="16"/>
+          </g>
+          <g fill="none" class="label" transform="matrix(1,0,0,1,16,2)">
+            <g>
+              <text fill="rgba(0,0,0,1)" dominant-baseline="central" paint-order="stroke" dx="0.5" class="text" font-size="12" text-anchor="left" fill-opacity="0.85" font-weight="400">
+                Partial least squares
+              </text>
+            </g>
+          </g>
+        </g>
+        <g fill="none" x="732" y="281" transform="matrix(1,0,0,1,732,281)">
+          <g>
+            <circle fill="rgba(23,131,255,1)" class="key" stroke-width="0" stroke="rgba(0,0,0,1)" r="16"/>
+          </g>
+          <g fill="none" class="label" transform="matrix(1,0,0,1,16,2)">
+            <g>
+              <text fill="rgba(0,0,0,1)" dominant-baseline="central" paint-order="stroke" dx="0.5" class="text" font-size="12" text-anchor="left" fill-opacity="0.85" font-weight="400">
+                Multi-layer feed forward neural network
+              </text>
+            </g>
+          </g>
+        </g>
+        <g fill="none" x="732" y="317" transform="matrix(1,0,0,1,732,317)">
+          <g>
+            <circle fill="rgba(23,131,255,1)" class="key" stroke-width="0" stroke="rgba(0,0,0,1)" r="16"/>
+          </g>
+          <g fill="none" class="label" transform="matrix(1,0,0,1,16,2)">
+            <g>
+              <text fill="rgba(0,0,0,1)" dominant-baseline="central" paint-order="stroke" dx="0.5" class="text" font-size="12" text-anchor="left" fill-opacity="0.85" font-weight="400">
+                General regression neural network
+              </text>
+            </g>
+          </g>
+        </g>
+        <g fill="none" x="732" y="353" transform="matrix(1,0,0,1,732,353)">
+          <g>
+            <circle fill="rgba(23,131,255,1)" class="key" stroke-width="0" stroke="rgba(0,0,0,1)" r="16"/>
+          </g>
+          <g fill="none" class="label" transform="matrix(1,0,0,1,16,2)">
+            <g>
+              <text fill="rgba(0,0,0,1)" dominant-baseline="central" paint-order="stroke" dx="0.5" class="text" font-size="12" text-anchor="left" fill-opacity="0.85" font-weight="400">
+                Support vector regression
+              </text>
+            </g>
+          </g>
+        </g>
+      </g>
+    </g>
+  </g>
 </svg>