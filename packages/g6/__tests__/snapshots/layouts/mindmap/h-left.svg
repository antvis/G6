<svg xmlns="http://www.w3.org/2000/svg" width="500" height="500" style="background: transparent; position: absolute; outline: none;" color-interpolation-filters="sRGB" tabindex="1">
  <defs/>
  <g transform="matrix(0.585137,0,0,0.585137,608.724426,282.036285)">
    <g fill="none">
      <g fill="none"/>
      <g fill="none">
        <g fill="none" marker-start="false" marker-end="false">
          <g fill="none" marker-start="false" marker-end="false" stroke="transparent" stroke-width="3"/>
          <g>
            <path fill="none" d="M -221,-28 C -316 -28,-316 -343,-411 -343" class="key" stroke-width="1" stroke="rgba(153,173,209,1)"/>
            <path fill="none" d="M 13,0 C 13 0,13 0,13 0" class="key" stroke-width="3" stroke="transparent"/>
          </g>
        </g>
        <g fill="none" marker-start="false" marker-end="false">
          <g fill="none" marker-start="false" marker-end="false" stroke="transparent" stroke-width="3"/>
          <g>
            <path fill="none" d="M -221,-28 C -316 -28,-316 26,-411 26" class="key" stroke-width="1" stroke="rgba(153,173,209,1)"/>
            <path fill="none" d="M 13,0 C 13 0,13 0,13 0" class="key" stroke-width="3" stroke="transparent"/>
          </g>
        </g>
        <g fill="none" marker-start="false" marker-end="false">
          <g fill="none" marker-start="false" marker-end="false" stroke="transparent" stroke-width="3"/>
          <g>
            <path fill="none" d="M -221,-28 C -316 -28,-316 287,-411 287" class="key" stroke-width="1" stroke="rgba(153,173,209,1)"/>
            <path fill="none" d="M 13,0 C 13 0,13 0,13 0" class="key" stroke-width="3" stroke="transparent"/>
          </g>
        </g>
        <g fill="none" marker-start="false" marker-end="false">
          <g fill="none" marker-start="false" marker-end="false" stroke="transparent" stroke-width="3"/>
          <g>
            <path fill="none" d="M -437,-343 C -532 -343,-532 -469,-627 -469" class="key" stroke-width="1" stroke="rgba(153,173,209,1)"/>
            <path fill="none" d="M 13,0 C 13 0,13 0,13 0" class="key" stroke-width="3" stroke="transparent"/>
          </g>
        </g>
        <g fill="none" marker-start="false" marker-end="false">
          <g fill="none" marker-start="false" marker-end="false" stroke="transparent" stroke-width="3"/>
          <g>
            <path fill="none" d="M -437,-343 C -532 -343,-532 -433,-627 -433" class="key" stroke-width="1" stroke="rgba(153,173,209,1)"/>
            <path fill="none" d="M 13,0 C 13 0,13 0,13 0" class="key" stroke-width="3" stroke="transparent"/>
          </g>
        </g>
        <g fill="none" marker-start="false" marker-end="false">
          <g fill="none" marker-start="false" marker-end="false" stroke="transparent" stroke-width="3"/>
          <g>
            <path fill="none" d="M -437,-343 C -532 -343,-532 -397,-627 -397" class="key" stroke-width="1" stroke="rgba(153,173,209,1)"/>
            <path fill="none" d="M 13,0 C 13 0,13 0,13 0" class="key" stroke-width="3" stroke="transparent"/>
          </g>
        </g>
        <g fill="none" marker-start="false" marker-end="false">
          <g fill="none" marker-start="false" marker-end="false" stroke="transparent" stroke-width="3"/>
          <g>
            <path fill="none" d="M -437,-343 C -532 -343,-532 -361,-627 -361" class="key" stroke-width="1" stroke="rgba(153,173,209,1)"/>
            <path fill="none" d="M 13,0 C 13 0,13 0,13 0" class="key" stroke-width="3" stroke="transparent"/>
          </g>
        </g>
        <g fill="none" marker-start="false" marker-end="false">
          <g fill="none" marker-start="false" marker-end="false" stroke="transparent" stroke-width="3"/>
          <g>
            <path fill="none" d="M -437,-343 C -532 -343,-532 -325,-627 -325" class="key" stroke-width="1" stroke="rgba(153,173,209,1)"/>
            <path fill="none" d="M 13,0 C 13 0,13 0,13 0" class="key" stroke-width="3" stroke="transparent"/>
          </g>
        </g>
        <g fill="none" marker-start="false" marker-end="false">
          <g fill="none" marker-start="false" marker-end="false" stroke="transparent" stroke-width="3"/>
          <g>
            <path fill="none" d="M -437,-343 C -532 -343,-532 -289,-627 -289" class="key" stroke-width="1" stroke="rgba(153,173,209,1)"/>
            <path fill="none" d="M 13,0 C 13 0,13 0,13 0" class="key" stroke-width="3" stroke="transparent"/>
          </g>
        </g>
        <g fill="none" marker-start="false" marker-end="false">
          <g fill="none" marker-start="false" marker-end="false" stroke="transparent" stroke-width="3"/>
          <g>
            <path fill="none" d="M -437,-343 C -532 -343,-532 -253,-627 -253" class="key" stroke-width="1" stroke="rgba(153,173,209,1)"/>
            <path fill="none" d="M 13,0 C 13 0,13 0,13 0" class="key" stroke-width="3" stroke="transparent"/>
          </g>
        </g>
        <g fill="none" marker-start="false" marker-end="false">
          <g fill="none" marker-start="false" marker-end="false" stroke="transparent" stroke-width="3"/>
          <g>
            <path fill="none" d="M -437,-343 C -532 -343,-532 -217,-627 -217" class="key" stroke-width="1" stroke="rgba(153,173,209,1)"/>
            <path fill="none" d="M 13,0 C 13 0,13 0,13 0" class="key" stroke-width="3" stroke="transparent"/>
          </g>
        </g>
        <g fill="none" marker-start="false" marker-end="false">
          <g fill="none" marker-start="false" marker-end="false" stroke="transparent" stroke-width="3"/>
          <g>
            <path fill="none" d="M -437,26 C -532 26,-532 -91,-627 -91" class="key" stroke-width="1" stroke="rgba(153,173,209,1)"/>
            <path fill="none" d="M 13,0 C 13 0,13 0,13 0" class="key" stroke-width="3" stroke="transparent"/>
          </g>
        </g>
        <g fill="none" marker-start="false" marker-end="false">
          <g fill="none" marker-start="false" marker-end="false" stroke="transparent" stroke-width="3"/>
          <g>
            <path fill="none" d="M -437,26 C -532 26,-532 53,-627 53" class="key" stroke-width="1" stroke="rgba(153,173,209,1)"/>
            <path fill="none" d="M 13,0 C 13 0,13 0,13 0" class="key" stroke-width="3" stroke="transparent"/>
          </g>
        </g>
        <g fill="none" marker-start="false" marker-end="false">
          <g fill="none" marker-start="false" marker-end="false" stroke="transparent" stroke-width="3"/>
          <g>
            <path fill="none" d="M -437,26 C -532 26,-532 143,-627 143" class="key" stroke-width="1" stroke="rgba(153,173,209,1)"/>
            <path fill="none" d="M 13,0 C 13 0,13 0,13 0" class="key" stroke-width="3" stroke="transparent"/>
          </g>
        </g>
        <g fill="none" marker-start="false" marker-end="false">
          <g fill="none" marker-start="false" marker-end="false" stroke="transparent" stroke-width="3"/>
          <g>
            <path fill="none" d="M -653,-91 C -748 -91,-748 -181,-843 -181" class="key" stroke-width="1" stroke="rgba(153,173,209,1)"/>
            <path fill="none" d="M 13,0 C 13 0,13 0,13 0" class="key" stroke-width="3" stroke="transparent"/>
          </g>
        </g>
        <g fill="none" marker-start="false" marker-end="false">
          <g fill="none" marker-start="false" marker-end="false" stroke="transparent" stroke-width="3"/>
          <g>
            <path fill="none" d="M -653,-91 C -748 -91,-748 -145,-843 -145" class="key" stroke-width="1" stroke="rgba(153,173,209,1)"/>
            <path fill="none" d="M 13,0 C 13 0,13 0,13 0" class="key" stroke-width="3" stroke="transparent"/>
          </g>
        </g>
        <g fill="none" marker-start="false" marker-end="false">
          <g fill="none" marker-start="false" marker-end="false" stroke="transparent" stroke-width="3"/>
          <g>
            <path fill="none" d="M -653,-91 C -748 -91,-748 -109,-843 -109" class="key" stroke-width="1" stroke="rgba(153,173,209,1)"/>
            <path fill="none" d="M 13,0 C 13 0,13 0,13 0" class="key" stroke-width="3" stroke="transparent"/>
          </g>
        </g>
        <g fill="none" marker-start="false" marker-end="false">
          <g fill="none" marker-start="false" marker-end="false" stroke="transparent" stroke-width="3"/>
          <g>
            <path fill="none" d="M -653,-91 C -748 -91,-748 -73,-843 -73" class="key" stroke-width="1" stroke="rgba(153,173,209,1)"/>
            <path fill="none" d="M 13,0 C 13 0,13 0,13 0" class="key" stroke-width="3" stroke="transparent"/>
          </g>
        </g>
        <g fill="none" marker-start="false" marker-end="false">
          <g fill="none" marker-start="false" marker-end="false" stroke="transparent" stroke-width="3"/>
          <g>
            <path fill="none" d="M -653,-91 C -748 -91,-748 -37,-843 -37" class="key" stroke-width="1" stroke="rgba(153,173,209,1)"/>
            <path fill="none" d="M 13,0 C 13 0,13 0,13 0" class="key" stroke-width="3" stroke="transparent"/>
          </g>
        </g>
        <g fill="none" marker-start="false" marker-end="false">
          <g fill="none" marker-start="false" marker-end="false" stroke="transparent" stroke-width="3"/>
          <g>
            <path fill="none" d="M -653,-91 C -748 -91,-748 -1,-843 -1" class="key" stroke-width="1" stroke="rgba(153,173,209,1)"/>
            <path fill="none" d="M 13,0 C 13 0,13 0,13 0" class="key" stroke-width="3" stroke="transparent"/>
          </g>
        </g>
        <g fill="none" marker-start="false" marker-end="false">
          <g fill="none" marker-start="false" marker-end="false" stroke="transparent" stroke-width="3"/>
          <g>
            <path fill="none" d="M -653,53 C -748 53,-748 35,-843 35" class="key" stroke-width="1" stroke="rgba(153,173,209,1)"/>
            <path fill="none" d="M 13,0 C 13 0,13 0,13 0" class="key" stroke-width="3" stroke="transparent"/>
          </g>
        </g>
        <g fill="none" marker-start="false" marker-end="false">
          <g fill="none" marker-start="false" marker-end="false" stroke="transparent" stroke-width="3"/>
          <g>
            <path fill="none" d="M -653,53 C -748 53,-748 71,-843 71" class="key" stroke-width="1" stroke="rgba(153,173,209,1)"/>
            <path fill="none" d="M 13,0 C 13 0,13 0,13 0" class="key" stroke-width="3" stroke="transparent"/>
          </g>
        </g>
        <g fill="none" marker-start="false" marker-end="false">
          <g fill="none" marker-start="false" marker-end="false" stroke="transparent" stroke-width="3"/>
          <g>
            <path fill="none" d="M -653,143 C -748 143,-748 107,-843 107" class="key" stroke-width="1" stroke="rgba(153,173,209,1)"/>
            <path fill="none" d="M 13,0 C 13 0,13 0,13 0" class="key" stroke-width="3" stroke="transparent"/>
          </g>
        </g>
        <g fill="none" marker-start="false" marker-end="false">
          <g fill="none" marker-start="false" marker-end="false" stroke="transparent" stroke-width="3"/>
          <g>
            <path fill="none" d="M -653,143 C -748 143,-748 143,-843 143" class="key" stroke-width="1" stroke="rgba(153,173,209,1)"/>
            <path fill="none" d="M 13,0 C 13 0,13 0,13 0" class="key" stroke-width="3" stroke="transparent"/>
          </g>
        </g>
        <g fill="none" marker-start="false" marker-end="false">
          <g fill="none" marker-start="false" marker-end="false" stroke="transparent" stroke-width="3"/>
          <g>
            <path fill="none" d="M -653,143 C -748 143,-748 179,-843 179" class="key" stroke-width="1" stroke="rgba(153,173,209,1)"/>
            <path fill="none" d="M 13,0 C 13 0,13 0,13 0" class="key" stroke-width="3" stroke="transparent"/>
          </g>
        </g>
        <g fill="none" marker-start="false" marker-end="false">
          <g fill="none" marker-start="false" marker-end="false" stroke="transparent" stroke-width="3"/>
          <g>
            <path fill="none" d="M -437,287 C -532 287,-532 215,-627 215" class="key" stroke-width="1" stroke="rgba(153,173,209,1)"/>
            <path fill="none" d="M 13,0 C 13 0,13 0,13 0" class="key" stroke-width="3" stroke="transparent"/>
          </g>
        </g>
        <g fill="none" marker-start="false" marker-end="false">
          <g fill="none" marker-start="false" marker-end="false" stroke="transparent" stroke-width="3"/>
          <g>
            <path fill="none" d="M -437,287 C -532 287,-532 251,-627 251" class="key" stroke-width="1" stroke="rgba(153,173,209,1)"/>
            <path fill="none" d="M 13,0 C 13 0,13 0,13 0" class="key" stroke-width="3" stroke="transparent"/>
          </g>
        </g>
        <g fill="none" marker-start="false" marker-end="false">
          <g fill="none" marker-start="false" marker-end="false" stroke="transparent" stroke-width="3"/>
          <g>
            <path fill="none" d="M -437,287 C -532 287,-532 287,-627 287" class="key" stroke-width="1" stroke="rgba(153,173,209,1)"/>
            <path fill="none" d="M 13,0 C 13 0,13 0,13 0" class="key" stroke-width="3" stroke="transparent"/>
          </g>
        </g>
        <g fill="none" marker-start="false" marker-end="false">
          <g fill="none" marker-start="false" marker-end="false" stroke="transparent" stroke-width="3"/>
          <g>
            <path fill="none" d="M -437,287 C -532 287,-532 323,-627 323" class="key" stroke-width="1" stroke="rgba(153,173,209,1)"/>
            <path fill="none" d="M 13,0 C 13 0,13 0,13 0" class="key" stroke-width="3" stroke="transparent"/>
          </g>
        </g>
        <g fill="none" marker-start="false" marker-end="false">
          <g fill="none" marker-start="false" marker-end="false" stroke="transparent" stroke-width="3"/>
          <g>
            <path fill="none" d="M -437,287 C -532 287,-532 359,-627 359" class="key" stroke-width="1" stroke="rgba(153,173,209,1)"/>
            <path fill="none" d="M 13,0 C 13 0,13 0,13 0" class="key" stroke-width="3" stroke="transparent"/>
          </g>
        </g>
      </g>
      <g fill="none">
        <g fill="none" x="-208" y="-28" transform="matrix(1,0,0,1,-208,-28)">
          <g>
            <circle fill="rgba(239,244,255,1)" class="key" stroke-width="1" stroke="rgba(95,149,255,1)" r="13"/>
          </g>
<<<<<<< HEAD
          <g fill="none" transform="matrix(1,0,0,1,-13,2)">
            <g>
              <text fill="rgba(0,0,0,1)" dominant-baseline="central" paint-order="stroke" dx="0.5" font-size="12" text-anchor="end" fill-opacity="0.85" font-weight="400">
=======
          <g fill="none" class="label" transform="matrix(1,0,0,1,-13,0)">
            <g>
              <text fill="rgba(0,0,0,0.8509803921568627)" dominant-baseline="central" paint-order="stroke" dx="0.5" class="text" font-size="12" text-anchor="end" font-weight="400">
>>>>>>> fe2f6346
                Modeling Methods
              </text>
            </g>
          </g>
        </g>
        <g fill="none" x="-424" y="-343" transform="matrix(1,0,0,1,-424,-343)">
          <g>
            <circle fill="rgba(239,244,255,1)" class="key" stroke-width="1" stroke="rgba(95,149,255,1)" r="13"/>
          </g>
<<<<<<< HEAD
          <g fill="none" transform="matrix(1,0,0,1,-13,2)">
            <g>
              <text fill="rgba(0,0,0,1)" dominant-baseline="central" paint-order="stroke" dx="0.5" font-size="12" text-anchor="end" fill-opacity="0.85" font-weight="400">
=======
          <g fill="none" class="label" transform="matrix(1,0,0,1,-13,0)">
            <g>
              <text fill="rgba(0,0,0,0.8509803921568627)" dominant-baseline="central" paint-order="stroke" dx="0.5" class="text" font-size="12" text-anchor="end" font-weight="400">
>>>>>>> fe2f6346
                Classification
              </text>
            </g>
          </g>
        </g>
        <g fill="none" x="-640" y="-469" transform="matrix(1,0,0,1,-640,-469)">
          <g>
            <circle fill="rgba(239,244,255,1)" class="key" stroke-width="1" stroke="rgba(95,149,255,1)" r="13"/>
          </g>
<<<<<<< HEAD
          <g fill="none" transform="matrix(1,0,0,1,-13,2)">
            <g>
              <text fill="rgba(0,0,0,1)" dominant-baseline="central" paint-order="stroke" dx="0.5" font-size="12" text-anchor="end" fill-opacity="0.85" font-weight="400">
=======
          <g fill="none" class="label" transform="matrix(1,0,0,1,-13,0)">
            <g>
              <text fill="rgba(0,0,0,0.8509803921568627)" dominant-baseline="central" paint-order="stroke" dx="0.5" class="text" font-size="12" text-anchor="end" font-weight="400">
>>>>>>> fe2f6346
                Logistic regression
              </text>
            </g>
          </g>
        </g>
        <g fill="none" x="-640" y="-433" transform="matrix(1,0,0,1,-640,-433)">
          <g>
            <circle fill="rgba(239,244,255,1)" class="key" stroke-width="1" stroke="rgba(95,149,255,1)" r="13"/>
          </g>
<<<<<<< HEAD
          <g fill="none" transform="matrix(1,0,0,1,-13,2)">
            <g>
              <text fill="rgba(0,0,0,1)" dominant-baseline="central" paint-order="stroke" dx="0.5" font-size="12" text-anchor="end" fill-opacity="0.85" font-weight="400">
=======
          <g fill="none" class="label" transform="matrix(1,0,0,1,-13,0)">
            <g>
              <text fill="rgba(0,0,0,0.8509803921568627)" dominant-baseline="central" paint-order="stroke" dx="0.5" class="text" font-size="12" text-anchor="end" font-weight="400">
>>>>>>> fe2f6346
                Linear discriminant analysis
              </text>
            </g>
          </g>
        </g>
        <g fill="none" x="-640" y="-397" transform="matrix(1,0,0,1,-640,-397)">
          <g>
            <circle fill="rgba(239,244,255,1)" class="key" stroke-width="1" stroke="rgba(95,149,255,1)" r="13"/>
          </g>
<<<<<<< HEAD
          <g fill="none" transform="matrix(1,0,0,1,-13,2)">
            <g>
              <text fill="rgba(0,0,0,1)" dominant-baseline="central" paint-order="stroke" dx="0.5" font-size="12" text-anchor="end" fill-opacity="0.85" font-weight="400">
=======
          <g fill="none" class="label" transform="matrix(1,0,0,1,-13,0)">
            <g>
              <text fill="rgba(0,0,0,0.8509803921568627)" dominant-baseline="central" paint-order="stroke" dx="0.5" class="text" font-size="12" text-anchor="end" font-weight="400">
>>>>>>> fe2f6346
                Rules
              </text>
            </g>
          </g>
        </g>
        <g fill="none" x="-640" y="-361" transform="matrix(1,0,0,1,-640,-361)">
          <g>
            <circle fill="rgba(239,244,255,1)" class="key" stroke-width="1" stroke="rgba(95,149,255,1)" r="13"/>
          </g>
<<<<<<< HEAD
          <g fill="none" transform="matrix(1,0,0,1,-13,2)">
            <g>
              <text fill="rgba(0,0,0,1)" dominant-baseline="central" paint-order="stroke" dx="0.5" font-size="12" text-anchor="end" fill-opacity="0.85" font-weight="400">
=======
          <g fill="none" class="label" transform="matrix(1,0,0,1,-13,0)">
            <g>
              <text fill="rgba(0,0,0,0.8509803921568627)" dominant-baseline="central" paint-order="stroke" dx="0.5" class="text" font-size="12" text-anchor="end" font-weight="400">
>>>>>>> fe2f6346
                Decision trees
              </text>
            </g>
          </g>
        </g>
        <g fill="none" x="-640" y="-325" transform="matrix(1,0,0,1,-640,-325)">
          <g>
            <circle fill="rgba(239,244,255,1)" class="key" stroke-width="1" stroke="rgba(95,149,255,1)" r="13"/>
          </g>
<<<<<<< HEAD
          <g fill="none" transform="matrix(1,0,0,1,-13,2)">
            <g>
              <text fill="rgba(0,0,0,1)" dominant-baseline="central" paint-order="stroke" dx="0.5" font-size="12" text-anchor="end" fill-opacity="0.85" font-weight="400">
=======
          <g fill="none" class="label" transform="matrix(1,0,0,1,-13,0)">
            <g>
              <text fill="rgba(0,0,0,0.8509803921568627)" dominant-baseline="central" paint-order="stroke" dx="0.5" class="text" font-size="12" text-anchor="end" font-weight="400">
>>>>>>> fe2f6346
                Naive Bayes
              </text>
            </g>
          </g>
        </g>
        <g fill="none" x="-640" y="-289" transform="matrix(1,0,0,1,-640,-289)">
          <g>
            <circle fill="rgba(239,244,255,1)" class="key" stroke-width="1" stroke="rgba(95,149,255,1)" r="13"/>
          </g>
<<<<<<< HEAD
          <g fill="none" transform="matrix(1,0,0,1,-13,2)">
            <g>
              <text fill="rgba(0,0,0,1)" dominant-baseline="central" paint-order="stroke" dx="0.5" font-size="12" text-anchor="end" fill-opacity="0.85" font-weight="400">
=======
          <g fill="none" class="label" transform="matrix(1,0,0,1,-13,0)">
            <g>
              <text fill="rgba(0,0,0,0.8509803921568627)" dominant-baseline="central" paint-order="stroke" dx="0.5" class="text" font-size="12" text-anchor="end" font-weight="400">
>>>>>>> fe2f6346
                K nearest neighbor
              </text>
            </g>
          </g>
        </g>
        <g fill="none" x="-640" y="-253" transform="matrix(1,0,0,1,-640,-253)">
          <g>
            <circle fill="rgba(239,244,255,1)" class="key" stroke-width="1" stroke="rgba(95,149,255,1)" r="13"/>
          </g>
<<<<<<< HEAD
          <g fill="none" transform="matrix(1,0,0,1,-13,2)">
            <g>
              <text fill="rgba(0,0,0,1)" dominant-baseline="central" paint-order="stroke" dx="0.5" font-size="12" text-anchor="end" fill-opacity="0.85" font-weight="400">
=======
          <g fill="none" class="label" transform="matrix(1,0,0,1,-13,0)">
            <g>
              <text fill="rgba(0,0,0,0.8509803921568627)" dominant-baseline="central" paint-order="stroke" dx="0.5" class="text" font-size="12" text-anchor="end" font-weight="400">
>>>>>>> fe2f6346
                Probabilistic neural network
              </text>
            </g>
          </g>
        </g>
        <g fill="none" x="-640" y="-217" transform="matrix(1,0,0,1,-640,-217)">
          <g>
            <circle fill="rgba(239,244,255,1)" class="key" stroke-width="1" stroke="rgba(95,149,255,1)" r="13"/>
          </g>
<<<<<<< HEAD
          <g fill="none" transform="matrix(1,0,0,1,-13,2)">
            <g>
              <text fill="rgba(0,0,0,1)" dominant-baseline="central" paint-order="stroke" dx="0.5" font-size="12" text-anchor="end" fill-opacity="0.85" font-weight="400">
=======
          <g fill="none" class="label" transform="matrix(1,0,0,1,-13,0)">
            <g>
              <text fill="rgba(0,0,0,0.8509803921568627)" dominant-baseline="central" paint-order="stroke" dx="0.5" class="text" font-size="12" text-anchor="end" font-weight="400">
>>>>>>> fe2f6346
                Support vector machine
              </text>
            </g>
          </g>
        </g>
        <g fill="none" x="-424" y="26" transform="matrix(1,0,0,1,-424,26)">
          <g>
            <circle fill="rgba(239,244,255,1)" class="key" stroke-width="1" stroke="rgba(95,149,255,1)" r="13"/>
          </g>
<<<<<<< HEAD
          <g fill="none" transform="matrix(1,0,0,1,-13,2)">
            <g>
              <text fill="rgba(0,0,0,1)" dominant-baseline="central" paint-order="stroke" dx="0.5" font-size="12" text-anchor="end" fill-opacity="0.85" font-weight="400">
=======
          <g fill="none" class="label" transform="matrix(1,0,0,1,-13,0)">
            <g>
              <text fill="rgba(0,0,0,0.8509803921568627)" dominant-baseline="central" paint-order="stroke" dx="0.5" class="text" font-size="12" text-anchor="end" font-weight="400">
>>>>>>> fe2f6346
                Consensus
              </text>
            </g>
          </g>
        </g>
        <g fill="none" x="-640" y="-91" transform="matrix(1,0,0,1,-640,-91)">
          <g>
            <circle fill="rgba(239,244,255,1)" class="key" stroke-width="1" stroke="rgba(95,149,255,1)" r="13"/>
          </g>
<<<<<<< HEAD
          <g fill="none" transform="matrix(1,0,0,1,-13,2)">
            <g>
              <text fill="rgba(0,0,0,1)" dominant-baseline="central" paint-order="stroke" dx="0.5" font-size="12" text-anchor="end" fill-opacity="0.85" font-weight="400">
=======
          <g fill="none" class="label" transform="matrix(1,0,0,1,-13,0)">
            <g>
              <text fill="rgba(0,0,0,0.8509803921568627)" dominant-baseline="central" paint-order="stroke" dx="0.5" class="text" font-size="12" text-anchor="end" font-weight="400">
>>>>>>> fe2f6346
                Models diversity
              </text>
            </g>
          </g>
        </g>
        <g fill="none" x="-856" y="-181" transform="matrix(1,0,0,1,-856,-181)">
          <g>
            <circle fill="rgba(239,244,255,1)" class="key" stroke-width="1" stroke="rgba(95,149,255,1)" r="13"/>
          </g>
<<<<<<< HEAD
          <g fill="none" transform="matrix(1,0,0,1,-13,2)">
            <g>
              <text fill="rgba(0,0,0,1)" dominant-baseline="central" paint-order="stroke" dx="0.5" font-size="12" text-anchor="end" fill-opacity="0.85" font-weight="400">
=======
          <g fill="none" class="label" transform="matrix(1,0,0,1,-13,0)">
            <g>
              <text fill="rgba(0,0,0,0.8509803921568627)" dominant-baseline="central" paint-order="stroke" dx="0.5" class="text" font-size="12" text-anchor="end" font-weight="400">
>>>>>>> fe2f6346
                Different initializations
              </text>
            </g>
          </g>
        </g>
        <g fill="none" x="-856" y="-145" transform="matrix(1,0,0,1,-856,-145)">
          <g>
            <circle fill="rgba(239,244,255,1)" class="key" stroke-width="1" stroke="rgba(95,149,255,1)" r="13"/>
          </g>
<<<<<<< HEAD
          <g fill="none" transform="matrix(1,0,0,1,-13,2)">
            <g>
              <text fill="rgba(0,0,0,1)" dominant-baseline="central" paint-order="stroke" dx="0.5" font-size="12" text-anchor="end" fill-opacity="0.85" font-weight="400">
=======
          <g fill="none" class="label" transform="matrix(1,0,0,1,-13,0)">
            <g>
              <text fill="rgba(0,0,0,0.8509803921568627)" dominant-baseline="central" paint-order="stroke" dx="0.5" class="text" font-size="12" text-anchor="end" font-weight="400">
>>>>>>> fe2f6346
                Different parameter choices
              </text>
            </g>
          </g>
        </g>
        <g fill="none" x="-856" y="-109" transform="matrix(1,0,0,1,-856,-109)">
          <g>
            <circle fill="rgba(239,244,255,1)" class="key" stroke-width="1" stroke="rgba(95,149,255,1)" r="13"/>
          </g>
<<<<<<< HEAD
          <g fill="none" transform="matrix(1,0,0,1,-13,2)">
            <g>
              <text fill="rgba(0,0,0,1)" dominant-baseline="central" paint-order="stroke" dx="0.5" font-size="12" text-anchor="end" fill-opacity="0.85" font-weight="400">
=======
          <g fill="none" class="label" transform="matrix(1,0,0,1,-13,0)">
            <g>
              <text fill="rgba(0,0,0,0.8509803921568627)" dominant-baseline="central" paint-order="stroke" dx="0.5" class="text" font-size="12" text-anchor="end" font-weight="400">
>>>>>>> fe2f6346
                Different architectures
              </text>
            </g>
          </g>
        </g>
        <g fill="none" x="-856" y="-73" transform="matrix(1,0,0,1,-856,-73)">
          <g>
            <circle fill="rgba(239,244,255,1)" class="key" stroke-width="1" stroke="rgba(95,149,255,1)" r="13"/>
          </g>
<<<<<<< HEAD
          <g fill="none" transform="matrix(1,0,0,1,-13,2)">
            <g>
              <text fill="rgba(0,0,0,1)" dominant-baseline="central" paint-order="stroke" dx="0.5" font-size="12" text-anchor="end" fill-opacity="0.85" font-weight="400">
=======
          <g fill="none" class="label" transform="matrix(1,0,0,1,-13,0)">
            <g>
              <text fill="rgba(0,0,0,0.8509803921568627)" dominant-baseline="central" paint-order="stroke" dx="0.5" class="text" font-size="12" text-anchor="end" font-weight="400">
>>>>>>> fe2f6346
                Different modeling methods
              </text>
            </g>
          </g>
        </g>
        <g fill="none" x="-856" y="-37" transform="matrix(1,0,0,1,-856,-37)">
          <g>
            <circle fill="rgba(239,244,255,1)" class="key" stroke-width="1" stroke="rgba(95,149,255,1)" r="13"/>
          </g>
<<<<<<< HEAD
          <g fill="none" transform="matrix(1,0,0,1,-13,2)">
            <g>
              <text fill="rgba(0,0,0,1)" dominant-baseline="central" paint-order="stroke" dx="0.5" font-size="12" text-anchor="end" fill-opacity="0.85" font-weight="400">
=======
          <g fill="none" class="label" transform="matrix(1,0,0,1,-13,0)">
            <g>
              <text fill="rgba(0,0,0,0.8509803921568627)" dominant-baseline="central" paint-order="stroke" dx="0.5" class="text" font-size="12" text-anchor="end" font-weight="400">
>>>>>>> fe2f6346
                Different training sets
              </text>
            </g>
          </g>
        </g>
        <g fill="none" x="-856" y="-1" transform="matrix(1,0,0,1,-856,-1)">
          <g>
            <circle fill="rgba(239,244,255,1)" class="key" stroke-width="1" stroke="rgba(95,149,255,1)" r="13"/>
          </g>
<<<<<<< HEAD
          <g fill="none" transform="matrix(1,0,0,1,-13,2)">
            <g>
              <text fill="rgba(0,0,0,1)" dominant-baseline="central" paint-order="stroke" dx="0.5" font-size="12" text-anchor="end" fill-opacity="0.85" font-weight="400">
=======
          <g fill="none" class="label" transform="matrix(1,0,0,1,-13,0)">
            <g>
              <text fill="rgba(0,0,0,0.8509803921568627)" dominant-baseline="central" paint-order="stroke" dx="0.5" class="text" font-size="12" text-anchor="end" font-weight="400">
>>>>>>> fe2f6346
                Different feature sets
              </text>
            </g>
          </g>
        </g>
        <g fill="none" x="-640" y="53" transform="matrix(1,0,0,1,-640,53)">
          <g>
            <circle fill="rgba(239,244,255,1)" class="key" stroke-width="1" stroke="rgba(95,149,255,1)" r="13"/>
          </g>
<<<<<<< HEAD
          <g fill="none" transform="matrix(1,0,0,1,-13,2)">
            <g>
              <text fill="rgba(0,0,0,1)" dominant-baseline="central" paint-order="stroke" dx="0.5" font-size="12" text-anchor="end" fill-opacity="0.85" font-weight="400">
=======
          <g fill="none" class="label" transform="matrix(1,0,0,1,-13,0)">
            <g>
              <text fill="rgba(0,0,0,0.8509803921568627)" dominant-baseline="central" paint-order="stroke" dx="0.5" class="text" font-size="12" text-anchor="end" font-weight="400">
>>>>>>> fe2f6346
                Methods
              </text>
            </g>
          </g>
        </g>
        <g fill="none" x="-856" y="35" transform="matrix(1,0,0,1,-856,35)">
          <g>
            <circle fill="rgba(239,244,255,1)" class="key" stroke-width="1" stroke="rgba(95,149,255,1)" r="13"/>
          </g>
<<<<<<< HEAD
          <g fill="none" transform="matrix(1,0,0,1,-13,2)">
            <g>
              <text fill="rgba(0,0,0,1)" dominant-baseline="central" paint-order="stroke" dx="0.5" font-size="12" text-anchor="end" fill-opacity="0.85" font-weight="400">
=======
          <g fill="none" class="label" transform="matrix(1,0,0,1,-13,0)">
            <g>
              <text fill="rgba(0,0,0,0.8509803921568627)" dominant-baseline="central" paint-order="stroke" dx="0.5" class="text" font-size="12" text-anchor="end" font-weight="400">
>>>>>>> fe2f6346
                Classifier selection
              </text>
            </g>
          </g>
        </g>
        <g fill="none" x="-856" y="71" transform="matrix(1,0,0,1,-856,71)">
          <g>
            <circle fill="rgba(239,244,255,1)" class="key" stroke-width="1" stroke="rgba(95,149,255,1)" r="13"/>
          </g>
<<<<<<< HEAD
          <g fill="none" transform="matrix(1,0,0,1,-13,2)">
            <g>
              <text fill="rgba(0,0,0,1)" dominant-baseline="central" paint-order="stroke" dx="0.5" font-size="12" text-anchor="end" fill-opacity="0.85" font-weight="400">
=======
          <g fill="none" class="label" transform="matrix(1,0,0,1,-13,0)">
            <g>
              <text fill="rgba(0,0,0,0.8509803921568627)" dominant-baseline="central" paint-order="stroke" dx="0.5" class="text" font-size="12" text-anchor="end" font-weight="400">
>>>>>>> fe2f6346
                Classifier fusion
              </text>
            </g>
          </g>
        </g>
        <g fill="none" x="-640" y="143" transform="matrix(1,0,0,1,-640,143)">
          <g>
            <circle fill="rgba(239,244,255,1)" class="key" stroke-width="1" stroke="rgba(95,149,255,1)" r="13"/>
          </g>
<<<<<<< HEAD
          <g fill="none" transform="matrix(1,0,0,1,-13,2)">
            <g>
              <text fill="rgba(0,0,0,1)" dominant-baseline="central" paint-order="stroke" dx="0.5" font-size="12" text-anchor="end" fill-opacity="0.85" font-weight="400">
=======
          <g fill="none" class="label" transform="matrix(1,0,0,1,-13,0)">
            <g>
              <text fill="rgba(0,0,0,0.8509803921568627)" dominant-baseline="central" paint-order="stroke" dx="0.5" class="text" font-size="12" text-anchor="end" font-weight="400">
>>>>>>> fe2f6346
                Common
              </text>
            </g>
          </g>
        </g>
        <g fill="none" x="-856" y="107" transform="matrix(1,0,0,1,-856,107)">
          <g>
            <circle fill="rgba(239,244,255,1)" class="key" stroke-width="1" stroke="rgba(95,149,255,1)" r="13"/>
          </g>
<<<<<<< HEAD
          <g fill="none" transform="matrix(1,0,0,1,-13,2)">
            <g>
              <text fill="rgba(0,0,0,1)" dominant-baseline="central" paint-order="stroke" dx="0.5" font-size="12" text-anchor="end" fill-opacity="0.85" font-weight="400">
=======
          <g fill="none" class="label" transform="matrix(1,0,0,1,-13,0)">
            <g>
              <text fill="rgba(0,0,0,0.8509803921568627)" dominant-baseline="central" paint-order="stroke" dx="0.5" class="text" font-size="12" text-anchor="end" font-weight="400">
>>>>>>> fe2f6346
                Bagging
              </text>
            </g>
          </g>
        </g>
        <g fill="none" x="-856" y="143" transform="matrix(1,0,0,1,-856,143)">
          <g>
            <circle fill="rgba(239,244,255,1)" class="key" stroke-width="1" stroke="rgba(95,149,255,1)" r="13"/>
          </g>
<<<<<<< HEAD
          <g fill="none" transform="matrix(1,0,0,1,-13,2)">
            <g>
              <text fill="rgba(0,0,0,1)" dominant-baseline="central" paint-order="stroke" dx="0.5" font-size="12" text-anchor="end" fill-opacity="0.85" font-weight="400">
=======
          <g fill="none" class="label" transform="matrix(1,0,0,1,-13,0)">
            <g>
              <text fill="rgba(0,0,0,0.8509803921568627)" dominant-baseline="central" paint-order="stroke" dx="0.5" class="text" font-size="12" text-anchor="end" font-weight="400">
>>>>>>> fe2f6346
                Boosting
              </text>
            </g>
          </g>
        </g>
        <g fill="none" x="-856" y="179" transform="matrix(1,0,0,1,-856,179)">
          <g>
            <circle fill="rgba(239,244,255,1)" class="key" stroke-width="1" stroke="rgba(95,149,255,1)" r="13"/>
          </g>
<<<<<<< HEAD
          <g fill="none" transform="matrix(1,0,0,1,-13,2)">
            <g>
              <text fill="rgba(0,0,0,1)" dominant-baseline="central" paint-order="stroke" dx="0.5" font-size="12" text-anchor="end" fill-opacity="0.85" font-weight="400">
=======
          <g fill="none" class="label" transform="matrix(1,0,0,1,-13,0)">
            <g>
              <text fill="rgba(0,0,0,0.8509803921568627)" dominant-baseline="central" paint-order="stroke" dx="0.5" class="text" font-size="12" text-anchor="end" font-weight="400">
>>>>>>> fe2f6346
                AdaBoost
              </text>
            </g>
          </g>
        </g>
        <g fill="none" x="-424" y="287" transform="matrix(1,0,0,1,-424,287)">
          <g>
            <circle fill="rgba(239,244,255,1)" class="key" stroke-width="1" stroke="rgba(95,149,255,1)" r="13"/>
          </g>
<<<<<<< HEAD
          <g fill="none" transform="matrix(1,0,0,1,-13,2)">
            <g>
              <text fill="rgba(0,0,0,1)" dominant-baseline="central" paint-order="stroke" dx="0.5" font-size="12" text-anchor="end" fill-opacity="0.85" font-weight="400">
=======
          <g fill="none" class="label" transform="matrix(1,0,0,1,-13,0)">
            <g>
              <text fill="rgba(0,0,0,0.8509803921568627)" dominant-baseline="central" paint-order="stroke" dx="0.5" class="text" font-size="12" text-anchor="end" font-weight="400">
>>>>>>> fe2f6346
                Regression
              </text>
            </g>
          </g>
        </g>
        <g fill="none" x="-640" y="215" transform="matrix(1,0,0,1,-640,215)">
          <g>
            <circle fill="rgba(239,244,255,1)" class="key" stroke-width="1" stroke="rgba(95,149,255,1)" r="13"/>
          </g>
<<<<<<< HEAD
          <g fill="none" transform="matrix(1,0,0,1,-13,2)">
            <g>
              <text fill="rgba(0,0,0,1)" dominant-baseline="central" paint-order="stroke" dx="0.5" font-size="12" text-anchor="end" fill-opacity="0.85" font-weight="400">
=======
          <g fill="none" class="label" transform="matrix(1,0,0,1,-13,0)">
            <g>
              <text fill="rgba(0,0,0,0.8509803921568627)" dominant-baseline="central" paint-order="stroke" dx="0.5" class="text" font-size="12" text-anchor="end" font-weight="400">
>>>>>>> fe2f6346
                Multiple linear regression
              </text>
            </g>
          </g>
        </g>
        <g fill="none" x="-640" y="251" transform="matrix(1,0,0,1,-640,251)">
          <g>
            <circle fill="rgba(239,244,255,1)" class="key" stroke-width="1" stroke="rgba(95,149,255,1)" r="13"/>
          </g>
<<<<<<< HEAD
          <g fill="none" transform="matrix(1,0,0,1,-13,2)">
            <g>
              <text fill="rgba(0,0,0,1)" dominant-baseline="central" paint-order="stroke" dx="0.5" font-size="12" text-anchor="end" fill-opacity="0.85" font-weight="400">
=======
          <g fill="none" class="label" transform="matrix(1,0,0,1,-13,0)">
            <g>
              <text fill="rgba(0,0,0,0.8509803921568627)" dominant-baseline="central" paint-order="stroke" dx="0.5" class="text" font-size="12" text-anchor="end" font-weight="400">
>>>>>>> fe2f6346
                Partial least squares
              </text>
            </g>
          </g>
        </g>
        <g fill="none" x="-640" y="287" transform="matrix(1,0,0,1,-640,287)">
          <g>
            <circle fill="rgba(239,244,255,1)" class="key" stroke-width="1" stroke="rgba(95,149,255,1)" r="13"/>
          </g>
<<<<<<< HEAD
          <g fill="none" transform="matrix(1,0,0,1,-13,2)">
            <g>
              <text fill="rgba(0,0,0,1)" dominant-baseline="central" paint-order="stroke" dx="0.5" font-size="12" text-anchor="end" fill-opacity="0.85" font-weight="400">
=======
          <g fill="none" class="label" transform="matrix(1,0,0,1,-13,0)">
            <g>
              <text fill="rgba(0,0,0,0.8509803921568627)" dominant-baseline="central" paint-order="stroke" dx="0.5" class="text" font-size="12" text-anchor="end" font-weight="400">
>>>>>>> fe2f6346
                Multi-layer feed forward neural network
              </text>
            </g>
          </g>
        </g>
        <g fill="none" x="-640" y="323" transform="matrix(1,0,0,1,-640,323)">
          <g>
            <circle fill="rgba(239,244,255,1)" class="key" stroke-width="1" stroke="rgba(95,149,255,1)" r="13"/>
          </g>
<<<<<<< HEAD
          <g fill="none" transform="matrix(1,0,0,1,-13,2)">
            <g>
              <text fill="rgba(0,0,0,1)" dominant-baseline="central" paint-order="stroke" dx="0.5" font-size="12" text-anchor="end" fill-opacity="0.85" font-weight="400">
=======
          <g fill="none" class="label" transform="matrix(1,0,0,1,-13,0)">
            <g>
              <text fill="rgba(0,0,0,0.8509803921568627)" dominant-baseline="central" paint-order="stroke" dx="0.5" class="text" font-size="12" text-anchor="end" font-weight="400">
>>>>>>> fe2f6346
                General regression neural network
              </text>
            </g>
          </g>
        </g>
        <g fill="none" x="-640" y="359" transform="matrix(1,0,0,1,-640,359)">
          <g>
            <circle fill="rgba(239,244,255,1)" class="key" stroke-width="1" stroke="rgba(95,149,255,1)" r="13"/>
          </g>
<<<<<<< HEAD
          <g fill="none" transform="matrix(1,0,0,1,-13,2)">
            <g>
              <text fill="rgba(0,0,0,1)" dominant-baseline="central" paint-order="stroke" dx="0.5" font-size="12" text-anchor="end" fill-opacity="0.85" font-weight="400">
=======
          <g fill="none" class="label" transform="matrix(1,0,0,1,-13,0)">
            <g>
              <text fill="rgba(0,0,0,0.8509803921568627)" dominant-baseline="central" paint-order="stroke" dx="0.5" class="text" font-size="12" text-anchor="end" font-weight="400">
>>>>>>> fe2f6346
                Support vector regression
              </text>
            </g>
          </g>
        </g>
      </g>
    </g>
  </g>
</svg><|MERGE_RESOLUTION|>--- conflicted
+++ resolved
@@ -1,780 +1,594 @@
 <svg xmlns="http://www.w3.org/2000/svg" width="500" height="500" style="background: transparent; position: absolute; outline: none;" color-interpolation-filters="sRGB" tabindex="1">
-  <defs/>
-  <g transform="matrix(0.585137,0,0,0.585137,608.724426,282.036285)">
-    <g fill="none">
-      <g fill="none"/>
-      <g fill="none">
-        <g fill="none" marker-start="false" marker-end="false">
-          <g fill="none" marker-start="false" marker-end="false" stroke="transparent" stroke-width="3"/>
-          <g>
-            <path fill="none" d="M -221,-28 C -316 -28,-316 -343,-411 -343" class="key" stroke-width="1" stroke="rgba(153,173,209,1)"/>
-            <path fill="none" d="M 13,0 C 13 0,13 0,13 0" class="key" stroke-width="3" stroke="transparent"/>
-          </g>
-        </g>
-        <g fill="none" marker-start="false" marker-end="false">
-          <g fill="none" marker-start="false" marker-end="false" stroke="transparent" stroke-width="3"/>
-          <g>
-            <path fill="none" d="M -221,-28 C -316 -28,-316 26,-411 26" class="key" stroke-width="1" stroke="rgba(153,173,209,1)"/>
-            <path fill="none" d="M 13,0 C 13 0,13 0,13 0" class="key" stroke-width="3" stroke="transparent"/>
-          </g>
-        </g>
-        <g fill="none" marker-start="false" marker-end="false">
-          <g fill="none" marker-start="false" marker-end="false" stroke="transparent" stroke-width="3"/>
-          <g>
-            <path fill="none" d="M -221,-28 C -316 -28,-316 287,-411 287" class="key" stroke-width="1" stroke="rgba(153,173,209,1)"/>
-            <path fill="none" d="M 13,0 C 13 0,13 0,13 0" class="key" stroke-width="3" stroke="transparent"/>
-          </g>
-        </g>
-        <g fill="none" marker-start="false" marker-end="false">
-          <g fill="none" marker-start="false" marker-end="false" stroke="transparent" stroke-width="3"/>
-          <g>
-            <path fill="none" d="M -437,-343 C -532 -343,-532 -469,-627 -469" class="key" stroke-width="1" stroke="rgba(153,173,209,1)"/>
-            <path fill="none" d="M 13,0 C 13 0,13 0,13 0" class="key" stroke-width="3" stroke="transparent"/>
-          </g>
-        </g>
-        <g fill="none" marker-start="false" marker-end="false">
-          <g fill="none" marker-start="false" marker-end="false" stroke="transparent" stroke-width="3"/>
-          <g>
-            <path fill="none" d="M -437,-343 C -532 -343,-532 -433,-627 -433" class="key" stroke-width="1" stroke="rgba(153,173,209,1)"/>
-            <path fill="none" d="M 13,0 C 13 0,13 0,13 0" class="key" stroke-width="3" stroke="transparent"/>
-          </g>
-        </g>
-        <g fill="none" marker-start="false" marker-end="false">
-          <g fill="none" marker-start="false" marker-end="false" stroke="transparent" stroke-width="3"/>
-          <g>
-            <path fill="none" d="M -437,-343 C -532 -343,-532 -397,-627 -397" class="key" stroke-width="1" stroke="rgba(153,173,209,1)"/>
-            <path fill="none" d="M 13,0 C 13 0,13 0,13 0" class="key" stroke-width="3" stroke="transparent"/>
-          </g>
-        </g>
-        <g fill="none" marker-start="false" marker-end="false">
-          <g fill="none" marker-start="false" marker-end="false" stroke="transparent" stroke-width="3"/>
-          <g>
-            <path fill="none" d="M -437,-343 C -532 -343,-532 -361,-627 -361" class="key" stroke-width="1" stroke="rgba(153,173,209,1)"/>
-            <path fill="none" d="M 13,0 C 13 0,13 0,13 0" class="key" stroke-width="3" stroke="transparent"/>
-          </g>
-        </g>
-        <g fill="none" marker-start="false" marker-end="false">
-          <g fill="none" marker-start="false" marker-end="false" stroke="transparent" stroke-width="3"/>
-          <g>
-            <path fill="none" d="M -437,-343 C -532 -343,-532 -325,-627 -325" class="key" stroke-width="1" stroke="rgba(153,173,209,1)"/>
-            <path fill="none" d="M 13,0 C 13 0,13 0,13 0" class="key" stroke-width="3" stroke="transparent"/>
-          </g>
-        </g>
-        <g fill="none" marker-start="false" marker-end="false">
-          <g fill="none" marker-start="false" marker-end="false" stroke="transparent" stroke-width="3"/>
-          <g>
-            <path fill="none" d="M -437,-343 C -532 -343,-532 -289,-627 -289" class="key" stroke-width="1" stroke="rgba(153,173,209,1)"/>
-            <path fill="none" d="M 13,0 C 13 0,13 0,13 0" class="key" stroke-width="3" stroke="transparent"/>
-          </g>
-        </g>
-        <g fill="none" marker-start="false" marker-end="false">
-          <g fill="none" marker-start="false" marker-end="false" stroke="transparent" stroke-width="3"/>
-          <g>
-            <path fill="none" d="M -437,-343 C -532 -343,-532 -253,-627 -253" class="key" stroke-width="1" stroke="rgba(153,173,209,1)"/>
-            <path fill="none" d="M 13,0 C 13 0,13 0,13 0" class="key" stroke-width="3" stroke="transparent"/>
-          </g>
-        </g>
-        <g fill="none" marker-start="false" marker-end="false">
-          <g fill="none" marker-start="false" marker-end="false" stroke="transparent" stroke-width="3"/>
-          <g>
-            <path fill="none" d="M -437,-343 C -532 -343,-532 -217,-627 -217" class="key" stroke-width="1" stroke="rgba(153,173,209,1)"/>
-            <path fill="none" d="M 13,0 C 13 0,13 0,13 0" class="key" stroke-width="3" stroke="transparent"/>
-          </g>
-        </g>
-        <g fill="none" marker-start="false" marker-end="false">
-          <g fill="none" marker-start="false" marker-end="false" stroke="transparent" stroke-width="3"/>
-          <g>
-            <path fill="none" d="M -437,26 C -532 26,-532 -91,-627 -91" class="key" stroke-width="1" stroke="rgba(153,173,209,1)"/>
-            <path fill="none" d="M 13,0 C 13 0,13 0,13 0" class="key" stroke-width="3" stroke="transparent"/>
-          </g>
-        </g>
-        <g fill="none" marker-start="false" marker-end="false">
-          <g fill="none" marker-start="false" marker-end="false" stroke="transparent" stroke-width="3"/>
-          <g>
-            <path fill="none" d="M -437,26 C -532 26,-532 53,-627 53" class="key" stroke-width="1" stroke="rgba(153,173,209,1)"/>
-            <path fill="none" d="M 13,0 C 13 0,13 0,13 0" class="key" stroke-width="3" stroke="transparent"/>
-          </g>
-        </g>
-        <g fill="none" marker-start="false" marker-end="false">
-          <g fill="none" marker-start="false" marker-end="false" stroke="transparent" stroke-width="3"/>
-          <g>
-            <path fill="none" d="M -437,26 C -532 26,-532 143,-627 143" class="key" stroke-width="1" stroke="rgba(153,173,209,1)"/>
-            <path fill="none" d="M 13,0 C 13 0,13 0,13 0" class="key" stroke-width="3" stroke="transparent"/>
-          </g>
-        </g>
-        <g fill="none" marker-start="false" marker-end="false">
-          <g fill="none" marker-start="false" marker-end="false" stroke="transparent" stroke-width="3"/>
-          <g>
-            <path fill="none" d="M -653,-91 C -748 -91,-748 -181,-843 -181" class="key" stroke-width="1" stroke="rgba(153,173,209,1)"/>
-            <path fill="none" d="M 13,0 C 13 0,13 0,13 0" class="key" stroke-width="3" stroke="transparent"/>
-          </g>
-        </g>
-        <g fill="none" marker-start="false" marker-end="false">
-          <g fill="none" marker-start="false" marker-end="false" stroke="transparent" stroke-width="3"/>
-          <g>
-            <path fill="none" d="M -653,-91 C -748 -91,-748 -145,-843 -145" class="key" stroke-width="1" stroke="rgba(153,173,209,1)"/>
-            <path fill="none" d="M 13,0 C 13 0,13 0,13 0" class="key" stroke-width="3" stroke="transparent"/>
-          </g>
-        </g>
-        <g fill="none" marker-start="false" marker-end="false">
-          <g fill="none" marker-start="false" marker-end="false" stroke="transparent" stroke-width="3"/>
-          <g>
-            <path fill="none" d="M -653,-91 C -748 -91,-748 -109,-843 -109" class="key" stroke-width="1" stroke="rgba(153,173,209,1)"/>
-            <path fill="none" d="M 13,0 C 13 0,13 0,13 0" class="key" stroke-width="3" stroke="transparent"/>
-          </g>
-        </g>
-        <g fill="none" marker-start="false" marker-end="false">
-          <g fill="none" marker-start="false" marker-end="false" stroke="transparent" stroke-width="3"/>
-          <g>
-            <path fill="none" d="M -653,-91 C -748 -91,-748 -73,-843 -73" class="key" stroke-width="1" stroke="rgba(153,173,209,1)"/>
-            <path fill="none" d="M 13,0 C 13 0,13 0,13 0" class="key" stroke-width="3" stroke="transparent"/>
-          </g>
-        </g>
-        <g fill="none" marker-start="false" marker-end="false">
-          <g fill="none" marker-start="false" marker-end="false" stroke="transparent" stroke-width="3"/>
-          <g>
-            <path fill="none" d="M -653,-91 C -748 -91,-748 -37,-843 -37" class="key" stroke-width="1" stroke="rgba(153,173,209,1)"/>
-            <path fill="none" d="M 13,0 C 13 0,13 0,13 0" class="key" stroke-width="3" stroke="transparent"/>
-          </g>
-        </g>
-        <g fill="none" marker-start="false" marker-end="false">
-          <g fill="none" marker-start="false" marker-end="false" stroke="transparent" stroke-width="3"/>
-          <g>
-            <path fill="none" d="M -653,-91 C -748 -91,-748 -1,-843 -1" class="key" stroke-width="1" stroke="rgba(153,173,209,1)"/>
-            <path fill="none" d="M 13,0 C 13 0,13 0,13 0" class="key" stroke-width="3" stroke="transparent"/>
-          </g>
-        </g>
-        <g fill="none" marker-start="false" marker-end="false">
-          <g fill="none" marker-start="false" marker-end="false" stroke="transparent" stroke-width="3"/>
-          <g>
-            <path fill="none" d="M -653,53 C -748 53,-748 35,-843 35" class="key" stroke-width="1" stroke="rgba(153,173,209,1)"/>
-            <path fill="none" d="M 13,0 C 13 0,13 0,13 0" class="key" stroke-width="3" stroke="transparent"/>
-          </g>
-        </g>
-        <g fill="none" marker-start="false" marker-end="false">
-          <g fill="none" marker-start="false" marker-end="false" stroke="transparent" stroke-width="3"/>
-          <g>
-            <path fill="none" d="M -653,53 C -748 53,-748 71,-843 71" class="key" stroke-width="1" stroke="rgba(153,173,209,1)"/>
-            <path fill="none" d="M 13,0 C 13 0,13 0,13 0" class="key" stroke-width="3" stroke="transparent"/>
-          </g>
-        </g>
-        <g fill="none" marker-start="false" marker-end="false">
-          <g fill="none" marker-start="false" marker-end="false" stroke="transparent" stroke-width="3"/>
-          <g>
-            <path fill="none" d="M -653,143 C -748 143,-748 107,-843 107" class="key" stroke-width="1" stroke="rgba(153,173,209,1)"/>
-            <path fill="none" d="M 13,0 C 13 0,13 0,13 0" class="key" stroke-width="3" stroke="transparent"/>
-          </g>
-        </g>
-        <g fill="none" marker-start="false" marker-end="false">
-          <g fill="none" marker-start="false" marker-end="false" stroke="transparent" stroke-width="3"/>
-          <g>
-            <path fill="none" d="M -653,143 C -748 143,-748 143,-843 143" class="key" stroke-width="1" stroke="rgba(153,173,209,1)"/>
-            <path fill="none" d="M 13,0 C 13 0,13 0,13 0" class="key" stroke-width="3" stroke="transparent"/>
-          </g>
-        </g>
-        <g fill="none" marker-start="false" marker-end="false">
-          <g fill="none" marker-start="false" marker-end="false" stroke="transparent" stroke-width="3"/>
-          <g>
-            <path fill="none" d="M -653,143 C -748 143,-748 179,-843 179" class="key" stroke-width="1" stroke="rgba(153,173,209,1)"/>
-            <path fill="none" d="M 13,0 C 13 0,13 0,13 0" class="key" stroke-width="3" stroke="transparent"/>
-          </g>
-        </g>
-        <g fill="none" marker-start="false" marker-end="false">
-          <g fill="none" marker-start="false" marker-end="false" stroke="transparent" stroke-width="3"/>
-          <g>
-            <path fill="none" d="M -437,287 C -532 287,-532 215,-627 215" class="key" stroke-width="1" stroke="rgba(153,173,209,1)"/>
-            <path fill="none" d="M 13,0 C 13 0,13 0,13 0" class="key" stroke-width="3" stroke="transparent"/>
-          </g>
-        </g>
-        <g fill="none" marker-start="false" marker-end="false">
-          <g fill="none" marker-start="false" marker-end="false" stroke="transparent" stroke-width="3"/>
-          <g>
-            <path fill="none" d="M -437,287 C -532 287,-532 251,-627 251" class="key" stroke-width="1" stroke="rgba(153,173,209,1)"/>
-            <path fill="none" d="M 13,0 C 13 0,13 0,13 0" class="key" stroke-width="3" stroke="transparent"/>
-          </g>
-        </g>
-        <g fill="none" marker-start="false" marker-end="false">
-          <g fill="none" marker-start="false" marker-end="false" stroke="transparent" stroke-width="3"/>
-          <g>
-            <path fill="none" d="M -437,287 C -532 287,-532 287,-627 287" class="key" stroke-width="1" stroke="rgba(153,173,209,1)"/>
-            <path fill="none" d="M 13,0 C 13 0,13 0,13 0" class="key" stroke-width="3" stroke="transparent"/>
-          </g>
-        </g>
-        <g fill="none" marker-start="false" marker-end="false">
-          <g fill="none" marker-start="false" marker-end="false" stroke="transparent" stroke-width="3"/>
-          <g>
-            <path fill="none" d="M -437,287 C -532 287,-532 323,-627 323" class="key" stroke-width="1" stroke="rgba(153,173,209,1)"/>
-            <path fill="none" d="M 13,0 C 13 0,13 0,13 0" class="key" stroke-width="3" stroke="transparent"/>
-          </g>
-        </g>
-        <g fill="none" marker-start="false" marker-end="false">
-          <g fill="none" marker-start="false" marker-end="false" stroke="transparent" stroke-width="3"/>
-          <g>
-            <path fill="none" d="M -437,287 C -532 287,-532 359,-627 359" class="key" stroke-width="1" stroke="rgba(153,173,209,1)"/>
-            <path fill="none" d="M 13,0 C 13 0,13 0,13 0" class="key" stroke-width="3" stroke="transparent"/>
-          </g>
-        </g>
-      </g>
-      <g fill="none">
-        <g fill="none" x="-208" y="-28" transform="matrix(1,0,0,1,-208,-28)">
-          <g>
-            <circle fill="rgba(239,244,255,1)" class="key" stroke-width="1" stroke="rgba(95,149,255,1)" r="13"/>
-          </g>
-<<<<<<< HEAD
-          <g fill="none" transform="matrix(1,0,0,1,-13,2)">
-            <g>
-              <text fill="rgba(0,0,0,1)" dominant-baseline="central" paint-order="stroke" dx="0.5" font-size="12" text-anchor="end" fill-opacity="0.85" font-weight="400">
-=======
-          <g fill="none" class="label" transform="matrix(1,0,0,1,-13,0)">
-            <g>
-              <text fill="rgba(0,0,0,0.8509803921568627)" dominant-baseline="central" paint-order="stroke" dx="0.5" class="text" font-size="12" text-anchor="end" font-weight="400">
->>>>>>> fe2f6346
-                Modeling Methods
-              </text>
-            </g>
-          </g>
-        </g>
-        <g fill="none" x="-424" y="-343" transform="matrix(1,0,0,1,-424,-343)">
-          <g>
-            <circle fill="rgba(239,244,255,1)" class="key" stroke-width="1" stroke="rgba(95,149,255,1)" r="13"/>
-          </g>
-<<<<<<< HEAD
-          <g fill="none" transform="matrix(1,0,0,1,-13,2)">
-            <g>
-              <text fill="rgba(0,0,0,1)" dominant-baseline="central" paint-order="stroke" dx="0.5" font-size="12" text-anchor="end" fill-opacity="0.85" font-weight="400">
-=======
-          <g fill="none" class="label" transform="matrix(1,0,0,1,-13,0)">
-            <g>
-              <text fill="rgba(0,0,0,0.8509803921568627)" dominant-baseline="central" paint-order="stroke" dx="0.5" class="text" font-size="12" text-anchor="end" font-weight="400">
->>>>>>> fe2f6346
-                Classification
-              </text>
-            </g>
-          </g>
-        </g>
-        <g fill="none" x="-640" y="-469" transform="matrix(1,0,0,1,-640,-469)">
-          <g>
-            <circle fill="rgba(239,244,255,1)" class="key" stroke-width="1" stroke="rgba(95,149,255,1)" r="13"/>
-          </g>
-<<<<<<< HEAD
-          <g fill="none" transform="matrix(1,0,0,1,-13,2)">
-            <g>
-              <text fill="rgba(0,0,0,1)" dominant-baseline="central" paint-order="stroke" dx="0.5" font-size="12" text-anchor="end" fill-opacity="0.85" font-weight="400">
-=======
-          <g fill="none" class="label" transform="matrix(1,0,0,1,-13,0)">
-            <g>
-              <text fill="rgba(0,0,0,0.8509803921568627)" dominant-baseline="central" paint-order="stroke" dx="0.5" class="text" font-size="12" text-anchor="end" font-weight="400">
->>>>>>> fe2f6346
-                Logistic regression
-              </text>
-            </g>
-          </g>
-        </g>
-        <g fill="none" x="-640" y="-433" transform="matrix(1,0,0,1,-640,-433)">
-          <g>
-            <circle fill="rgba(239,244,255,1)" class="key" stroke-width="1" stroke="rgba(95,149,255,1)" r="13"/>
-          </g>
-<<<<<<< HEAD
-          <g fill="none" transform="matrix(1,0,0,1,-13,2)">
-            <g>
-              <text fill="rgba(0,0,0,1)" dominant-baseline="central" paint-order="stroke" dx="0.5" font-size="12" text-anchor="end" fill-opacity="0.85" font-weight="400">
-=======
-          <g fill="none" class="label" transform="matrix(1,0,0,1,-13,0)">
-            <g>
-              <text fill="rgba(0,0,0,0.8509803921568627)" dominant-baseline="central" paint-order="stroke" dx="0.5" class="text" font-size="12" text-anchor="end" font-weight="400">
->>>>>>> fe2f6346
-                Linear discriminant analysis
-              </text>
-            </g>
-          </g>
-        </g>
-        <g fill="none" x="-640" y="-397" transform="matrix(1,0,0,1,-640,-397)">
-          <g>
-            <circle fill="rgba(239,244,255,1)" class="key" stroke-width="1" stroke="rgba(95,149,255,1)" r="13"/>
-          </g>
-<<<<<<< HEAD
-          <g fill="none" transform="matrix(1,0,0,1,-13,2)">
-            <g>
-              <text fill="rgba(0,0,0,1)" dominant-baseline="central" paint-order="stroke" dx="0.5" font-size="12" text-anchor="end" fill-opacity="0.85" font-weight="400">
-=======
-          <g fill="none" class="label" transform="matrix(1,0,0,1,-13,0)">
-            <g>
-              <text fill="rgba(0,0,0,0.8509803921568627)" dominant-baseline="central" paint-order="stroke" dx="0.5" class="text" font-size="12" text-anchor="end" font-weight="400">
->>>>>>> fe2f6346
-                Rules
-              </text>
-            </g>
-          </g>
-        </g>
-        <g fill="none" x="-640" y="-361" transform="matrix(1,0,0,1,-640,-361)">
-          <g>
-            <circle fill="rgba(239,244,255,1)" class="key" stroke-width="1" stroke="rgba(95,149,255,1)" r="13"/>
-          </g>
-<<<<<<< HEAD
-          <g fill="none" transform="matrix(1,0,0,1,-13,2)">
-            <g>
-              <text fill="rgba(0,0,0,1)" dominant-baseline="central" paint-order="stroke" dx="0.5" font-size="12" text-anchor="end" fill-opacity="0.85" font-weight="400">
-=======
-          <g fill="none" class="label" transform="matrix(1,0,0,1,-13,0)">
-            <g>
-              <text fill="rgba(0,0,0,0.8509803921568627)" dominant-baseline="central" paint-order="stroke" dx="0.5" class="text" font-size="12" text-anchor="end" font-weight="400">
->>>>>>> fe2f6346
-                Decision trees
-              </text>
-            </g>
-          </g>
-        </g>
-        <g fill="none" x="-640" y="-325" transform="matrix(1,0,0,1,-640,-325)">
-          <g>
-            <circle fill="rgba(239,244,255,1)" class="key" stroke-width="1" stroke="rgba(95,149,255,1)" r="13"/>
-          </g>
-<<<<<<< HEAD
-          <g fill="none" transform="matrix(1,0,0,1,-13,2)">
-            <g>
-              <text fill="rgba(0,0,0,1)" dominant-baseline="central" paint-order="stroke" dx="0.5" font-size="12" text-anchor="end" fill-opacity="0.85" font-weight="400">
-=======
-          <g fill="none" class="label" transform="matrix(1,0,0,1,-13,0)">
-            <g>
-              <text fill="rgba(0,0,0,0.8509803921568627)" dominant-baseline="central" paint-order="stroke" dx="0.5" class="text" font-size="12" text-anchor="end" font-weight="400">
->>>>>>> fe2f6346
-                Naive Bayes
-              </text>
-            </g>
-          </g>
-        </g>
-        <g fill="none" x="-640" y="-289" transform="matrix(1,0,0,1,-640,-289)">
-          <g>
-            <circle fill="rgba(239,244,255,1)" class="key" stroke-width="1" stroke="rgba(95,149,255,1)" r="13"/>
-          </g>
-<<<<<<< HEAD
-          <g fill="none" transform="matrix(1,0,0,1,-13,2)">
-            <g>
-              <text fill="rgba(0,0,0,1)" dominant-baseline="central" paint-order="stroke" dx="0.5" font-size="12" text-anchor="end" fill-opacity="0.85" font-weight="400">
-=======
-          <g fill="none" class="label" transform="matrix(1,0,0,1,-13,0)">
-            <g>
-              <text fill="rgba(0,0,0,0.8509803921568627)" dominant-baseline="central" paint-order="stroke" dx="0.5" class="text" font-size="12" text-anchor="end" font-weight="400">
->>>>>>> fe2f6346
-                K nearest neighbor
-              </text>
-            </g>
-          </g>
-        </g>
-        <g fill="none" x="-640" y="-253" transform="matrix(1,0,0,1,-640,-253)">
-          <g>
-            <circle fill="rgba(239,244,255,1)" class="key" stroke-width="1" stroke="rgba(95,149,255,1)" r="13"/>
-          </g>
-<<<<<<< HEAD
-          <g fill="none" transform="matrix(1,0,0,1,-13,2)">
-            <g>
-              <text fill="rgba(0,0,0,1)" dominant-baseline="central" paint-order="stroke" dx="0.5" font-size="12" text-anchor="end" fill-opacity="0.85" font-weight="400">
-=======
-          <g fill="none" class="label" transform="matrix(1,0,0,1,-13,0)">
-            <g>
-              <text fill="rgba(0,0,0,0.8509803921568627)" dominant-baseline="central" paint-order="stroke" dx="0.5" class="text" font-size="12" text-anchor="end" font-weight="400">
->>>>>>> fe2f6346
-                Probabilistic neural network
-              </text>
-            </g>
-          </g>
-        </g>
-        <g fill="none" x="-640" y="-217" transform="matrix(1,0,0,1,-640,-217)">
-          <g>
-            <circle fill="rgba(239,244,255,1)" class="key" stroke-width="1" stroke="rgba(95,149,255,1)" r="13"/>
-          </g>
-<<<<<<< HEAD
-          <g fill="none" transform="matrix(1,0,0,1,-13,2)">
-            <g>
-              <text fill="rgba(0,0,0,1)" dominant-baseline="central" paint-order="stroke" dx="0.5" font-size="12" text-anchor="end" fill-opacity="0.85" font-weight="400">
-=======
-          <g fill="none" class="label" transform="matrix(1,0,0,1,-13,0)">
-            <g>
-              <text fill="rgba(0,0,0,0.8509803921568627)" dominant-baseline="central" paint-order="stroke" dx="0.5" class="text" font-size="12" text-anchor="end" font-weight="400">
->>>>>>> fe2f6346
-                Support vector machine
-              </text>
-            </g>
-          </g>
-        </g>
-        <g fill="none" x="-424" y="26" transform="matrix(1,0,0,1,-424,26)">
-          <g>
-            <circle fill="rgba(239,244,255,1)" class="key" stroke-width="1" stroke="rgba(95,149,255,1)" r="13"/>
-          </g>
-<<<<<<< HEAD
-          <g fill="none" transform="matrix(1,0,0,1,-13,2)">
-            <g>
-              <text fill="rgba(0,0,0,1)" dominant-baseline="central" paint-order="stroke" dx="0.5" font-size="12" text-anchor="end" fill-opacity="0.85" font-weight="400">
-=======
-          <g fill="none" class="label" transform="matrix(1,0,0,1,-13,0)">
-            <g>
-              <text fill="rgba(0,0,0,0.8509803921568627)" dominant-baseline="central" paint-order="stroke" dx="0.5" class="text" font-size="12" text-anchor="end" font-weight="400">
->>>>>>> fe2f6346
-                Consensus
-              </text>
-            </g>
-          </g>
-        </g>
-        <g fill="none" x="-640" y="-91" transform="matrix(1,0,0,1,-640,-91)">
-          <g>
-            <circle fill="rgba(239,244,255,1)" class="key" stroke-width="1" stroke="rgba(95,149,255,1)" r="13"/>
-          </g>
-<<<<<<< HEAD
-          <g fill="none" transform="matrix(1,0,0,1,-13,2)">
-            <g>
-              <text fill="rgba(0,0,0,1)" dominant-baseline="central" paint-order="stroke" dx="0.5" font-size="12" text-anchor="end" fill-opacity="0.85" font-weight="400">
-=======
-          <g fill="none" class="label" transform="matrix(1,0,0,1,-13,0)">
-            <g>
-              <text fill="rgba(0,0,0,0.8509803921568627)" dominant-baseline="central" paint-order="stroke" dx="0.5" class="text" font-size="12" text-anchor="end" font-weight="400">
->>>>>>> fe2f6346
-                Models diversity
-              </text>
-            </g>
-          </g>
-        </g>
-        <g fill="none" x="-856" y="-181" transform="matrix(1,0,0,1,-856,-181)">
-          <g>
-            <circle fill="rgba(239,244,255,1)" class="key" stroke-width="1" stroke="rgba(95,149,255,1)" r="13"/>
-          </g>
-<<<<<<< HEAD
-          <g fill="none" transform="matrix(1,0,0,1,-13,2)">
-            <g>
-              <text fill="rgba(0,0,0,1)" dominant-baseline="central" paint-order="stroke" dx="0.5" font-size="12" text-anchor="end" fill-opacity="0.85" font-weight="400">
-=======
-          <g fill="none" class="label" transform="matrix(1,0,0,1,-13,0)">
-            <g>
-              <text fill="rgba(0,0,0,0.8509803921568627)" dominant-baseline="central" paint-order="stroke" dx="0.5" class="text" font-size="12" text-anchor="end" font-weight="400">
->>>>>>> fe2f6346
-                Different initializations
-              </text>
-            </g>
-          </g>
-        </g>
-        <g fill="none" x="-856" y="-145" transform="matrix(1,0,0,1,-856,-145)">
-          <g>
-            <circle fill="rgba(239,244,255,1)" class="key" stroke-width="1" stroke="rgba(95,149,255,1)" r="13"/>
-          </g>
-<<<<<<< HEAD
-          <g fill="none" transform="matrix(1,0,0,1,-13,2)">
-            <g>
-              <text fill="rgba(0,0,0,1)" dominant-baseline="central" paint-order="stroke" dx="0.5" font-size="12" text-anchor="end" fill-opacity="0.85" font-weight="400">
-=======
-          <g fill="none" class="label" transform="matrix(1,0,0,1,-13,0)">
-            <g>
-              <text fill="rgba(0,0,0,0.8509803921568627)" dominant-baseline="central" paint-order="stroke" dx="0.5" class="text" font-size="12" text-anchor="end" font-weight="400">
->>>>>>> fe2f6346
-                Different parameter choices
-              </text>
-            </g>
-          </g>
-        </g>
-        <g fill="none" x="-856" y="-109" transform="matrix(1,0,0,1,-856,-109)">
-          <g>
-            <circle fill="rgba(239,244,255,1)" class="key" stroke-width="1" stroke="rgba(95,149,255,1)" r="13"/>
-          </g>
-<<<<<<< HEAD
-          <g fill="none" transform="matrix(1,0,0,1,-13,2)">
-            <g>
-              <text fill="rgba(0,0,0,1)" dominant-baseline="central" paint-order="stroke" dx="0.5" font-size="12" text-anchor="end" fill-opacity="0.85" font-weight="400">
-=======
-          <g fill="none" class="label" transform="matrix(1,0,0,1,-13,0)">
-            <g>
-              <text fill="rgba(0,0,0,0.8509803921568627)" dominant-baseline="central" paint-order="stroke" dx="0.5" class="text" font-size="12" text-anchor="end" font-weight="400">
->>>>>>> fe2f6346
-                Different architectures
-              </text>
-            </g>
-          </g>
-        </g>
-        <g fill="none" x="-856" y="-73" transform="matrix(1,0,0,1,-856,-73)">
-          <g>
-            <circle fill="rgba(239,244,255,1)" class="key" stroke-width="1" stroke="rgba(95,149,255,1)" r="13"/>
-          </g>
-<<<<<<< HEAD
-          <g fill="none" transform="matrix(1,0,0,1,-13,2)">
-            <g>
-              <text fill="rgba(0,0,0,1)" dominant-baseline="central" paint-order="stroke" dx="0.5" font-size="12" text-anchor="end" fill-opacity="0.85" font-weight="400">
-=======
-          <g fill="none" class="label" transform="matrix(1,0,0,1,-13,0)">
-            <g>
-              <text fill="rgba(0,0,0,0.8509803921568627)" dominant-baseline="central" paint-order="stroke" dx="0.5" class="text" font-size="12" text-anchor="end" font-weight="400">
->>>>>>> fe2f6346
-                Different modeling methods
-              </text>
-            </g>
-          </g>
-        </g>
-        <g fill="none" x="-856" y="-37" transform="matrix(1,0,0,1,-856,-37)">
-          <g>
-            <circle fill="rgba(239,244,255,1)" class="key" stroke-width="1" stroke="rgba(95,149,255,1)" r="13"/>
-          </g>
-<<<<<<< HEAD
-          <g fill="none" transform="matrix(1,0,0,1,-13,2)">
-            <g>
-              <text fill="rgba(0,0,0,1)" dominant-baseline="central" paint-order="stroke" dx="0.5" font-size="12" text-anchor="end" fill-opacity="0.85" font-weight="400">
-=======
-          <g fill="none" class="label" transform="matrix(1,0,0,1,-13,0)">
-            <g>
-              <text fill="rgba(0,0,0,0.8509803921568627)" dominant-baseline="central" paint-order="stroke" dx="0.5" class="text" font-size="12" text-anchor="end" font-weight="400">
->>>>>>> fe2f6346
-                Different training sets
-              </text>
-            </g>
-          </g>
-        </g>
-        <g fill="none" x="-856" y="-1" transform="matrix(1,0,0,1,-856,-1)">
-          <g>
-            <circle fill="rgba(239,244,255,1)" class="key" stroke-width="1" stroke="rgba(95,149,255,1)" r="13"/>
-          </g>
-<<<<<<< HEAD
-          <g fill="none" transform="matrix(1,0,0,1,-13,2)">
-            <g>
-              <text fill="rgba(0,0,0,1)" dominant-baseline="central" paint-order="stroke" dx="0.5" font-size="12" text-anchor="end" fill-opacity="0.85" font-weight="400">
-=======
-          <g fill="none" class="label" transform="matrix(1,0,0,1,-13,0)">
-            <g>
-              <text fill="rgba(0,0,0,0.8509803921568627)" dominant-baseline="central" paint-order="stroke" dx="0.5" class="text" font-size="12" text-anchor="end" font-weight="400">
->>>>>>> fe2f6346
-                Different feature sets
-              </text>
-            </g>
-          </g>
-        </g>
-        <g fill="none" x="-640" y="53" transform="matrix(1,0,0,1,-640,53)">
-          <g>
-            <circle fill="rgba(239,244,255,1)" class="key" stroke-width="1" stroke="rgba(95,149,255,1)" r="13"/>
-          </g>
-<<<<<<< HEAD
-          <g fill="none" transform="matrix(1,0,0,1,-13,2)">
-            <g>
-              <text fill="rgba(0,0,0,1)" dominant-baseline="central" paint-order="stroke" dx="0.5" font-size="12" text-anchor="end" fill-opacity="0.85" font-weight="400">
-=======
-          <g fill="none" class="label" transform="matrix(1,0,0,1,-13,0)">
-            <g>
-              <text fill="rgba(0,0,0,0.8509803921568627)" dominant-baseline="central" paint-order="stroke" dx="0.5" class="text" font-size="12" text-anchor="end" font-weight="400">
->>>>>>> fe2f6346
-                Methods
-              </text>
-            </g>
-          </g>
-        </g>
-        <g fill="none" x="-856" y="35" transform="matrix(1,0,0,1,-856,35)">
-          <g>
-            <circle fill="rgba(239,244,255,1)" class="key" stroke-width="1" stroke="rgba(95,149,255,1)" r="13"/>
-          </g>
-<<<<<<< HEAD
-          <g fill="none" transform="matrix(1,0,0,1,-13,2)">
-            <g>
-              <text fill="rgba(0,0,0,1)" dominant-baseline="central" paint-order="stroke" dx="0.5" font-size="12" text-anchor="end" fill-opacity="0.85" font-weight="400">
-=======
-          <g fill="none" class="label" transform="matrix(1,0,0,1,-13,0)">
-            <g>
-              <text fill="rgba(0,0,0,0.8509803921568627)" dominant-baseline="central" paint-order="stroke" dx="0.5" class="text" font-size="12" text-anchor="end" font-weight="400">
->>>>>>> fe2f6346
-                Classifier selection
-              </text>
-            </g>
-          </g>
-        </g>
-        <g fill="none" x="-856" y="71" transform="matrix(1,0,0,1,-856,71)">
-          <g>
-            <circle fill="rgba(239,244,255,1)" class="key" stroke-width="1" stroke="rgba(95,149,255,1)" r="13"/>
-          </g>
-<<<<<<< HEAD
-          <g fill="none" transform="matrix(1,0,0,1,-13,2)">
-            <g>
-              <text fill="rgba(0,0,0,1)" dominant-baseline="central" paint-order="stroke" dx="0.5" font-size="12" text-anchor="end" fill-opacity="0.85" font-weight="400">
-=======
-          <g fill="none" class="label" transform="matrix(1,0,0,1,-13,0)">
-            <g>
-              <text fill="rgba(0,0,0,0.8509803921568627)" dominant-baseline="central" paint-order="stroke" dx="0.5" class="text" font-size="12" text-anchor="end" font-weight="400">
->>>>>>> fe2f6346
-                Classifier fusion
-              </text>
-            </g>
-          </g>
-        </g>
-        <g fill="none" x="-640" y="143" transform="matrix(1,0,0,1,-640,143)">
-          <g>
-            <circle fill="rgba(239,244,255,1)" class="key" stroke-width="1" stroke="rgba(95,149,255,1)" r="13"/>
-          </g>
-<<<<<<< HEAD
-          <g fill="none" transform="matrix(1,0,0,1,-13,2)">
-            <g>
-              <text fill="rgba(0,0,0,1)" dominant-baseline="central" paint-order="stroke" dx="0.5" font-size="12" text-anchor="end" fill-opacity="0.85" font-weight="400">
-=======
-          <g fill="none" class="label" transform="matrix(1,0,0,1,-13,0)">
-            <g>
-              <text fill="rgba(0,0,0,0.8509803921568627)" dominant-baseline="central" paint-order="stroke" dx="0.5" class="text" font-size="12" text-anchor="end" font-weight="400">
->>>>>>> fe2f6346
-                Common
-              </text>
-            </g>
-          </g>
-        </g>
-        <g fill="none" x="-856" y="107" transform="matrix(1,0,0,1,-856,107)">
-          <g>
-            <circle fill="rgba(239,244,255,1)" class="key" stroke-width="1" stroke="rgba(95,149,255,1)" r="13"/>
-          </g>
-<<<<<<< HEAD
-          <g fill="none" transform="matrix(1,0,0,1,-13,2)">
-            <g>
-              <text fill="rgba(0,0,0,1)" dominant-baseline="central" paint-order="stroke" dx="0.5" font-size="12" text-anchor="end" fill-opacity="0.85" font-weight="400">
-=======
-          <g fill="none" class="label" transform="matrix(1,0,0,1,-13,0)">
-            <g>
-              <text fill="rgba(0,0,0,0.8509803921568627)" dominant-baseline="central" paint-order="stroke" dx="0.5" class="text" font-size="12" text-anchor="end" font-weight="400">
->>>>>>> fe2f6346
-                Bagging
-              </text>
-            </g>
-          </g>
-        </g>
-        <g fill="none" x="-856" y="143" transform="matrix(1,0,0,1,-856,143)">
-          <g>
-            <circle fill="rgba(239,244,255,1)" class="key" stroke-width="1" stroke="rgba(95,149,255,1)" r="13"/>
-          </g>
-<<<<<<< HEAD
-          <g fill="none" transform="matrix(1,0,0,1,-13,2)">
-            <g>
-              <text fill="rgba(0,0,0,1)" dominant-baseline="central" paint-order="stroke" dx="0.5" font-size="12" text-anchor="end" fill-opacity="0.85" font-weight="400">
-=======
-          <g fill="none" class="label" transform="matrix(1,0,0,1,-13,0)">
-            <g>
-              <text fill="rgba(0,0,0,0.8509803921568627)" dominant-baseline="central" paint-order="stroke" dx="0.5" class="text" font-size="12" text-anchor="end" font-weight="400">
->>>>>>> fe2f6346
-                Boosting
-              </text>
-            </g>
-          </g>
-        </g>
-        <g fill="none" x="-856" y="179" transform="matrix(1,0,0,1,-856,179)">
-          <g>
-            <circle fill="rgba(239,244,255,1)" class="key" stroke-width="1" stroke="rgba(95,149,255,1)" r="13"/>
-          </g>
-<<<<<<< HEAD
-          <g fill="none" transform="matrix(1,0,0,1,-13,2)">
-            <g>
-              <text fill="rgba(0,0,0,1)" dominant-baseline="central" paint-order="stroke" dx="0.5" font-size="12" text-anchor="end" fill-opacity="0.85" font-weight="400">
-=======
-          <g fill="none" class="label" transform="matrix(1,0,0,1,-13,0)">
-            <g>
-              <text fill="rgba(0,0,0,0.8509803921568627)" dominant-baseline="central" paint-order="stroke" dx="0.5" class="text" font-size="12" text-anchor="end" font-weight="400">
->>>>>>> fe2f6346
-                AdaBoost
-              </text>
-            </g>
-          </g>
-        </g>
-        <g fill="none" x="-424" y="287" transform="matrix(1,0,0,1,-424,287)">
-          <g>
-            <circle fill="rgba(239,244,255,1)" class="key" stroke-width="1" stroke="rgba(95,149,255,1)" r="13"/>
-          </g>
-<<<<<<< HEAD
-          <g fill="none" transform="matrix(1,0,0,1,-13,2)">
-            <g>
-              <text fill="rgba(0,0,0,1)" dominant-baseline="central" paint-order="stroke" dx="0.5" font-size="12" text-anchor="end" fill-opacity="0.85" font-weight="400">
-=======
-          <g fill="none" class="label" transform="matrix(1,0,0,1,-13,0)">
-            <g>
-              <text fill="rgba(0,0,0,0.8509803921568627)" dominant-baseline="central" paint-order="stroke" dx="0.5" class="text" font-size="12" text-anchor="end" font-weight="400">
->>>>>>> fe2f6346
-                Regression
-              </text>
-            </g>
-          </g>
-        </g>
-        <g fill="none" x="-640" y="215" transform="matrix(1,0,0,1,-640,215)">
-          <g>
-            <circle fill="rgba(239,244,255,1)" class="key" stroke-width="1" stroke="rgba(95,149,255,1)" r="13"/>
-          </g>
-<<<<<<< HEAD
-          <g fill="none" transform="matrix(1,0,0,1,-13,2)">
-            <g>
-              <text fill="rgba(0,0,0,1)" dominant-baseline="central" paint-order="stroke" dx="0.5" font-size="12" text-anchor="end" fill-opacity="0.85" font-weight="400">
-=======
-          <g fill="none" class="label" transform="matrix(1,0,0,1,-13,0)">
-            <g>
-              <text fill="rgba(0,0,0,0.8509803921568627)" dominant-baseline="central" paint-order="stroke" dx="0.5" class="text" font-size="12" text-anchor="end" font-weight="400">
->>>>>>> fe2f6346
-                Multiple linear regression
-              </text>
-            </g>
-          </g>
-        </g>
-        <g fill="none" x="-640" y="251" transform="matrix(1,0,0,1,-640,251)">
-          <g>
-            <circle fill="rgba(239,244,255,1)" class="key" stroke-width="1" stroke="rgba(95,149,255,1)" r="13"/>
-          </g>
-<<<<<<< HEAD
-          <g fill="none" transform="matrix(1,0,0,1,-13,2)">
-            <g>
-              <text fill="rgba(0,0,0,1)" dominant-baseline="central" paint-order="stroke" dx="0.5" font-size="12" text-anchor="end" fill-opacity="0.85" font-weight="400">
-=======
-          <g fill="none" class="label" transform="matrix(1,0,0,1,-13,0)">
-            <g>
-              <text fill="rgba(0,0,0,0.8509803921568627)" dominant-baseline="central" paint-order="stroke" dx="0.5" class="text" font-size="12" text-anchor="end" font-weight="400">
->>>>>>> fe2f6346
-                Partial least squares
-              </text>
-            </g>
-          </g>
-        </g>
-        <g fill="none" x="-640" y="287" transform="matrix(1,0,0,1,-640,287)">
-          <g>
-            <circle fill="rgba(239,244,255,1)" class="key" stroke-width="1" stroke="rgba(95,149,255,1)" r="13"/>
-          </g>
-<<<<<<< HEAD
-          <g fill="none" transform="matrix(1,0,0,1,-13,2)">
-            <g>
-              <text fill="rgba(0,0,0,1)" dominant-baseline="central" paint-order="stroke" dx="0.5" font-size="12" text-anchor="end" fill-opacity="0.85" font-weight="400">
-=======
-          <g fill="none" class="label" transform="matrix(1,0,0,1,-13,0)">
-            <g>
-              <text fill="rgba(0,0,0,0.8509803921568627)" dominant-baseline="central" paint-order="stroke" dx="0.5" class="text" font-size="12" text-anchor="end" font-weight="400">
->>>>>>> fe2f6346
-                Multi-layer feed forward neural network
-              </text>
-            </g>
-          </g>
-        </g>
-        <g fill="none" x="-640" y="323" transform="matrix(1,0,0,1,-640,323)">
-          <g>
-            <circle fill="rgba(239,244,255,1)" class="key" stroke-width="1" stroke="rgba(95,149,255,1)" r="13"/>
-          </g>
-<<<<<<< HEAD
-          <g fill="none" transform="matrix(1,0,0,1,-13,2)">
-            <g>
-              <text fill="rgba(0,0,0,1)" dominant-baseline="central" paint-order="stroke" dx="0.5" font-size="12" text-anchor="end" fill-opacity="0.85" font-weight="400">
-=======
-          <g fill="none" class="label" transform="matrix(1,0,0,1,-13,0)">
-            <g>
-              <text fill="rgba(0,0,0,0.8509803921568627)" dominant-baseline="central" paint-order="stroke" dx="0.5" class="text" font-size="12" text-anchor="end" font-weight="400">
->>>>>>> fe2f6346
-                General regression neural network
-              </text>
-            </g>
-          </g>
-        </g>
-        <g fill="none" x="-640" y="359" transform="matrix(1,0,0,1,-640,359)">
-          <g>
-            <circle fill="rgba(239,244,255,1)" class="key" stroke-width="1" stroke="rgba(95,149,255,1)" r="13"/>
-          </g>
-<<<<<<< HEAD
-          <g fill="none" transform="matrix(1,0,0,1,-13,2)">
-            <g>
-              <text fill="rgba(0,0,0,1)" dominant-baseline="central" paint-order="stroke" dx="0.5" font-size="12" text-anchor="end" fill-opacity="0.85" font-weight="400">
-=======
-          <g fill="none" class="label" transform="matrix(1,0,0,1,-13,0)">
-            <g>
-              <text fill="rgba(0,0,0,0.8509803921568627)" dominant-baseline="central" paint-order="stroke" dx="0.5" class="text" font-size="12" text-anchor="end" font-weight="400">
->>>>>>> fe2f6346
-                Support vector regression
-              </text>
-            </g>
-          </g>
-        </g>
-      </g>
-    </g>
-  </g>
+  <defs/>
+  <g transform="matrix(0.585137,0,0,0.585137,608.724426,282.036285)">
+    <g fill="none">
+      <g fill="none"/>
+      <g fill="none">
+        <g fill="none" marker-start="false" marker-end="false">
+          <g fill="none" marker-start="false" marker-end="false" stroke="transparent" stroke-width="3"/>
+          <g>
+            <path fill="none" d="M -221,-28 C -316 -28,-316 -343,-411 -343" class="key" stroke-width="1" stroke="rgba(153,173,209,1)"/>
+            <path fill="none" d="M 13,0 C 13 0,13 0,13 0" class="key" stroke-width="3" stroke="transparent"/>
+          </g>
+        </g>
+        <g fill="none" marker-start="false" marker-end="false">
+          <g fill="none" marker-start="false" marker-end="false" stroke="transparent" stroke-width="3"/>
+          <g>
+            <path fill="none" d="M -221,-28 C -316 -28,-316 26,-411 26" class="key" stroke-width="1" stroke="rgba(153,173,209,1)"/>
+            <path fill="none" d="M 13,0 C 13 0,13 0,13 0" class="key" stroke-width="3" stroke="transparent"/>
+          </g>
+        </g>
+        <g fill="none" marker-start="false" marker-end="false">
+          <g fill="none" marker-start="false" marker-end="false" stroke="transparent" stroke-width="3"/>
+          <g>
+            <path fill="none" d="M -221,-28 C -316 -28,-316 287,-411 287" class="key" stroke-width="1" stroke="rgba(153,173,209,1)"/>
+            <path fill="none" d="M 13,0 C 13 0,13 0,13 0" class="key" stroke-width="3" stroke="transparent"/>
+          </g>
+        </g>
+        <g fill="none" marker-start="false" marker-end="false">
+          <g fill="none" marker-start="false" marker-end="false" stroke="transparent" stroke-width="3"/>
+          <g>
+            <path fill="none" d="M -437,-343 C -532 -343,-532 -469,-627 -469" class="key" stroke-width="1" stroke="rgba(153,173,209,1)"/>
+            <path fill="none" d="M 13,0 C 13 0,13 0,13 0" class="key" stroke-width="3" stroke="transparent"/>
+          </g>
+        </g>
+        <g fill="none" marker-start="false" marker-end="false">
+          <g fill="none" marker-start="false" marker-end="false" stroke="transparent" stroke-width="3"/>
+          <g>
+            <path fill="none" d="M -437,-343 C -532 -343,-532 -433,-627 -433" class="key" stroke-width="1" stroke="rgba(153,173,209,1)"/>
+            <path fill="none" d="M 13,0 C 13 0,13 0,13 0" class="key" stroke-width="3" stroke="transparent"/>
+          </g>
+        </g>
+        <g fill="none" marker-start="false" marker-end="false">
+          <g fill="none" marker-start="false" marker-end="false" stroke="transparent" stroke-width="3"/>
+          <g>
+            <path fill="none" d="M -437,-343 C -532 -343,-532 -397,-627 -397" class="key" stroke-width="1" stroke="rgba(153,173,209,1)"/>
+            <path fill="none" d="M 13,0 C 13 0,13 0,13 0" class="key" stroke-width="3" stroke="transparent"/>
+          </g>
+        </g>
+        <g fill="none" marker-start="false" marker-end="false">
+          <g fill="none" marker-start="false" marker-end="false" stroke="transparent" stroke-width="3"/>
+          <g>
+            <path fill="none" d="M -437,-343 C -532 -343,-532 -361,-627 -361" class="key" stroke-width="1" stroke="rgba(153,173,209,1)"/>
+            <path fill="none" d="M 13,0 C 13 0,13 0,13 0" class="key" stroke-width="3" stroke="transparent"/>
+          </g>
+        </g>
+        <g fill="none" marker-start="false" marker-end="false">
+          <g fill="none" marker-start="false" marker-end="false" stroke="transparent" stroke-width="3"/>
+          <g>
+            <path fill="none" d="M -437,-343 C -532 -343,-532 -325,-627 -325" class="key" stroke-width="1" stroke="rgba(153,173,209,1)"/>
+            <path fill="none" d="M 13,0 C 13 0,13 0,13 0" class="key" stroke-width="3" stroke="transparent"/>
+          </g>
+        </g>
+        <g fill="none" marker-start="false" marker-end="false">
+          <g fill="none" marker-start="false" marker-end="false" stroke="transparent" stroke-width="3"/>
+          <g>
+            <path fill="none" d="M -437,-343 C -532 -343,-532 -289,-627 -289" class="key" stroke-width="1" stroke="rgba(153,173,209,1)"/>
+            <path fill="none" d="M 13,0 C 13 0,13 0,13 0" class="key" stroke-width="3" stroke="transparent"/>
+          </g>
+        </g>
+        <g fill="none" marker-start="false" marker-end="false">
+          <g fill="none" marker-start="false" marker-end="false" stroke="transparent" stroke-width="3"/>
+          <g>
+            <path fill="none" d="M -437,-343 C -532 -343,-532 -253,-627 -253" class="key" stroke-width="1" stroke="rgba(153,173,209,1)"/>
+            <path fill="none" d="M 13,0 C 13 0,13 0,13 0" class="key" stroke-width="3" stroke="transparent"/>
+          </g>
+        </g>
+        <g fill="none" marker-start="false" marker-end="false">
+          <g fill="none" marker-start="false" marker-end="false" stroke="transparent" stroke-width="3"/>
+          <g>
+            <path fill="none" d="M -437,-343 C -532 -343,-532 -217,-627 -217" class="key" stroke-width="1" stroke="rgba(153,173,209,1)"/>
+            <path fill="none" d="M 13,0 C 13 0,13 0,13 0" class="key" stroke-width="3" stroke="transparent"/>
+          </g>
+        </g>
+        <g fill="none" marker-start="false" marker-end="false">
+          <g fill="none" marker-start="false" marker-end="false" stroke="transparent" stroke-width="3"/>
+          <g>
+            <path fill="none" d="M -437,26 C -532 26,-532 -91,-627 -91" class="key" stroke-width="1" stroke="rgba(153,173,209,1)"/>
+            <path fill="none" d="M 13,0 C 13 0,13 0,13 0" class="key" stroke-width="3" stroke="transparent"/>
+          </g>
+        </g>
+        <g fill="none" marker-start="false" marker-end="false">
+          <g fill="none" marker-start="false" marker-end="false" stroke="transparent" stroke-width="3"/>
+          <g>
+            <path fill="none" d="M -437,26 C -532 26,-532 53,-627 53" class="key" stroke-width="1" stroke="rgba(153,173,209,1)"/>
+            <path fill="none" d="M 13,0 C 13 0,13 0,13 0" class="key" stroke-width="3" stroke="transparent"/>
+          </g>
+        </g>
+        <g fill="none" marker-start="false" marker-end="false">
+          <g fill="none" marker-start="false" marker-end="false" stroke="transparent" stroke-width="3"/>
+          <g>
+            <path fill="none" d="M -437,26 C -532 26,-532 143,-627 143" class="key" stroke-width="1" stroke="rgba(153,173,209,1)"/>
+            <path fill="none" d="M 13,0 C 13 0,13 0,13 0" class="key" stroke-width="3" stroke="transparent"/>
+          </g>
+        </g>
+        <g fill="none" marker-start="false" marker-end="false">
+          <g fill="none" marker-start="false" marker-end="false" stroke="transparent" stroke-width="3"/>
+          <g>
+            <path fill="none" d="M -653,-91 C -748 -91,-748 -181,-843 -181" class="key" stroke-width="1" stroke="rgba(153,173,209,1)"/>
+            <path fill="none" d="M 13,0 C 13 0,13 0,13 0" class="key" stroke-width="3" stroke="transparent"/>
+          </g>
+        </g>
+        <g fill="none" marker-start="false" marker-end="false">
+          <g fill="none" marker-start="false" marker-end="false" stroke="transparent" stroke-width="3"/>
+          <g>
+            <path fill="none" d="M -653,-91 C -748 -91,-748 -145,-843 -145" class="key" stroke-width="1" stroke="rgba(153,173,209,1)"/>
+            <path fill="none" d="M 13,0 C 13 0,13 0,13 0" class="key" stroke-width="3" stroke="transparent"/>
+          </g>
+        </g>
+        <g fill="none" marker-start="false" marker-end="false">
+          <g fill="none" marker-start="false" marker-end="false" stroke="transparent" stroke-width="3"/>
+          <g>
+            <path fill="none" d="M -653,-91 C -748 -91,-748 -109,-843 -109" class="key" stroke-width="1" stroke="rgba(153,173,209,1)"/>
+            <path fill="none" d="M 13,0 C 13 0,13 0,13 0" class="key" stroke-width="3" stroke="transparent"/>
+          </g>
+        </g>
+        <g fill="none" marker-start="false" marker-end="false">
+          <g fill="none" marker-start="false" marker-end="false" stroke="transparent" stroke-width="3"/>
+          <g>
+            <path fill="none" d="M -653,-91 C -748 -91,-748 -73,-843 -73" class="key" stroke-width="1" stroke="rgba(153,173,209,1)"/>
+            <path fill="none" d="M 13,0 C 13 0,13 0,13 0" class="key" stroke-width="3" stroke="transparent"/>
+          </g>
+        </g>
+        <g fill="none" marker-start="false" marker-end="false">
+          <g fill="none" marker-start="false" marker-end="false" stroke="transparent" stroke-width="3"/>
+          <g>
+            <path fill="none" d="M -653,-91 C -748 -91,-748 -37,-843 -37" class="key" stroke-width="1" stroke="rgba(153,173,209,1)"/>
+            <path fill="none" d="M 13,0 C 13 0,13 0,13 0" class="key" stroke-width="3" stroke="transparent"/>
+          </g>
+        </g>
+        <g fill="none" marker-start="false" marker-end="false">
+          <g fill="none" marker-start="false" marker-end="false" stroke="transparent" stroke-width="3"/>
+          <g>
+            <path fill="none" d="M -653,-91 C -748 -91,-748 -1,-843 -1" class="key" stroke-width="1" stroke="rgba(153,173,209,1)"/>
+            <path fill="none" d="M 13,0 C 13 0,13 0,13 0" class="key" stroke-width="3" stroke="transparent"/>
+          </g>
+        </g>
+        <g fill="none" marker-start="false" marker-end="false">
+          <g fill="none" marker-start="false" marker-end="false" stroke="transparent" stroke-width="3"/>
+          <g>
+            <path fill="none" d="M -653,53 C -748 53,-748 35,-843 35" class="key" stroke-width="1" stroke="rgba(153,173,209,1)"/>
+            <path fill="none" d="M 13,0 C 13 0,13 0,13 0" class="key" stroke-width="3" stroke="transparent"/>
+          </g>
+        </g>
+        <g fill="none" marker-start="false" marker-end="false">
+          <g fill="none" marker-start="false" marker-end="false" stroke="transparent" stroke-width="3"/>
+          <g>
+            <path fill="none" d="M -653,53 C -748 53,-748 71,-843 71" class="key" stroke-width="1" stroke="rgba(153,173,209,1)"/>
+            <path fill="none" d="M 13,0 C 13 0,13 0,13 0" class="key" stroke-width="3" stroke="transparent"/>
+          </g>
+        </g>
+        <g fill="none" marker-start="false" marker-end="false">
+          <g fill="none" marker-start="false" marker-end="false" stroke="transparent" stroke-width="3"/>
+          <g>
+            <path fill="none" d="M -653,143 C -748 143,-748 107,-843 107" class="key" stroke-width="1" stroke="rgba(153,173,209,1)"/>
+            <path fill="none" d="M 13,0 C 13 0,13 0,13 0" class="key" stroke-width="3" stroke="transparent"/>
+          </g>
+        </g>
+        <g fill="none" marker-start="false" marker-end="false">
+          <g fill="none" marker-start="false" marker-end="false" stroke="transparent" stroke-width="3"/>
+          <g>
+            <path fill="none" d="M -653,143 C -748 143,-748 143,-843 143" class="key" stroke-width="1" stroke="rgba(153,173,209,1)"/>
+            <path fill="none" d="M 13,0 C 13 0,13 0,13 0" class="key" stroke-width="3" stroke="transparent"/>
+          </g>
+        </g>
+        <g fill="none" marker-start="false" marker-end="false">
+          <g fill="none" marker-start="false" marker-end="false" stroke="transparent" stroke-width="3"/>
+          <g>
+            <path fill="none" d="M -653,143 C -748 143,-748 179,-843 179" class="key" stroke-width="1" stroke="rgba(153,173,209,1)"/>
+            <path fill="none" d="M 13,0 C 13 0,13 0,13 0" class="key" stroke-width="3" stroke="transparent"/>
+          </g>
+        </g>
+        <g fill="none" marker-start="false" marker-end="false">
+          <g fill="none" marker-start="false" marker-end="false" stroke="transparent" stroke-width="3"/>
+          <g>
+            <path fill="none" d="M -437,287 C -532 287,-532 215,-627 215" class="key" stroke-width="1" stroke="rgba(153,173,209,1)"/>
+            <path fill="none" d="M 13,0 C 13 0,13 0,13 0" class="key" stroke-width="3" stroke="transparent"/>
+          </g>
+        </g>
+        <g fill="none" marker-start="false" marker-end="false">
+          <g fill="none" marker-start="false" marker-end="false" stroke="transparent" stroke-width="3"/>
+          <g>
+            <path fill="none" d="M -437,287 C -532 287,-532 251,-627 251" class="key" stroke-width="1" stroke="rgba(153,173,209,1)"/>
+            <path fill="none" d="M 13,0 C 13 0,13 0,13 0" class="key" stroke-width="3" stroke="transparent"/>
+          </g>
+        </g>
+        <g fill="none" marker-start="false" marker-end="false">
+          <g fill="none" marker-start="false" marker-end="false" stroke="transparent" stroke-width="3"/>
+          <g>
+            <path fill="none" d="M -437,287 C -532 287,-532 287,-627 287" class="key" stroke-width="1" stroke="rgba(153,173,209,1)"/>
+            <path fill="none" d="M 13,0 C 13 0,13 0,13 0" class="key" stroke-width="3" stroke="transparent"/>
+          </g>
+        </g>
+        <g fill="none" marker-start="false" marker-end="false">
+          <g fill="none" marker-start="false" marker-end="false" stroke="transparent" stroke-width="3"/>
+          <g>
+            <path fill="none" d="M -437,287 C -532 287,-532 323,-627 323" class="key" stroke-width="1" stroke="rgba(153,173,209,1)"/>
+            <path fill="none" d="M 13,0 C 13 0,13 0,13 0" class="key" stroke-width="3" stroke="transparent"/>
+          </g>
+        </g>
+        <g fill="none" marker-start="false" marker-end="false">
+          <g fill="none" marker-start="false" marker-end="false" stroke="transparent" stroke-width="3"/>
+          <g>
+            <path fill="none" d="M -437,287 C -532 287,-532 359,-627 359" class="key" stroke-width="1" stroke="rgba(153,173,209,1)"/>
+            <path fill="none" d="M 13,0 C 13 0,13 0,13 0" class="key" stroke-width="3" stroke="transparent"/>
+          </g>
+        </g>
+      </g>
+      <g fill="none">
+        <g fill="none" x="-208" y="-28" transform="matrix(1,0,0,1,-208,-28)">
+          <g>
+            <circle fill="rgba(239,244,255,1)" class="key" stroke-width="1" stroke="rgba(95,149,255,1)" r="13"/>
+          </g>
+          <g fill="none" class="label" transform="matrix(1,0,0,1,-13,2)">
+            <g>
+              <text fill="rgba(0,0,0,1)" dominant-baseline="central" paint-order="stroke" dx="0.5" class="text" font-size="12" text-anchor="end" fill-opacity="0.85" font-weight="400">
+                Modeling Methods
+              </text>
+            </g>
+          </g>
+        </g>
+        <g fill="none" x="-424" y="-343" transform="matrix(1,0,0,1,-424,-343)">
+          <g>
+            <circle fill="rgba(239,244,255,1)" class="key" stroke-width="1" stroke="rgba(95,149,255,1)" r="13"/>
+          </g>
+          <g fill="none" class="label" transform="matrix(1,0,0,1,-13,2)">
+            <g>
+              <text fill="rgba(0,0,0,1)" dominant-baseline="central" paint-order="stroke" dx="0.5" class="text" font-size="12" text-anchor="end" fill-opacity="0.85" font-weight="400">
+                Classification
+              </text>
+            </g>
+          </g>
+        </g>
+        <g fill="none" x="-640" y="-469" transform="matrix(1,0,0,1,-640,-469)">
+          <g>
+            <circle fill="rgba(239,244,255,1)" class="key" stroke-width="1" stroke="rgba(95,149,255,1)" r="13"/>
+          </g>
+          <g fill="none" class="label" transform="matrix(1,0,0,1,-13,2)">
+            <g>
+              <text fill="rgba(0,0,0,1)" dominant-baseline="central" paint-order="stroke" dx="0.5" class="text" font-size="12" text-anchor="end" fill-opacity="0.85" font-weight="400">
+                Logistic regression
+              </text>
+            </g>
+          </g>
+        </g>
+        <g fill="none" x="-640" y="-433" transform="matrix(1,0,0,1,-640,-433)">
+          <g>
+            <circle fill="rgba(239,244,255,1)" class="key" stroke-width="1" stroke="rgba(95,149,255,1)" r="13"/>
+          </g>
+          <g fill="none" class="label" transform="matrix(1,0,0,1,-13,2)">
+            <g>
+              <text fill="rgba(0,0,0,1)" dominant-baseline="central" paint-order="stroke" dx="0.5" class="text" font-size="12" text-anchor="end" fill-opacity="0.85" font-weight="400">
+                Linear discriminant analysis
+              </text>
+            </g>
+          </g>
+        </g>
+        <g fill="none" x="-640" y="-397" transform="matrix(1,0,0,1,-640,-397)">
+          <g>
+            <circle fill="rgba(239,244,255,1)" class="key" stroke-width="1" stroke="rgba(95,149,255,1)" r="13"/>
+          </g>
+          <g fill="none" class="label" transform="matrix(1,0,0,1,-13,2)">
+            <g>
+              <text fill="rgba(0,0,0,1)" dominant-baseline="central" paint-order="stroke" dx="0.5" class="text" font-size="12" text-anchor="end" fill-opacity="0.85" font-weight="400">
+                Rules
+              </text>
+            </g>
+          </g>
+        </g>
+        <g fill="none" x="-640" y="-361" transform="matrix(1,0,0,1,-640,-361)">
+          <g>
+            <circle fill="rgba(239,244,255,1)" class="key" stroke-width="1" stroke="rgba(95,149,255,1)" r="13"/>
+          </g>
+          <g fill="none" class="label" transform="matrix(1,0,0,1,-13,2)">
+            <g>
+              <text fill="rgba(0,0,0,1)" dominant-baseline="central" paint-order="stroke" dx="0.5" class="text" font-size="12" text-anchor="end" fill-opacity="0.85" font-weight="400">
+                Decision trees
+              </text>
+            </g>
+          </g>
+        </g>
+        <g fill="none" x="-640" y="-325" transform="matrix(1,0,0,1,-640,-325)">
+          <g>
+            <circle fill="rgba(239,244,255,1)" class="key" stroke-width="1" stroke="rgba(95,149,255,1)" r="13"/>
+          </g>
+          <g fill="none" class="label" transform="matrix(1,0,0,1,-13,2)">
+            <g>
+              <text fill="rgba(0,0,0,1)" dominant-baseline="central" paint-order="stroke" dx="0.5" class="text" font-size="12" text-anchor="end" fill-opacity="0.85" font-weight="400">
+                Naive Bayes
+              </text>
+            </g>
+          </g>
+        </g>
+        <g fill="none" x="-640" y="-289" transform="matrix(1,0,0,1,-640,-289)">
+          <g>
+            <circle fill="rgba(239,244,255,1)" class="key" stroke-width="1" stroke="rgba(95,149,255,1)" r="13"/>
+          </g>
+          <g fill="none" class="label" transform="matrix(1,0,0,1,-13,2)">
+            <g>
+              <text fill="rgba(0,0,0,1)" dominant-baseline="central" paint-order="stroke" dx="0.5" class="text" font-size="12" text-anchor="end" fill-opacity="0.85" font-weight="400">
+                K nearest neighbor
+              </text>
+            </g>
+          </g>
+        </g>
+        <g fill="none" x="-640" y="-253" transform="matrix(1,0,0,1,-640,-253)">
+          <g>
+            <circle fill="rgba(239,244,255,1)" class="key" stroke-width="1" stroke="rgba(95,149,255,1)" r="13"/>
+          </g>
+          <g fill="none" class="label" transform="matrix(1,0,0,1,-13,2)">
+            <g>
+              <text fill="rgba(0,0,0,1)" dominant-baseline="central" paint-order="stroke" dx="0.5" class="text" font-size="12" text-anchor="end" fill-opacity="0.85" font-weight="400">
+                Probabilistic neural network
+              </text>
+            </g>
+          </g>
+        </g>
+        <g fill="none" x="-640" y="-217" transform="matrix(1,0,0,1,-640,-217)">
+          <g>
+            <circle fill="rgba(239,244,255,1)" class="key" stroke-width="1" stroke="rgba(95,149,255,1)" r="13"/>
+          </g>
+          <g fill="none" class="label" transform="matrix(1,0,0,1,-13,2)">
+            <g>
+              <text fill="rgba(0,0,0,1)" dominant-baseline="central" paint-order="stroke" dx="0.5" class="text" font-size="12" text-anchor="end" fill-opacity="0.85" font-weight="400">
+                Support vector machine
+              </text>
+            </g>
+          </g>
+        </g>
+        <g fill="none" x="-424" y="26" transform="matrix(1,0,0,1,-424,26)">
+          <g>
+            <circle fill="rgba(239,244,255,1)" class="key" stroke-width="1" stroke="rgba(95,149,255,1)" r="13"/>
+          </g>
+          <g fill="none" class="label" transform="matrix(1,0,0,1,-13,2)">
+            <g>
+              <text fill="rgba(0,0,0,1)" dominant-baseline="central" paint-order="stroke" dx="0.5" class="text" font-size="12" text-anchor="end" fill-opacity="0.85" font-weight="400">
+                Consensus
+              </text>
+            </g>
+          </g>
+        </g>
+        <g fill="none" x="-640" y="-91" transform="matrix(1,0,0,1,-640,-91)">
+          <g>
+            <circle fill="rgba(239,244,255,1)" class="key" stroke-width="1" stroke="rgba(95,149,255,1)" r="13"/>
+          </g>
+          <g fill="none" class="label" transform="matrix(1,0,0,1,-13,2)">
+            <g>
+              <text fill="rgba(0,0,0,1)" dominant-baseline="central" paint-order="stroke" dx="0.5" class="text" font-size="12" text-anchor="end" fill-opacity="0.85" font-weight="400">
+                Models diversity
+              </text>
+            </g>
+          </g>
+        </g>
+        <g fill="none" x="-856" y="-181" transform="matrix(1,0,0,1,-856,-181)">
+          <g>
+            <circle fill="rgba(239,244,255,1)" class="key" stroke-width="1" stroke="rgba(95,149,255,1)" r="13"/>
+          </g>
+          <g fill="none" class="label" transform="matrix(1,0,0,1,-13,2)">
+            <g>
+              <text fill="rgba(0,0,0,1)" dominant-baseline="central" paint-order="stroke" dx="0.5" class="text" font-size="12" text-anchor="end" fill-opacity="0.85" font-weight="400">
+                Different initializations
+              </text>
+            </g>
+          </g>
+        </g>
+        <g fill="none" x="-856" y="-145" transform="matrix(1,0,0,1,-856,-145)">
+          <g>
+            <circle fill="rgba(239,244,255,1)" class="key" stroke-width="1" stroke="rgba(95,149,255,1)" r="13"/>
+          </g>
+          <g fill="none" class="label" transform="matrix(1,0,0,1,-13,2)">
+            <g>
+              <text fill="rgba(0,0,0,1)" dominant-baseline="central" paint-order="stroke" dx="0.5" class="text" font-size="12" text-anchor="end" fill-opacity="0.85" font-weight="400">
+                Different parameter choices
+              </text>
+            </g>
+          </g>
+        </g>
+        <g fill="none" x="-856" y="-109" transform="matrix(1,0,0,1,-856,-109)">
+          <g>
+            <circle fill="rgba(239,244,255,1)" class="key" stroke-width="1" stroke="rgba(95,149,255,1)" r="13"/>
+          </g>
+          <g fill="none" class="label" transform="matrix(1,0,0,1,-13,2)">
+            <g>
+              <text fill="rgba(0,0,0,1)" dominant-baseline="central" paint-order="stroke" dx="0.5" class="text" font-size="12" text-anchor="end" fill-opacity="0.85" font-weight="400">
+                Different architectures
+              </text>
+            </g>
+          </g>
+        </g>
+        <g fill="none" x="-856" y="-73" transform="matrix(1,0,0,1,-856,-73)">
+          <g>
+            <circle fill="rgba(239,244,255,1)" class="key" stroke-width="1" stroke="rgba(95,149,255,1)" r="13"/>
+          </g>
+          <g fill="none" class="label" transform="matrix(1,0,0,1,-13,2)">
+            <g>
+              <text fill="rgba(0,0,0,1)" dominant-baseline="central" paint-order="stroke" dx="0.5" class="text" font-size="12" text-anchor="end" fill-opacity="0.85" font-weight="400">
+                Different modeling methods
+              </text>
+            </g>
+          </g>
+        </g>
+        <g fill="none" x="-856" y="-37" transform="matrix(1,0,0,1,-856,-37)">
+          <g>
+            <circle fill="rgba(239,244,255,1)" class="key" stroke-width="1" stroke="rgba(95,149,255,1)" r="13"/>
+          </g>
+          <g fill="none" class="label" transform="matrix(1,0,0,1,-13,2)">
+            <g>
+              <text fill="rgba(0,0,0,1)" dominant-baseline="central" paint-order="stroke" dx="0.5" class="text" font-size="12" text-anchor="end" fill-opacity="0.85" font-weight="400">
+                Different training sets
+              </text>
+            </g>
+          </g>
+        </g>
+        <g fill="none" x="-856" y="-1" transform="matrix(1,0,0,1,-856,-1)">
+          <g>
+            <circle fill="rgba(239,244,255,1)" class="key" stroke-width="1" stroke="rgba(95,149,255,1)" r="13"/>
+          </g>
+          <g fill="none" class="label" transform="matrix(1,0,0,1,-13,2)">
+            <g>
+              <text fill="rgba(0,0,0,1)" dominant-baseline="central" paint-order="stroke" dx="0.5" class="text" font-size="12" text-anchor="end" fill-opacity="0.85" font-weight="400">
+                Different feature sets
+              </text>
+            </g>
+          </g>
+        </g>
+        <g fill="none" x="-640" y="53" transform="matrix(1,0,0,1,-640,53)">
+          <g>
+            <circle fill="rgba(239,244,255,1)" class="key" stroke-width="1" stroke="rgba(95,149,255,1)" r="13"/>
+          </g>
+          <g fill="none" class="label" transform="matrix(1,0,0,1,-13,2)">
+            <g>
+              <text fill="rgba(0,0,0,1)" dominant-baseline="central" paint-order="stroke" dx="0.5" class="text" font-size="12" text-anchor="end" fill-opacity="0.85" font-weight="400">
+                Methods
+              </text>
+            </g>
+          </g>
+        </g>
+        <g fill="none" x="-856" y="35" transform="matrix(1,0,0,1,-856,35)">
+          <g>
+            <circle fill="rgba(239,244,255,1)" class="key" stroke-width="1" stroke="rgba(95,149,255,1)" r="13"/>
+          </g>
+          <g fill="none" class="label" transform="matrix(1,0,0,1,-13,2)">
+            <g>
+              <text fill="rgba(0,0,0,1)" dominant-baseline="central" paint-order="stroke" dx="0.5" class="text" font-size="12" text-anchor="end" fill-opacity="0.85" font-weight="400">
+                Classifier selection
+              </text>
+            </g>
+          </g>
+        </g>
+        <g fill="none" x="-856" y="71" transform="matrix(1,0,0,1,-856,71)">
+          <g>
+            <circle fill="rgba(239,244,255,1)" class="key" stroke-width="1" stroke="rgba(95,149,255,1)" r="13"/>
+          </g>
+          <g fill="none" class="label" transform="matrix(1,0,0,1,-13,2)">
+            <g>
+              <text fill="rgba(0,0,0,1)" dominant-baseline="central" paint-order="stroke" dx="0.5" class="text" font-size="12" text-anchor="end" fill-opacity="0.85" font-weight="400">
+                Classifier fusion
+              </text>
+            </g>
+          </g>
+        </g>
+        <g fill="none" x="-640" y="143" transform="matrix(1,0,0,1,-640,143)">
+          <g>
+            <circle fill="rgba(239,244,255,1)" class="key" stroke-width="1" stroke="rgba(95,149,255,1)" r="13"/>
+          </g>
+          <g fill="none" class="label" transform="matrix(1,0,0,1,-13,2)">
+            <g>
+              <text fill="rgba(0,0,0,1)" dominant-baseline="central" paint-order="stroke" dx="0.5" class="text" font-size="12" text-anchor="end" fill-opacity="0.85" font-weight="400">
+                Common
+              </text>
+            </g>
+          </g>
+        </g>
+        <g fill="none" x="-856" y="107" transform="matrix(1,0,0,1,-856,107)">
+          <g>
+            <circle fill="rgba(239,244,255,1)" class="key" stroke-width="1" stroke="rgba(95,149,255,1)" r="13"/>
+          </g>
+          <g fill="none" class="label" transform="matrix(1,0,0,1,-13,2)">
+            <g>
+              <text fill="rgba(0,0,0,1)" dominant-baseline="central" paint-order="stroke" dx="0.5" class="text" font-size="12" text-anchor="end" fill-opacity="0.85" font-weight="400">
+                Bagging
+              </text>
+            </g>
+          </g>
+        </g>
+        <g fill="none" x="-856" y="143" transform="matrix(1,0,0,1,-856,143)">
+          <g>
+            <circle fill="rgba(239,244,255,1)" class="key" stroke-width="1" stroke="rgba(95,149,255,1)" r="13"/>
+          </g>
+          <g fill="none" class="label" transform="matrix(1,0,0,1,-13,2)">
+            <g>
+              <text fill="rgba(0,0,0,1)" dominant-baseline="central" paint-order="stroke" dx="0.5" class="text" font-size="12" text-anchor="end" fill-opacity="0.85" font-weight="400">
+                Boosting
+              </text>
+            </g>
+          </g>
+        </g>
+        <g fill="none" x="-856" y="179" transform="matrix(1,0,0,1,-856,179)">
+          <g>
+            <circle fill="rgba(239,244,255,1)" class="key" stroke-width="1" stroke="rgba(95,149,255,1)" r="13"/>
+          </g>
+          <g fill="none" class="label" transform="matrix(1,0,0,1,-13,2)">
+            <g>
+              <text fill="rgba(0,0,0,1)" dominant-baseline="central" paint-order="stroke" dx="0.5" class="text" font-size="12" text-anchor="end" fill-opacity="0.85" font-weight="400">
+                AdaBoost
+              </text>
+            </g>
+          </g>
+        </g>
+        <g fill="none" x="-424" y="287" transform="matrix(1,0,0,1,-424,287)">
+          <g>
+            <circle fill="rgba(239,244,255,1)" class="key" stroke-width="1" stroke="rgba(95,149,255,1)" r="13"/>
+          </g>
+          <g fill="none" class="label" transform="matrix(1,0,0,1,-13,2)">
+            <g>
+              <text fill="rgba(0,0,0,1)" dominant-baseline="central" paint-order="stroke" dx="0.5" class="text" font-size="12" text-anchor="end" fill-opacity="0.85" font-weight="400">
+                Regression
+              </text>
+            </g>
+          </g>
+        </g>
+        <g fill="none" x="-640" y="215" transform="matrix(1,0,0,1,-640,215)">
+          <g>
+            <circle fill="rgba(239,244,255,1)" class="key" stroke-width="1" stroke="rgba(95,149,255,1)" r="13"/>
+          </g>
+          <g fill="none" class="label" transform="matrix(1,0,0,1,-13,2)">
+            <g>
+              <text fill="rgba(0,0,0,1)" dominant-baseline="central" paint-order="stroke" dx="0.5" class="text" font-size="12" text-anchor="end" fill-opacity="0.85" font-weight="400">
+                Multiple linear regression
+              </text>
+            </g>
+          </g>
+        </g>
+        <g fill="none" x="-640" y="251" transform="matrix(1,0,0,1,-640,251)">
+          <g>
+            <circle fill="rgba(239,244,255,1)" class="key" stroke-width="1" stroke="rgba(95,149,255,1)" r="13"/>
+          </g>
+          <g fill="none" class="label" transform="matrix(1,0,0,1,-13,2)">
+            <g>
+              <text fill="rgba(0,0,0,1)" dominant-baseline="central" paint-order="stroke" dx="0.5" class="text" font-size="12" text-anchor="end" fill-opacity="0.85" font-weight="400">
+                Partial least squares
+              </text>
+            </g>
+          </g>
+        </g>
+        <g fill="none" x="-640" y="287" transform="matrix(1,0,0,1,-640,287)">
+          <g>
+            <circle fill="rgba(239,244,255,1)" class="key" stroke-width="1" stroke="rgba(95,149,255,1)" r="13"/>
+          </g>
+          <g fill="none" class="label" transform="matrix(1,0,0,1,-13,2)">
+            <g>
+              <text fill="rgba(0,0,0,1)" dominant-baseline="central" paint-order="stroke" dx="0.5" class="text" font-size="12" text-anchor="end" fill-opacity="0.85" font-weight="400">
+                Multi-layer feed forward neural network
+              </text>
+            </g>
+          </g>
+        </g>
+        <g fill="none" x="-640" y="323" transform="matrix(1,0,0,1,-640,323)">
+          <g>
+            <circle fill="rgba(239,244,255,1)" class="key" stroke-width="1" stroke="rgba(95,149,255,1)" r="13"/>
+          </g>
+          <g fill="none" class="label" transform="matrix(1,0,0,1,-13,2)">
+            <g>
+              <text fill="rgba(0,0,0,1)" dominant-baseline="central" paint-order="stroke" dx="0.5" class="text" font-size="12" text-anchor="end" fill-opacity="0.85" font-weight="400">
+                General regression neural network
+              </text>
+            </g>
+          </g>
+        </g>
+        <g fill="none" x="-640" y="359" transform="matrix(1,0,0,1,-640,359)">
+          <g>
+            <circle fill="rgba(239,244,255,1)" class="key" stroke-width="1" stroke="rgba(95,149,255,1)" r="13"/>
+          </g>
+          <g fill="none" class="label" transform="matrix(1,0,0,1,-13,2)">
+            <g>
+              <text fill="rgba(0,0,0,1)" dominant-baseline="central" paint-order="stroke" dx="0.5" class="text" font-size="12" text-anchor="end" fill-opacity="0.85" font-weight="400">
+                Support vector regression
+              </text>
+            </g>
+          </g>
+        </g>
+      </g>
+    </g>
+  </g>
 </svg>