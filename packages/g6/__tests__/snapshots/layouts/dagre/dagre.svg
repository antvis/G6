--- conflicted
+++ resolved
@@ -1,155 +1,119 @@
 <svg xmlns="http://www.w3.org/2000/svg" width="500" height="500" style="background: transparent; position: absolute; outline: none;" color-interpolation-filters="sRGB" tabindex="1">
-  <defs/>
-  <g transform="matrix(0.800000,0,0,0.800000,49.999996,49.999996)">
-    <g fill="none">
-      <g fill="none"/>
-      <g fill="none">
-        <g fill="none" marker-start="false" marker-end="false">
-          <g fill="none" marker-start="false" marker-end="false" stroke="transparent" stroke-width="3"/>
-          <g>
-            <path fill="none" d="M 80,134 L 80,248" class="key" stroke-width="1" stroke="rgba(153,173,209,1)"/>
-            <path fill="none" d="M 0,0 L 0,0" class="key" stroke-width="3" stroke="transparent"/>
-          </g>
-        </g>
-        <g fill="none" marker-start="false" marker-end="false">
-          <g fill="none" marker-start="false" marker-end="false" stroke="transparent" stroke-width="3"/>
-          <g>
-            <path fill="none" d="M 128.29396325459317,348 L 215.70603674540683,438.5" class="key" stroke-width="1" stroke="rgba(153,173,209,1)"/>
-            <path fill="none" d="M 0,0 L 0,0" class="key" stroke-width="3" stroke="transparent"/>
-          </g>
-        </g>
-        <g fill="none" marker-start="false" marker-end="false">
-          <g fill="none" marker-start="false" marker-end="false" stroke="transparent" stroke-width="3"/>
-          <g>
-            <path fill="none" d="M 264,348 L 264,438.5" class="key" stroke-width="1" stroke="rgba(153,173,209,1)"/>
-            <path fill="none" d="M 0,0 L 0,0" class="key" stroke-width="3" stroke="transparent"/>
-          </g>
-        </g>
-        <g fill="none" marker-start="false" marker-end="false">
-          <g fill="none" marker-start="false" marker-end="false" stroke="transparent" stroke-width="3"/>
-          <g>
-            <path fill="none" d="M 440,134 L 440,248" class="key" stroke-width="1" stroke="rgba(153,173,209,1)"/>
-            <path fill="none" d="M 0,0 L 0,0" class="key" stroke-width="3" stroke="transparent"/>
-          </g>
-        </g>
-        <g fill="none" marker-start="false" marker-end="false">
-          <g fill="none" marker-start="false" marker-end="false" stroke="transparent" stroke-width="3"/>
-          <g>
-            <path fill="none" d="M 393.8057742782152,348 L 310.1942257217848,438.5" class="key" stroke-width="1" stroke="rgba(153,173,209,1)"/>
-            <path fill="none" d="M 0,0 L 0,0" class="key" stroke-width="3" stroke="transparent"/>
-          </g>
-        </g>
-      </g>
-      <g fill="none">
-        <g fill="none" x="80" y="84" transform="matrix(1,0,0,1,80,84)">
-          <g>
-            <path fill="rgba(23,131,255,1)" d="M -72,-50 l 144,0 l 0,100 l-144 0 z" class="key" stroke-width="0" stroke="rgba(0,0,0,1)" width="144" height="100" x="-72" y="-50"/>
-          </g>
-<<<<<<< HEAD
-          <g fill="none" transform="matrix(1,0,0,1,0,52)">
-            <g>
-              <text fill="rgba(0,0,0,1)" dominant-baseline="central" paint-order="stroke" dx="0.5" dy="11.5px" font-size="12" text-anchor="middle" fill-opacity="0.85" font-weight="400">
-=======
-          <g fill="none" class="label" transform="matrix(1,0,0,1,0,50)">
-            <g>
-              <text fill="rgba(0,0,0,0.8509803921568627)" dominant-baseline="central" paint-order="stroke" dx="0.5" dy="11.5px" class="text" font-size="12" text-anchor="middle" font-weight="400">
->>>>>>> fe2f6346
-                Kevin Spacey
-              </text>
-            </g>
-          </g>
-        </g>
-        <g fill="none" x="80" y="298" transform="matrix(1,0,0,1,80,298)">
-          <g>
-            <path fill="rgba(23,131,255,1)" d="M -80,-50 l 160,0 l 0,100 l-160 0 z" class="key" stroke-width="0" stroke="rgba(0,0,0,1)" width="160" height="100" x="-80" y="-50"/>
-          </g>
-<<<<<<< HEAD
-          <g fill="none" transform="matrix(1,0,0,1,0,52)">
-            <g>
-              <text fill="rgba(0,0,0,1)" dominant-baseline="central" paint-order="stroke" dx="0.5" dy="11.5px" font-size="12" text-anchor="middle" fill-opacity="0.85" font-weight="400">
-=======
-          <g fill="none" class="label" transform="matrix(1,0,0,1,0,50)">
-            <g>
-              <text fill="rgba(0,0,0,0.8509803921568627)" dominant-baseline="central" paint-order="stroke" dx="0.5" dy="11.5px" class="text" font-size="12" text-anchor="middle" font-weight="400">
->>>>>>> fe2f6346
-                Saul Williams
-              </text>
-            </g>
-          </g>
-        </g>
-        <g fill="none" x="264" y="298" transform="matrix(1,0,0,1,264,298)">
-          <g>
-            <path fill="rgba(23,131,255,1)" d="M -54,-50 l 108,0 l 0,100 l-108 0 z" class="key" stroke-width="0" stroke="rgba(0,0,0,1)" width="108" height="100" x="-54" y="-50"/>
-          </g>
-<<<<<<< HEAD
-          <g fill="none" transform="matrix(1,0,0,1,0,52)">
-            <g>
-              <text fill="rgba(0,0,0,1)" dominant-baseline="central" paint-order="stroke" dx="0.5" dy="11.5px" font-size="12" text-anchor="middle" fill-opacity="0.85" font-weight="400">
-=======
-          <g fill="none" class="label" transform="matrix(1,0,0,1,0,50)">
-            <g>
-              <text fill="rgba(0,0,0,0.8509803921568627)" dominant-baseline="central" paint-order="stroke" dx="0.5" dy="11.5px" class="text" font-size="12" text-anchor="middle" font-weight="400">
->>>>>>> fe2f6346
-                Brad Pitt
-              </text>
-            </g>
-          </g>
-        </g>
-        <g fill="none" x="440" y="84" transform="matrix(1,0,0,1,440,84)">
-          <g>
-            <path fill="rgba(23,131,255,1)" d="M -84,-50 l 168,0 l 0,100 l-168 0 z" class="key" stroke-width="0" stroke="rgba(0,0,0,1)" width="168" height="100" x="-84" y="-50"/>
-          </g>
-<<<<<<< HEAD
-          <g fill="none" transform="matrix(1,0,0,1,0,52)">
-            <g>
-              <text fill="rgba(0,0,0,1)" dominant-baseline="central" paint-order="stroke" dx="0.5" dy="11.5px" font-size="12" text-anchor="middle" fill-opacity="0.85" font-weight="400">
-=======
-          <g fill="none" class="label" transform="matrix(1,0,0,1,0,50)">
-            <g>
-              <text fill="rgba(0,0,0,0.8509803921568627)" dominant-baseline="central" paint-order="stroke" dx="0.5" dy="11.5px" class="text" font-size="12" text-anchor="middle" font-weight="400">
->>>>>>> fe2f6346
-                Harrison Ford
-              </text>
-            </g>
-          </g>
-        </g>
-        <g fill="none" x="440" y="298" transform="matrix(1,0,0,1,440,298)">
-          <g>
-            <path fill="rgba(23,131,255,1)" d="M -72,-50 l 144,0 l 0,100 l-144 0 z" class="key" stroke-width="0" stroke="rgba(0,0,0,1)" width="144" height="100" x="-72" y="-50"/>
-          </g>
-<<<<<<< HEAD
-          <g fill="none" transform="matrix(1,0,0,1,0,52)">
-            <g>
-              <text fill="rgba(0,0,0,1)" dominant-baseline="central" paint-order="stroke" dx="0.5" dy="11.5px" font-size="12" text-anchor="middle" fill-opacity="0.85" font-weight="400">
-=======
-          <g fill="none" class="label" transform="matrix(1,0,0,1,0,50)">
-            <g>
-              <text fill="rgba(0,0,0,0.8509803921568627)" dominant-baseline="central" paint-order="stroke" dx="0.5" dy="11.5px" class="text" font-size="12" text-anchor="middle" font-weight="400">
->>>>>>> fe2f6346
-                Luke Wilson
-              </text>
-            </g>
-          </g>
-        </g>
-        <g fill="none" x="264" y="488.5" transform="matrix(1,0,0,1,264,488.500000)">
-          <g>
-            <path fill="rgba(23,131,255,1)" d="M -60.5,-50 l 121,0 l 0,100 l-121 0 z" class="key" stroke-width="0" stroke="rgba(0,0,0,1)" width="121" height="100" x="-60.5" y="-50"/>
-          </g>
-<<<<<<< HEAD
-          <g fill="none" transform="matrix(1,0,0,1,0,52)">
-            <g>
-              <text fill="rgba(0,0,0,1)" dominant-baseline="central" paint-order="stroke" dx="0.5" dy="11.5px" font-size="12" text-anchor="middle" fill-opacity="0.85" font-weight="400">
-=======
-          <g fill="none" class="label" transform="matrix(1,0,0,1,0,50)">
-            <g>
-              <text fill="rgba(0,0,0,0.8509803921568627)" dominant-baseline="central" paint-order="stroke" dx="0.5" dy="11.5px" class="text" font-size="12" text-anchor="middle" font-weight="400">
->>>>>>> fe2f6346
-                Kevin Bacon
-              </text>
-            </g>
-          </g>
-        </g>
-      </g>
-    </g>
-  </g>
+  <defs/>
+  <g transform="matrix(0.800000,0,0,0.800000,49.999996,49.999996)">
+    <g fill="none">
+      <g fill="none"/>
+      <g fill="none">
+        <g fill="none" marker-start="false" marker-end="false">
+          <g fill="none" marker-start="false" marker-end="false" stroke="transparent" stroke-width="3"/>
+          <g>
+            <path fill="none" d="M 80,134 L 80,248" class="key" stroke-width="1" stroke="rgba(153,173,209,1)"/>
+            <path fill="none" d="M 0,0 L 0,0" class="key" stroke-width="3" stroke="transparent"/>
+          </g>
+        </g>
+        <g fill="none" marker-start="false" marker-end="false">
+          <g fill="none" marker-start="false" marker-end="false" stroke="transparent" stroke-width="3"/>
+          <g>
+            <path fill="none" d="M 128.29396325459317,348 L 215.70603674540683,438.5" class="key" stroke-width="1" stroke="rgba(153,173,209,1)"/>
+            <path fill="none" d="M 0,0 L 0,0" class="key" stroke-width="3" stroke="transparent"/>
+          </g>
+        </g>
+        <g fill="none" marker-start="false" marker-end="false">
+          <g fill="none" marker-start="false" marker-end="false" stroke="transparent" stroke-width="3"/>
+          <g>
+            <path fill="none" d="M 264,348 L 264,438.5" class="key" stroke-width="1" stroke="rgba(153,173,209,1)"/>
+            <path fill="none" d="M 0,0 L 0,0" class="key" stroke-width="3" stroke="transparent"/>
+          </g>
+        </g>
+        <g fill="none" marker-start="false" marker-end="false">
+          <g fill="none" marker-start="false" marker-end="false" stroke="transparent" stroke-width="3"/>
+          <g>
+            <path fill="none" d="M 440,134 L 440,248" class="key" stroke-width="1" stroke="rgba(153,173,209,1)"/>
+            <path fill="none" d="M 0,0 L 0,0" class="key" stroke-width="3" stroke="transparent"/>
+          </g>
+        </g>
+        <g fill="none" marker-start="false" marker-end="false">
+          <g fill="none" marker-start="false" marker-end="false" stroke="transparent" stroke-width="3"/>
+          <g>
+            <path fill="none" d="M 393.8057742782152,348 L 310.1942257217848,438.5" class="key" stroke-width="1" stroke="rgba(153,173,209,1)"/>
+            <path fill="none" d="M 0,0 L 0,0" class="key" stroke-width="3" stroke="transparent"/>
+          </g>
+        </g>
+      </g>
+      <g fill="none">
+        <g fill="none" x="80" y="84" transform="matrix(1,0,0,1,80,84)">
+          <g>
+            <path fill="rgba(23,131,255,1)" d="M -72,-50 l 144,0 l 0,100 l-144 0 z" class="key" stroke-width="0" stroke="rgba(0,0,0,1)" width="144" height="100" x="-72" y="-50"/>
+          </g>
+          <g fill="none" class="label" transform="matrix(1,0,0,1,0,52)">
+            <g>
+              <text fill="rgba(0,0,0,1)" dominant-baseline="central" paint-order="stroke" dx="0.5" dy="11.5px" class="text" font-size="12" text-anchor="middle" fill-opacity="0.85" font-weight="400">
+                Kevin Spacey
+              </text>
+            </g>
+          </g>
+        </g>
+        <g fill="none" x="80" y="298" transform="matrix(1,0,0,1,80,298)">
+          <g>
+            <path fill="rgba(23,131,255,1)" d="M -80,-50 l 160,0 l 0,100 l-160 0 z" class="key" stroke-width="0" stroke="rgba(0,0,0,1)" width="160" height="100" x="-80" y="-50"/>
+          </g>
+          <g fill="none" class="label" transform="matrix(1,0,0,1,0,52)">
+            <g>
+              <text fill="rgba(0,0,0,1)" dominant-baseline="central" paint-order="stroke" dx="0.5" dy="11.5px" class="text" font-size="12" text-anchor="middle" fill-opacity="0.85" font-weight="400">
+                Saul Williams
+              </text>
+            </g>
+          </g>
+        </g>
+        <g fill="none" x="264" y="298" transform="matrix(1,0,0,1,264,298)">
+          <g>
+            <path fill="rgba(23,131,255,1)" d="M -54,-50 l 108,0 l 0,100 l-108 0 z" class="key" stroke-width="0" stroke="rgba(0,0,0,1)" width="108" height="100" x="-54" y="-50"/>
+          </g>
+          <g fill="none" class="label" transform="matrix(1,0,0,1,0,52)">
+            <g>
+              <text fill="rgba(0,0,0,1)" dominant-baseline="central" paint-order="stroke" dx="0.5" dy="11.5px" class="text" font-size="12" text-anchor="middle" fill-opacity="0.85" font-weight="400">
+                Brad Pitt
+              </text>
+            </g>
+          </g>
+        </g>
+        <g fill="none" x="440" y="84" transform="matrix(1,0,0,1,440,84)">
+          <g>
+            <path fill="rgba(23,131,255,1)" d="M -84,-50 l 168,0 l 0,100 l-168 0 z" class="key" stroke-width="0" stroke="rgba(0,0,0,1)" width="168" height="100" x="-84" y="-50"/>
+          </g>
+          <g fill="none" class="label" transform="matrix(1,0,0,1,0,52)">
+            <g>
+              <text fill="rgba(0,0,0,1)" dominant-baseline="central" paint-order="stroke" dx="0.5" dy="11.5px" class="text" font-size="12" text-anchor="middle" fill-opacity="0.85" font-weight="400">
+                Harrison Ford
+              </text>
+            </g>
+          </g>
+        </g>
+        <g fill="none" x="440" y="298" transform="matrix(1,0,0,1,440,298)">
+          <g>
+            <path fill="rgba(23,131,255,1)" d="M -72,-50 l 144,0 l 0,100 l-144 0 z" class="key" stroke-width="0" stroke="rgba(0,0,0,1)" width="144" height="100" x="-72" y="-50"/>
+          </g>
+          <g fill="none" class="label" transform="matrix(1,0,0,1,0,52)">
+            <g>
+              <text fill="rgba(0,0,0,1)" dominant-baseline="central" paint-order="stroke" dx="0.5" dy="11.5px" class="text" font-size="12" text-anchor="middle" fill-opacity="0.85" font-weight="400">
+                Luke Wilson
+              </text>
+            </g>
+          </g>
+        </g>
+        <g fill="none" x="264" y="488.5" transform="matrix(1,0,0,1,264,488.500000)">
+          <g>
+            <path fill="rgba(23,131,255,1)" d="M -60.5,-50 l 121,0 l 0,100 l-121 0 z" class="key" stroke-width="0" stroke="rgba(0,0,0,1)" width="121" height="100" x="-60.5" y="-50"/>
+          </g>
+          <g fill="none" class="label" transform="matrix(1,0,0,1,0,52)">
+            <g>
+              <text fill="rgba(0,0,0,1)" dominant-baseline="central" paint-order="stroke" dx="0.5" dy="11.5px" class="text" font-size="12" text-anchor="middle" fill-opacity="0.85" font-weight="400">
+                Kevin Bacon
+              </text>
+            </g>
+          </g>
+        </g>
+      </g>
+    </g>
+  </g>
 </svg>