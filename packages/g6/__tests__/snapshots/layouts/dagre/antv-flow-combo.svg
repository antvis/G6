--- conflicted
+++ resolved
@@ -1,481 +1,313 @@
 <svg xmlns="http://www.w3.org/2000/svg" width="500" height="500" style="background: transparent; position: absolute; outline: none;" color-interpolation-filters="sRGB" tabindex="1">
-  <defs/>
-  <g transform="matrix(0.819672,0,0,0.819672,-6.147559,-25.819664)">
-    <g fill="none">
-      <g fill="none">
-        <g fill="none" x="122.5" y="400" transform="matrix(1,0,0,1,122.500000,400)">
-          <g>
-            <path fill="rgba(253,253,253,1)" d="M -107,-25 l 214,0 a 8,8,0,0,1,8,8 l 0,34 a 8,8,0,0,1,-8,8 l -214,0 a 8,8,0,0,1,-8,-8 l 0,-34 a 8,8,0,0,1,8,-8 z" class="key" stroke-dasharray="0,0" stroke-width="1" stroke="rgba(153,173,209,1)" width="230" height="50" x="-115" y="-25"/>
-          </g>
-          <g fill="none" class="label" transform="matrix(1,0,0,1,0,25)">
-            <g>
-<<<<<<< HEAD
-              <text fill="rgba(0,0,0,1)" dominant-baseline="central" paint-order="stroke" dx="0.5" dy="11.5px" font-size="12" text-anchor="middle" font-weight="400">
-=======
-              <text fill="rgba(0,0,0,0.8509803921568627)" dominant-baseline="central" paint-order="stroke" dx="0.5" dy="11.5px" class="text" font-size="12" text-anchor="middle" font-weight="400">
->>>>>>> fe2f6346
-                A
-              </text>
-            </g>
-          </g>
-        </g>
-        <g fill="none" x="540" y="480" transform="matrix(1,0,0,1,540,480)">
-          <g>
-            <path fill="rgba(253,253,253,1)" d="M -69.5,-105 l 139,0 a 8,8,0,0,1,8,8 l 0,194 a 8,8,0,0,1,-8,8 l -139,0 a 8,8,0,0,1,-8,-8 l 0,-194 a 8,8,0,0,1,8,-8 z" class="key" stroke-dasharray="0,0" stroke-width="1" stroke="rgba(153,173,209,1)" width="155" height="210" x="-77.5" y="-105"/>
-          </g>
-          <g fill="none" class="label" transform="matrix(1,0,0,1,0,105)">
-            <g>
-<<<<<<< HEAD
-              <text fill="rgba(0,0,0,1)" dominant-baseline="central" paint-order="stroke" dx="0.5" dy="11.5px" font-size="12" text-anchor="middle" font-weight="400">
-=======
-              <text fill="rgba(0,0,0,0.8509803921568627)" dominant-baseline="central" paint-order="stroke" dx="0.5" dy="11.5px" class="text" font-size="12" text-anchor="middle" font-weight="400">
->>>>>>> fe2f6346
-                B
-              </text>
-            </g>
-          </g>
-        </g>
-        <g fill="none" x="350" y="400" transform="matrix(1,0,0,1,350,400)">
-          <g>
-            <path fill="rgba(253,253,253,1)" d="M -69.5,-25 l 139,0 a 8,8,0,0,1,8,8 l 0,34 a 8,8,0,0,1,-8,8 l -139,0 a 8,8,0,0,1,-8,-8 l 0,-34 a 8,8,0,0,1,8,-8 z" class="key" stroke-dasharray="0,0" stroke-width="1" stroke="rgba(153,173,209,1)" width="155" height="50" x="-77.5" y="-25"/>
-          </g>
-          <g fill="none" class="label" transform="matrix(1,0,0,1,0,25)">
-            <g>
-<<<<<<< HEAD
-              <text fill="rgba(0,0,0,1)" dominant-baseline="central" paint-order="stroke" dx="0.5" dy="11.5px" font-size="12" text-anchor="middle" font-weight="400">
-=======
-              <text fill="rgba(0,0,0,0.8509803921568627)" dominant-baseline="central" paint-order="stroke" dx="0.5" dy="11.5px" class="text" font-size="12" text-anchor="middle" font-weight="400">
->>>>>>> fe2f6346
-                C
-              </text>
-            </g>
-          </g>
-        </g>
-      </g>
-      <g fill="none">
-        <g fill="none" marker-start="false" marker-end="true">
-          <g fill="none" marker-start="false" marker-end="true" stroke="transparent" stroke-width="3"/>
-          <g>
-<<<<<<< HEAD
-            <path fill="none" d="M 312.5,95 C 312.5 160,180 160,180 225 L 180,219" stroke-width="1" stroke="rgba(153,173,209,1)"/>
-            <path fill="none" d="M 0,-15 C 0 -15,0 -15,0 -15" stroke-width="3" stroke="transparent"/>
-            <g transform="matrix(0,-1,1,0,180,219)">
-              <path fill="rgba(153,173,209,1)" d="M -5,0 L 5,-5 L 3,0 L 5,5 Z" stroke="rgba(153,173,209,1)" width="10" height="10" stroke-dasharray="0,0" stroke-width="1"/>
-=======
-            <path fill="none" d="M 312.5,95 C 312.5 160,180 160,180 225 L 180,220" class="key" stroke-width="1" stroke="rgba(153,173,209,1)"/>
-            <path fill="none" d="M 0,-15 C 0 -15,0 -15,0 -15" class="key" stroke-width="3" stroke="transparent"/>
-            <g transform="matrix(0,-1,1,0,180,220)">
-              <path fill="rgba(153,173,209,1)" d="M -4,0 L 4,-4 L 4,4 Z" stroke-width="1" stroke="rgba(153,173,209,1)" width="8" height="8" stroke-dasharray="0,0"/>
->>>>>>> fe2f6346
-            </g>
-          </g>
-        </g>
-        <g fill="none" marker-start="false" marker-end="true">
-          <g fill="none" marker-start="false" marker-end="true" stroke="transparent" stroke-width="3"/>
-          <g>
-<<<<<<< HEAD
-            <path fill="none" d="M 312.5,95 C 312.5 160,540 160,540 225 L 540,219" stroke-width="1" stroke="rgba(153,173,209,1)"/>
-            <path fill="none" d="M 0,-15 C 0 -15,0 -15,0 -15" stroke-width="3" stroke="transparent"/>
-            <g transform="matrix(0,-1,1,0,540,219)">
-              <path fill="rgba(153,173,209,1)" d="M -5,0 L 5,-5 L 3,0 L 5,5 Z" stroke="rgba(153,173,209,1)" width="10" height="10" stroke-dasharray="0,0" stroke-width="1"/>
-=======
-            <path fill="none" d="M 312.5,95 C 312.5 160,540 160,540 225 L 540,220" class="key" stroke-width="1" stroke="rgba(153,173,209,1)"/>
-            <path fill="none" d="M 0,-15 C 0 -15,0 -15,0 -15" class="key" stroke-width="3" stroke="transparent"/>
-            <g transform="matrix(0,-1,1,0,540,220)">
-              <path fill="rgba(153,173,209,1)" d="M -4,0 L 4,-4 L 4,4 Z" stroke-width="1" stroke="rgba(153,173,209,1)" width="8" height="8" stroke-dasharray="0,0"/>
->>>>>>> fe2f6346
-            </g>
-          </g>
-        </g>
-        <g fill="none" marker-start="false" marker-end="true">
-          <g fill="none" marker-start="false" marker-end="true" stroke="transparent" stroke-width="3"/>
-          <g>
-<<<<<<< HEAD
-            <path fill="none" d="M 180,255 C 180 320,47.5 320,47.5 385 L 47.5,379" stroke-width="1" stroke="rgba(153,173,209,1)"/>
-            <path fill="none" d="M 0,-15 C 0 -15,0 -15,0 -15" stroke-width="3" stroke="transparent"/>
-            <g transform="matrix(0,-1,1,0,47.500000,379)">
-              <path fill="rgba(153,173,209,1)" d="M -5,0 L 5,-5 L 3,0 L 5,5 Z" stroke="rgba(153,173,209,1)" width="10" height="10" stroke-dasharray="0,0" stroke-width="1"/>
-=======
-            <path fill="none" d="M 180,255 C 180 320,47.5 320,47.5 385 L 47.5,380" class="key" stroke-width="1" stroke="rgba(153,173,209,1)"/>
-            <path fill="none" d="M 0,-15 C 0 -15,0 -15,0 -15" class="key" stroke-width="3" stroke="transparent"/>
-            <g transform="matrix(0,-1,1,0,47.500000,380)">
-              <path fill="rgba(153,173,209,1)" d="M -4,0 L 4,-4 L 4,4 Z" stroke-width="1" stroke="rgba(153,173,209,1)" width="8" height="8" stroke-dasharray="0,0"/>
->>>>>>> fe2f6346
-            </g>
-          </g>
-        </g>
-        <g fill="none" marker-start="false" marker-end="true">
-          <g fill="none" marker-start="false" marker-end="true" stroke="transparent" stroke-width="3"/>
-          <g>
-<<<<<<< HEAD
-            <path fill="none" d="M 312.5,95 C 312.5 160,282.5 160,282.5 225 L 282.5,219" stroke-width="1" stroke="rgba(153,173,209,1)"/>
-            <path fill="none" d="M 0,-15 C 0 -15,0 -15,0 -15" stroke-width="3" stroke="transparent"/>
-            <g transform="matrix(0,-1,1,0,282.500000,219)">
-              <path fill="rgba(153,173,209,1)" d="M -5,0 L 5,-5 L 3,0 L 5,5 Z" stroke="rgba(153,173,209,1)" width="10" height="10" stroke-dasharray="0,0" stroke-width="1"/>
-=======
-            <path fill="none" d="M 312.5,95 C 312.5 160,282.5 160,282.5 225 L 282.5,220" class="key" stroke-width="1" stroke="rgba(153,173,209,1)"/>
-            <path fill="none" d="M 0,-15 C 0 -15,0 -15,0 -15" class="key" stroke-width="3" stroke="transparent"/>
-            <g transform="matrix(0,-1,1,0,282.500000,220)">
-              <path fill="rgba(153,173,209,1)" d="M -4,0 L 4,-4 L 4,4 Z" stroke-width="1" stroke="rgba(153,173,209,1)" width="8" height="8" stroke-dasharray="0,0"/>
->>>>>>> fe2f6346
-            </g>
-          </g>
-        </g>
-        <g fill="none" marker-start="false" marker-end="true">
-          <g fill="none" marker-start="false" marker-end="true" stroke="transparent" stroke-width="3"/>
-          <g>
-<<<<<<< HEAD
-            <path fill="none" d="M 282.5,255 C 282.5 320,47.5 320,47.5 385 L 47.5,379" stroke-width="1" stroke="rgba(153,173,209,1)"/>
-            <path fill="none" d="M 0,-15 C 0 -15,0 -15,0 -15" stroke-width="3" stroke="transparent"/>
-            <g transform="matrix(0,-1,1,0,47.500000,379)">
-              <path fill="rgba(153,173,209,1)" d="M -5,0 L 5,-5 L 3,0 L 5,5 Z" stroke="rgba(153,173,209,1)" width="10" height="10" stroke-dasharray="0,0" stroke-width="1"/>
-=======
-            <path fill="none" d="M 282.5,255 C 282.5 320,47.5 320,47.5 385 L 47.5,380" class="key" stroke-width="1" stroke="rgba(153,173,209,1)"/>
-            <path fill="none" d="M 0,-15 C 0 -15,0 -15,0 -15" class="key" stroke-width="3" stroke="transparent"/>
-            <g transform="matrix(0,-1,1,0,47.500000,380)">
-              <path fill="rgba(153,173,209,1)" d="M -4,0 L 4,-4 L 4,4 Z" stroke-width="1" stroke="rgba(153,173,209,1)" width="8" height="8" stroke-dasharray="0,0"/>
->>>>>>> fe2f6346
-            </g>
-          </g>
-        </g>
-        <g fill="none" marker-start="false" marker-end="true">
-          <g fill="none" marker-start="false" marker-end="true" stroke="transparent" stroke-width="3"/>
-          <g>
-<<<<<<< HEAD
-            <path fill="none" d="M 540,255 C 540 320,540 320,540 385 L 540,379" stroke-width="1" stroke="rgba(153,173,209,1)"/>
-            <path fill="none" d="M 0,-15 C 0 -15,0 -15,0 -15" stroke-width="3" stroke="transparent"/>
-            <g transform="matrix(0,-1,1,0,540,379)">
-              <path fill="rgba(153,173,209,1)" d="M -5,0 L 5,-5 L 3,0 L 5,5 Z" stroke="rgba(153,173,209,1)" width="10" height="10" stroke-dasharray="0,0" stroke-width="1"/>
-=======
-            <path fill="none" d="M 540,255 C 540 320,540 320,540 385 L 540,380" class="key" stroke-width="1" stroke="rgba(153,173,209,1)"/>
-            <path fill="none" d="M 0,-15 C 0 -15,0 -15,0 -15" class="key" stroke-width="3" stroke="transparent"/>
-            <g transform="matrix(0,-1,1,0,540,380)">
-              <path fill="rgba(153,173,209,1)" d="M -4,0 L 4,-4 L 4,4 Z" stroke-width="1" stroke="rgba(153,173,209,1)" width="8" height="8" stroke-dasharray="0,0"/>
->>>>>>> fe2f6346
-            </g>
-          </g>
-        </g>
-        <g fill="none" marker-start="false" marker-end="true">
-          <g fill="none" marker-start="false" marker-end="true" stroke="transparent" stroke-width="3"/>
-          <g>
-<<<<<<< HEAD
-            <path fill="none" d="M 180,255 C 180 320,122.5 320,122.5 385 L 122.5,379" stroke-width="1" stroke="rgba(153,173,209,1)"/>
-            <path fill="none" d="M 0,-15 C 0 -15,0 -15,0 -15" stroke-width="3" stroke="transparent"/>
-            <g transform="matrix(0,-1,1,0,122.500000,379)">
-              <path fill="rgba(153,173,209,1)" d="M -5,0 L 5,-5 L 3,0 L 5,5 Z" stroke="rgba(153,173,209,1)" width="10" height="10" stroke-dasharray="0,0" stroke-width="1"/>
-=======
-            <path fill="none" d="M 180,255 C 180 320,122.5 320,122.5 385 L 122.5,380" class="key" stroke-width="1" stroke="rgba(153,173,209,1)"/>
-            <path fill="none" d="M 0,-15 C 0 -15,0 -15,0 -15" class="key" stroke-width="3" stroke="transparent"/>
-            <g transform="matrix(0,-1,1,0,122.500000,380)">
-              <path fill="rgba(153,173,209,1)" d="M -4,0 L 4,-4 L 4,4 Z" stroke-width="1" stroke="rgba(153,173,209,1)" width="8" height="8" stroke-dasharray="0,0"/>
->>>>>>> fe2f6346
-            </g>
-          </g>
-        </g>
-        <g fill="none" marker-start="false" marker-end="true">
-          <g fill="none" marker-start="false" marker-end="true" stroke="transparent" stroke-width="3"/>
-          <g>
-<<<<<<< HEAD
-            <path fill="none" d="M 180,255 C 180 320,312.5 320,312.5 385 L 312.5,379" stroke-width="1" stroke="rgba(153,173,209,1)"/>
-            <path fill="none" d="M 0,-15 C 0 -15,0 -15,0 -15" stroke-width="3" stroke="transparent"/>
-            <g transform="matrix(0,-1,1,0,312.500000,379)">
-              <path fill="rgba(153,173,209,1)" d="M -5,0 L 5,-5 L 3,0 L 5,5 Z" stroke="rgba(153,173,209,1)" width="10" height="10" stroke-dasharray="0,0" stroke-width="1"/>
-=======
-            <path fill="none" d="M 180,255 C 180 320,312.5 320,312.5 385 L 312.5,380" class="key" stroke-width="1" stroke="rgba(153,173,209,1)"/>
-            <path fill="none" d="M 0,-15 C 0 -15,0 -15,0 -15" class="key" stroke-width="3" stroke="transparent"/>
-            <g transform="matrix(0,-1,1,0,312.500000,380)">
-              <path fill="rgba(153,173,209,1)" d="M -4,0 L 4,-4 L 4,4 Z" stroke-width="1" stroke="rgba(153,173,209,1)" width="8" height="8" stroke-dasharray="0,0"/>
->>>>>>> fe2f6346
-            </g>
-          </g>
-        </g>
-        <g fill="none" marker-start="false" marker-end="true">
-          <g fill="none" marker-start="false" marker-end="true" stroke="transparent" stroke-width="3"/>
-          <g>
-<<<<<<< HEAD
-            <path fill="none" d="M 282.5,255 C 282.5 320,387.5 320,387.5 385 L 387.5,379" stroke-width="1" stroke="rgba(153,173,209,1)"/>
-            <path fill="none" d="M 0,-15 C 0 -15,0 -15,0 -15" stroke-width="3" stroke="transparent"/>
-            <g transform="matrix(0,-1,1,0,387.500000,379)">
-              <path fill="rgba(153,173,209,1)" d="M -5,0 L 5,-5 L 3,0 L 5,5 Z" stroke="rgba(153,173,209,1)" width="10" height="10" stroke-dasharray="0,0" stroke-width="1"/>
-=======
-            <path fill="none" d="M 282.5,255 C 282.5 320,387.5 320,387.5 385 L 387.5,380" class="key" stroke-width="1" stroke="rgba(153,173,209,1)"/>
-            <path fill="none" d="M 0,-15 C 0 -15,0 -15,0 -15" class="key" stroke-width="3" stroke="transparent"/>
-            <g transform="matrix(0,-1,1,0,387.500000,380)">
-              <path fill="rgba(153,173,209,1)" d="M -4,0 L 4,-4 L 4,4 Z" stroke-width="1" stroke="rgba(153,173,209,1)" width="8" height="8" stroke-dasharray="0,0"/>
->>>>>>> fe2f6346
-            </g>
-          </g>
-        </g>
-        <g fill="none" marker-start="false" marker-end="true">
-          <g fill="none" marker-start="false" marker-end="true" stroke="transparent" stroke-width="3"/>
-          <g>
-<<<<<<< HEAD
-            <path fill="none" d="M 282.5,255 C 282.5 320,197.5 320,197.5 385 L 197.5,379" stroke-width="1" stroke="rgba(153,173,209,1)"/>
-            <path fill="none" d="M 0,-15 C 0 -15,0 -15,0 -15" stroke-width="3" stroke="transparent"/>
-            <g transform="matrix(0,-1,1,0,197.500000,379)">
-              <path fill="rgba(153,173,209,1)" d="M -5,0 L 5,-5 L 3,0 L 5,5 Z" stroke="rgba(153,173,209,1)" width="10" height="10" stroke-dasharray="0,0" stroke-width="1"/>
-=======
-            <path fill="none" d="M 282.5,255 C 282.5 320,197.5 320,197.5 385 L 197.5,380" class="key" stroke-width="1" stroke="rgba(153,173,209,1)"/>
-            <path fill="none" d="M 0,-15 C 0 -15,0 -15,0 -15" class="key" stroke-width="3" stroke="transparent"/>
-            <g transform="matrix(0,-1,1,0,197.500000,380)">
-              <path fill="rgba(153,173,209,1)" d="M -4,0 L 4,-4 L 4,4 Z" stroke-width="1" stroke="rgba(153,173,209,1)" width="8" height="8" stroke-dasharray="0,0"/>
->>>>>>> fe2f6346
-            </g>
-          </g>
-        </g>
-        <g fill="none" marker-start="false" marker-end="true">
-          <g fill="none" marker-start="false" marker-end="true" stroke="transparent" stroke-width="3"/>
-          <g>
-<<<<<<< HEAD
-            <path fill="none" d="M 540,415 C 540 480,502.5 480,502.5 545 L 502.5,539" stroke-width="1" stroke="rgba(153,173,209,1)"/>
-            <path fill="none" d="M 0,-15 C 0 -15,0 -15,0 -15" stroke-width="3" stroke="transparent"/>
-            <g transform="matrix(0,-1,1,0,502.500000,539)">
-              <path fill="rgba(153,173,209,1)" d="M -5,0 L 5,-5 L 3,0 L 5,5 Z" stroke="rgba(153,173,209,1)" width="10" height="10" stroke-dasharray="0,0" stroke-width="1"/>
-=======
-            <path fill="none" d="M 540,415 C 540 480,502.5 480,502.5 545 L 502.5,540" class="key" stroke-width="1" stroke="rgba(153,173,209,1)"/>
-            <path fill="none" d="M 0,-15 C 0 -15,0 -15,0 -15" class="key" stroke-width="3" stroke="transparent"/>
-            <g transform="matrix(0,-1,1,0,502.500000,540)">
-              <path fill="rgba(153,173,209,1)" d="M -4,0 L 4,-4 L 4,4 Z" stroke-width="1" stroke="rgba(153,173,209,1)" width="8" height="8" stroke-dasharray="0,0"/>
->>>>>>> fe2f6346
-            </g>
-          </g>
-        </g>
-        <g fill="none" marker-start="false" marker-end="true">
-          <g fill="none" marker-start="false" marker-end="true" stroke="transparent" stroke-width="3"/>
-          <g>
-<<<<<<< HEAD
-            <path fill="none" d="M 540,415 C 540 480,577.5 480,577.5 545 L 577.5,539" stroke-width="1" stroke="rgba(153,173,209,1)"/>
-            <path fill="none" d="M 0,-15 C 0 -15,0 -15,0 -15" stroke-width="3" stroke="transparent"/>
-            <g transform="matrix(0,-1,1,0,577.500000,539)">
-              <path fill="rgba(153,173,209,1)" d="M -5,0 L 5,-5 L 3,0 L 5,5 Z" stroke="rgba(153,173,209,1)" width="10" height="10" stroke-dasharray="0,0" stroke-width="1"/>
-=======
-            <path fill="none" d="M 540,415 C 540 480,577.5 480,577.5 545 L 577.5,540" class="key" stroke-width="1" stroke="rgba(153,173,209,1)"/>
-            <path fill="none" d="M 0,-15 C 0 -15,0 -15,0 -15" class="key" stroke-width="3" stroke="transparent"/>
-            <g transform="matrix(0,-1,1,0,577.500000,540)">
-              <path fill="rgba(153,173,209,1)" d="M -4,0 L 4,-4 L 4,4 Z" stroke-width="1" stroke="rgba(153,173,209,1)" width="8" height="8" stroke-dasharray="0,0"/>
->>>>>>> fe2f6346
-            </g>
-          </g>
-        </g>
-      </g>
-      <g fill="none">
-        <g fill="none" x="312.5" y="80" transform="matrix(1,0,0,1,312.500000,80)">
-          <g>
-            <path fill="rgba(23,131,255,1)" d="M -22,-15 l 44,0 a 8,8,0,0,1,8,8 l 0,14 a 8,8,0,0,1,-8,8 l -44,0 a 8,8,0,0,1,-8,-8 l 0,-14 a 8,8,0,0,1,8,-8 z" class="key" stroke-width="0" stroke="rgba(0,0,0,1)" width="60" height="30" x="-30" y="-15"/>
-          </g>
-<<<<<<< HEAD
-          <g fill="none" transform="matrix(1,0,0,1,0,2)">
-            <g>
-              <text fill="rgba(0,0,0,1)" dominant-baseline="central" paint-order="stroke" dx="0.5" font-size="12" text-anchor="middle" fill-opacity="0.85" font-weight="400">
-=======
-          <g fill="none" class="label">
-            <g>
-              <text fill="rgba(0,0,0,0.8509803921568627)" dominant-baseline="central" paint-order="stroke" dx="0.5" class="text" font-size="12" text-anchor="middle" font-weight="400">
->>>>>>> fe2f6346
-                0
-              </text>
-            </g>
-          </g>
-        </g>
-        <g fill="none" x="180" y="240" transform="matrix(1,0,0,1,180,240)">
-          <g>
-            <path fill="rgba(23,131,255,1)" d="M -22,-15 l 44,0 a 8,8,0,0,1,8,8 l 0,14 a 8,8,0,0,1,-8,8 l -44,0 a 8,8,0,0,1,-8,-8 l 0,-14 a 8,8,0,0,1,8,-8 z" class="key" stroke-width="0" stroke="rgba(0,0,0,1)" width="60" height="30" x="-30" y="-15"/>
-          </g>
-<<<<<<< HEAD
-          <g fill="none" transform="matrix(1,0,0,1,0,2)">
-            <g>
-              <text fill="rgba(0,0,0,1)" dominant-baseline="central" paint-order="stroke" dx="0.5" font-size="12" text-anchor="middle" fill-opacity="0.85" font-weight="400">
-=======
-          <g fill="none" class="label">
-            <g>
-              <text fill="rgba(0,0,0,0.8509803921568627)" dominant-baseline="central" paint-order="stroke" dx="0.5" class="text" font-size="12" text-anchor="middle" font-weight="400">
->>>>>>> fe2f6346
-                1
-              </text>
-            </g>
-          </g>
-        </g>
-        <g fill="none" x="540" y="240" transform="matrix(1,0,0,1,540,240)">
-          <g>
-            <path fill="rgba(23,131,255,1)" d="M -22,-15 l 44,0 a 8,8,0,0,1,8,8 l 0,14 a 8,8,0,0,1,-8,8 l -44,0 a 8,8,0,0,1,-8,-8 l 0,-14 a 8,8,0,0,1,8,-8 z" class="key" stroke-width="0" stroke="rgba(0,0,0,1)" width="60" height="30" x="-30" y="-15"/>
-          </g>
-<<<<<<< HEAD
-          <g fill="none" transform="matrix(1,0,0,1,0,2)">
-            <g>
-              <text fill="rgba(0,0,0,1)" dominant-baseline="central" paint-order="stroke" dx="0.5" font-size="12" text-anchor="middle" fill-opacity="0.85" font-weight="400">
-=======
-          <g fill="none" class="label">
-            <g>
-              <text fill="rgba(0,0,0,0.8509803921568627)" dominant-baseline="central" paint-order="stroke" dx="0.5" class="text" font-size="12" text-anchor="middle" font-weight="400">
->>>>>>> fe2f6346
-                2
-              </text>
-            </g>
-          </g>
-        </g>
-        <g fill="none" x="282.5" y="240" transform="matrix(1,0,0,1,282.500000,240)">
-          <g>
-            <path fill="rgba(23,131,255,1)" d="M -22,-15 l 44,0 a 8,8,0,0,1,8,8 l 0,14 a 8,8,0,0,1,-8,8 l -44,0 a 8,8,0,0,1,-8,-8 l 0,-14 a 8,8,0,0,1,8,-8 z" class="key" stroke-width="0" stroke="rgba(0,0,0,1)" width="60" height="30" x="-30" y="-15"/>
-          </g>
-<<<<<<< HEAD
-          <g fill="none" transform="matrix(1,0,0,1,0,2)">
-            <g>
-              <text fill="rgba(0,0,0,1)" dominant-baseline="central" paint-order="stroke" dx="0.5" font-size="12" text-anchor="middle" fill-opacity="0.85" font-weight="400">
-=======
-          <g fill="none" class="label">
-            <g>
-              <text fill="rgba(0,0,0,0.8509803921568627)" dominant-baseline="central" paint-order="stroke" dx="0.5" class="text" font-size="12" text-anchor="middle" font-weight="400">
->>>>>>> fe2f6346
-                3
-              </text>
-            </g>
-          </g>
-        </g>
-        <g fill="none" x="47.5" y="400" transform="matrix(1,0,0,1,47.500000,400)">
-          <g>
-            <path fill="rgba(0,201,201,1)" d="M -22,-15 l 44,0 a 8,8,0,0,1,8,8 l 0,14 a 8,8,0,0,1,-8,8 l -44,0 a 8,8,0,0,1,-8,-8 l 0,-14 a 8,8,0,0,1,8,-8 z" class="key" stroke-width="0" stroke="rgba(0,0,0,1)" width="60" height="30" x="-30" y="-15"/>
-          </g>
-<<<<<<< HEAD
-          <g fill="none" transform="matrix(1,0,0,1,0,2)">
-            <g>
-              <text fill="rgba(0,0,0,1)" dominant-baseline="central" paint-order="stroke" dx="0.5" font-size="12" text-anchor="middle" fill-opacity="0.85" font-weight="400">
-=======
-          <g fill="none" class="label">
-            <g>
-              <text fill="rgba(0,0,0,0.8509803921568627)" dominant-baseline="central" paint-order="stroke" dx="0.5" class="text" font-size="12" text-anchor="middle" font-weight="400">
->>>>>>> fe2f6346
-                4
-              </text>
-            </g>
-          </g>
-        </g>
-        <g fill="none" x="540" y="400" transform="matrix(1,0,0,1,540,400)">
-          <g>
-            <path fill="rgba(240,143,86,1)" d="M -22,-15 l 44,0 a 8,8,0,0,1,8,8 l 0,14 a 8,8,0,0,1,-8,8 l -44,0 a 8,8,0,0,1,-8,-8 l 0,-14 a 8,8,0,0,1,8,-8 z" class="key" stroke-width="0" stroke="rgba(0,0,0,1)" width="60" height="30" x="-30" y="-15"/>
-          </g>
-<<<<<<< HEAD
-          <g fill="none" transform="matrix(1,0,0,1,0,2)">
-            <g>
-              <text fill="rgba(0,0,0,1)" dominant-baseline="central" paint-order="stroke" dx="0.5" font-size="12" text-anchor="middle" fill-opacity="0.85" font-weight="400">
-=======
-          <g fill="none" class="label">
-            <g>
-              <text fill="rgba(0,0,0,0.8509803921568627)" dominant-baseline="central" paint-order="stroke" dx="0.5" class="text" font-size="12" text-anchor="middle" font-weight="400">
->>>>>>> fe2f6346
-                5
-              </text>
-            </g>
-          </g>
-        </g>
-        <g fill="none" x="122.5" y="400" transform="matrix(1,0,0,1,122.500000,400)">
-          <g>
-            <path fill="rgba(0,201,201,1)" d="M -22,-15 l 44,0 a 8,8,0,0,1,8,8 l 0,14 a 8,8,0,0,1,-8,8 l -44,0 a 8,8,0,0,1,-8,-8 l 0,-14 a 8,8,0,0,1,8,-8 z" class="key" stroke-width="0" stroke="rgba(0,0,0,1)" width="60" height="30" x="-30" y="-15"/>
-          </g>
-<<<<<<< HEAD
-          <g fill="none" transform="matrix(1,0,0,1,0,2)">
-            <g>
-              <text fill="rgba(0,0,0,1)" dominant-baseline="central" paint-order="stroke" dx="0.5" font-size="12" text-anchor="middle" fill-opacity="0.85" font-weight="400">
-=======
-          <g fill="none" class="label">
-            <g>
-              <text fill="rgba(0,0,0,0.8509803921568627)" dominant-baseline="central" paint-order="stroke" dx="0.5" class="text" font-size="12" text-anchor="middle" font-weight="400">
->>>>>>> fe2f6346
-                6
-              </text>
-            </g>
-          </g>
-        </g>
-        <g fill="none" x="312.5" y="400" transform="matrix(1,0,0,1,312.500000,400)">
-          <g>
-            <path fill="rgba(213,128,255,1)" d="M -22,-15 l 44,0 a 8,8,0,0,1,8,8 l 0,14 a 8,8,0,0,1,-8,8 l -44,0 a 8,8,0,0,1,-8,-8 l 0,-14 a 8,8,0,0,1,8,-8 z" class="key" stroke-width="0" stroke="rgba(0,0,0,1)" width="60" height="30" x="-30" y="-15"/>
-          </g>
-<<<<<<< HEAD
-          <g fill="none" transform="matrix(1,0,0,1,0,2)">
-            <g>
-              <text fill="rgba(0,0,0,1)" dominant-baseline="central" paint-order="stroke" dx="0.5" font-size="12" text-anchor="middle" fill-opacity="0.85" font-weight="400">
-=======
-          <g fill="none" class="label">
-            <g>
-              <text fill="rgba(0,0,0,0.8509803921568627)" dominant-baseline="central" paint-order="stroke" dx="0.5" class="text" font-size="12" text-anchor="middle" font-weight="400">
->>>>>>> fe2f6346
-                7
-              </text>
-            </g>
-          </g>
-        </g>
-        <g fill="none" x="387.5" y="400" transform="matrix(1,0,0,1,387.500000,400)">
-          <g>
-            <path fill="rgba(213,128,255,1)" d="M -22,-15 l 44,0 a 8,8,0,0,1,8,8 l 0,14 a 8,8,0,0,1,-8,8 l -44,0 a 8,8,0,0,1,-8,-8 l 0,-14 a 8,8,0,0,1,8,-8 z" class="key" stroke-width="0" stroke="rgba(0,0,0,1)" width="60" height="30" x="-30" y="-15"/>
-          </g>
-<<<<<<< HEAD
-          <g fill="none" transform="matrix(1,0,0,1,0,2)">
-            <g>
-              <text fill="rgba(0,0,0,1)" dominant-baseline="central" paint-order="stroke" dx="0.5" font-size="12" text-anchor="middle" fill-opacity="0.85" font-weight="400">
-=======
-          <g fill="none" class="label">
-            <g>
-              <text fill="rgba(0,0,0,0.8509803921568627)" dominant-baseline="central" paint-order="stroke" dx="0.5" class="text" font-size="12" text-anchor="middle" font-weight="400">
->>>>>>> fe2f6346
-                8
-              </text>
-            </g>
-          </g>
-        </g>
-        <g fill="none" x="197.5" y="400" transform="matrix(1,0,0,1,197.500000,400)">
-          <g>
-            <path fill="rgba(0,201,201,1)" d="M -22,-15 l 44,0 a 8,8,0,0,1,8,8 l 0,14 a 8,8,0,0,1,-8,8 l -44,0 a 8,8,0,0,1,-8,-8 l 0,-14 a 8,8,0,0,1,8,-8 z" class="key" stroke-width="0" stroke="rgba(0,0,0,1)" width="60" height="30" x="-30" y="-15"/>
-          </g>
-<<<<<<< HEAD
-          <g fill="none" transform="matrix(1,0,0,1,0,2)">
-            <g>
-              <text fill="rgba(0,0,0,1)" dominant-baseline="central" paint-order="stroke" dx="0.5" font-size="12" text-anchor="middle" fill-opacity="0.85" font-weight="400">
-=======
-          <g fill="none" class="label">
-            <g>
-              <text fill="rgba(0,0,0,0.8509803921568627)" dominant-baseline="central" paint-order="stroke" dx="0.5" class="text" font-size="12" text-anchor="middle" font-weight="400">
->>>>>>> fe2f6346
-                9
-              </text>
-            </g>
-          </g>
-        </g>
-        <g fill="none" x="502.5" y="560" transform="matrix(1,0,0,1,502.500000,560)">
-          <g>
-            <path fill="rgba(240,143,86,1)" d="M -22,-15 l 44,0 a 8,8,0,0,1,8,8 l 0,14 a 8,8,0,0,1,-8,8 l -44,0 a 8,8,0,0,1,-8,-8 l 0,-14 a 8,8,0,0,1,8,-8 z" class="key" stroke-width="0" stroke="rgba(0,0,0,1)" width="60" height="30" x="-30" y="-15"/>
-          </g>
-<<<<<<< HEAD
-          <g fill="none" transform="matrix(1,0,0,1,0,2)">
-            <g>
-              <text fill="rgba(0,0,0,1)" dominant-baseline="central" paint-order="stroke" dx="0.5" font-size="12" text-anchor="middle" fill-opacity="0.85" font-weight="400">
-=======
-          <g fill="none" class="label">
-            <g>
-              <text fill="rgba(0,0,0,0.8509803921568627)" dominant-baseline="central" paint-order="stroke" dx="0.5" class="text" font-size="12" text-anchor="middle" font-weight="400">
->>>>>>> fe2f6346
-                10
-              </text>
-            </g>
-          </g>
-        </g>
-        <g fill="none" x="577.5" y="560" transform="matrix(1,0,0,1,577.500000,560)">
-          <g>
-            <path fill="rgba(240,143,86,1)" d="M -22,-15 l 44,0 a 8,8,0,0,1,8,8 l 0,14 a 8,8,0,0,1,-8,8 l -44,0 a 8,8,0,0,1,-8,-8 l 0,-14 a 8,8,0,0,1,8,-8 z" class="key" stroke-width="0" stroke="rgba(0,0,0,1)" width="60" height="30" x="-30" y="-15"/>
-          </g>
-<<<<<<< HEAD
-          <g fill="none" transform="matrix(1,0,0,1,0,2)">
-            <g>
-              <text fill="rgba(0,0,0,1)" dominant-baseline="central" paint-order="stroke" dx="0.5" font-size="12" text-anchor="middle" fill-opacity="0.85" font-weight="400">
-=======
-          <g fill="none" class="label">
-            <g>
-              <text fill="rgba(0,0,0,0.8509803921568627)" dominant-baseline="central" paint-order="stroke" dx="0.5" class="text" font-size="12" text-anchor="middle" font-weight="400">
->>>>>>> fe2f6346
-                11
-              </text>
-            </g>
-          </g>
-        </g>
-      </g>
-    </g>
-  </g>
+  <defs/>
+  <g transform="matrix(0.819672,0,0,0.819672,-6.147559,-25.819664)">
+    <g fill="none">
+      <g fill="none">
+        <g fill="none" x="122.5" y="400" transform="matrix(1,0,0,1,122.500000,400)">
+          <g>
+            <path fill="rgba(253,253,253,1)" d="M -107,-25 l 214,0 a 8,8,0,0,1,8,8 l 0,34 a 8,8,0,0,1,-8,8 l -214,0 a 8,8,0,0,1,-8,-8 l 0,-34 a 8,8,0,0,1,8,-8 z" class="key" stroke-dasharray="0,0" stroke-width="1" stroke="rgba(153,173,209,1)" width="230" height="50" x="-115" y="-25"/>
+          </g>
+          <g fill="none" class="label" transform="matrix(1,0,0,1,0,25)">
+            <g>
+              <text fill="rgba(0,0,0,1)" dominant-baseline="central" paint-order="stroke" dx="0.5" dy="11.5px" class="text" font-size="12" text-anchor="middle" font-weight="400">
+                A
+              </text>
+            </g>
+          </g>
+        </g>
+        <g fill="none" x="540" y="480" transform="matrix(1,0,0,1,540,480)">
+          <g>
+            <path fill="rgba(253,253,253,1)" d="M -69.5,-105 l 139,0 a 8,8,0,0,1,8,8 l 0,194 a 8,8,0,0,1,-8,8 l -139,0 a 8,8,0,0,1,-8,-8 l 0,-194 a 8,8,0,0,1,8,-8 z" class="key" stroke-dasharray="0,0" stroke-width="1" stroke="rgba(153,173,209,1)" width="155" height="210" x="-77.5" y="-105"/>
+          </g>
+          <g fill="none" class="label" transform="matrix(1,0,0,1,0,105)">
+            <g>
+              <text fill="rgba(0,0,0,1)" dominant-baseline="central" paint-order="stroke" dx="0.5" dy="11.5px" class="text" font-size="12" text-anchor="middle" font-weight="400">
+                B
+              </text>
+            </g>
+          </g>
+        </g>
+        <g fill="none" x="350" y="400" transform="matrix(1,0,0,1,350,400)">
+          <g>
+            <path fill="rgba(253,253,253,1)" d="M -69.5,-25 l 139,0 a 8,8,0,0,1,8,8 l 0,34 a 8,8,0,0,1,-8,8 l -139,0 a 8,8,0,0,1,-8,-8 l 0,-34 a 8,8,0,0,1,8,-8 z" class="key" stroke-dasharray="0,0" stroke-width="1" stroke="rgba(153,173,209,1)" width="155" height="50" x="-77.5" y="-25"/>
+          </g>
+          <g fill="none" class="label" transform="matrix(1,0,0,1,0,25)">
+            <g>
+              <text fill="rgba(0,0,0,1)" dominant-baseline="central" paint-order="stroke" dx="0.5" dy="11.5px" class="text" font-size="12" text-anchor="middle" font-weight="400">
+                C
+              </text>
+            </g>
+          </g>
+        </g>
+      </g>
+      <g fill="none">
+        <g fill="none" marker-start="false" marker-end="true">
+          <g fill="none" marker-start="false" marker-end="true" stroke="transparent" stroke-width="3"/>
+          <g>
+            <path fill="none" d="M 312.5,95 C 312.5 160,180 160,180 225 L 180,219" class="key" stroke-width="1" stroke="rgba(153,173,209,1)"/>
+            <path fill="none" d="M 0,-15 C 0 -15,0 -15,0 -15" class="key" stroke-width="3" stroke="transparent"/>
+            <g transform="matrix(0,-1,1,0,180,219)">
+              <path fill="rgba(153,173,209,1)" d="M -5,0 L 5,-5 L 3,0 L 5,5 Z" stroke="rgba(153,173,209,1)" width="10" height="10" stroke-dasharray="0,0" stroke-width="1"/>
+            </g>
+          </g>
+        </g>
+        <g fill="none" marker-start="false" marker-end="true">
+          <g fill="none" marker-start="false" marker-end="true" stroke="transparent" stroke-width="3"/>
+          <g>
+            <path fill="none" d="M 312.5,95 C 312.5 160,540 160,540 225 L 540,219" class="key" stroke-width="1" stroke="rgba(153,173,209,1)"/>
+            <path fill="none" d="M 0,-15 C 0 -15,0 -15,0 -15" class="key" stroke-width="3" stroke="transparent"/>
+            <g transform="matrix(0,-1,1,0,540,219)">
+              <path fill="rgba(153,173,209,1)" d="M -5,0 L 5,-5 L 3,0 L 5,5 Z" stroke="rgba(153,173,209,1)" width="10" height="10" stroke-dasharray="0,0" stroke-width="1"/>
+            </g>
+          </g>
+        </g>
+        <g fill="none" marker-start="false" marker-end="true">
+          <g fill="none" marker-start="false" marker-end="true" stroke="transparent" stroke-width="3"/>
+          <g>
+            <path fill="none" d="M 180,255 C 180 320,47.5 320,47.5 385 L 47.5,379" class="key" stroke-width="1" stroke="rgba(153,173,209,1)"/>
+            <path fill="none" d="M 0,-15 C 0 -15,0 -15,0 -15" class="key" stroke-width="3" stroke="transparent"/>
+            <g transform="matrix(0,-1,1,0,47.500000,379)">
+              <path fill="rgba(153,173,209,1)" d="M -5,0 L 5,-5 L 3,0 L 5,5 Z" stroke="rgba(153,173,209,1)" width="10" height="10" stroke-dasharray="0,0" stroke-width="1"/>
+            </g>
+          </g>
+        </g>
+        <g fill="none" marker-start="false" marker-end="true">
+          <g fill="none" marker-start="false" marker-end="true" stroke="transparent" stroke-width="3"/>
+          <g>
+            <path fill="none" d="M 312.5,95 C 312.5 160,282.5 160,282.5 225 L 282.5,219" class="key" stroke-width="1" stroke="rgba(153,173,209,1)"/>
+            <path fill="none" d="M 0,-15 C 0 -15,0 -15,0 -15" class="key" stroke-width="3" stroke="transparent"/>
+            <g transform="matrix(0,-1,1,0,282.500000,219)">
+              <path fill="rgba(153,173,209,1)" d="M -5,0 L 5,-5 L 3,0 L 5,5 Z" stroke="rgba(153,173,209,1)" width="10" height="10" stroke-dasharray="0,0" stroke-width="1"/>
+            </g>
+          </g>
+        </g>
+        <g fill="none" marker-start="false" marker-end="true">
+          <g fill="none" marker-start="false" marker-end="true" stroke="transparent" stroke-width="3"/>
+          <g>
+            <path fill="none" d="M 282.5,255 C 282.5 320,47.5 320,47.5 385 L 47.5,379" class="key" stroke-width="1" stroke="rgba(153,173,209,1)"/>
+            <path fill="none" d="M 0,-15 C 0 -15,0 -15,0 -15" class="key" stroke-width="3" stroke="transparent"/>
+            <g transform="matrix(0,-1,1,0,47.500000,379)">
+              <path fill="rgba(153,173,209,1)" d="M -5,0 L 5,-5 L 3,0 L 5,5 Z" stroke="rgba(153,173,209,1)" width="10" height="10" stroke-dasharray="0,0" stroke-width="1"/>
+            </g>
+          </g>
+        </g>
+        <g fill="none" marker-start="false" marker-end="true">
+          <g fill="none" marker-start="false" marker-end="true" stroke="transparent" stroke-width="3"/>
+          <g>
+            <path fill="none" d="M 540,255 C 540 320,540 320,540 385 L 540,379" class="key" stroke-width="1" stroke="rgba(153,173,209,1)"/>
+            <path fill="none" d="M 0,-15 C 0 -15,0 -15,0 -15" class="key" stroke-width="3" stroke="transparent"/>
+            <g transform="matrix(0,-1,1,0,540,379)">
+              <path fill="rgba(153,173,209,1)" d="M -5,0 L 5,-5 L 3,0 L 5,5 Z" stroke="rgba(153,173,209,1)" width="10" height="10" stroke-dasharray="0,0" stroke-width="1"/>
+            </g>
+          </g>
+        </g>
+        <g fill="none" marker-start="false" marker-end="true">
+          <g fill="none" marker-start="false" marker-end="true" stroke="transparent" stroke-width="3"/>
+          <g>
+            <path fill="none" d="M 180,255 C 180 320,122.5 320,122.5 385 L 122.5,379" class="key" stroke-width="1" stroke="rgba(153,173,209,1)"/>
+            <path fill="none" d="M 0,-15 C 0 -15,0 -15,0 -15" class="key" stroke-width="3" stroke="transparent"/>
+            <g transform="matrix(0,-1,1,0,122.500000,379)">
+              <path fill="rgba(153,173,209,1)" d="M -5,0 L 5,-5 L 3,0 L 5,5 Z" stroke="rgba(153,173,209,1)" width="10" height="10" stroke-dasharray="0,0" stroke-width="1"/>
+            </g>
+          </g>
+        </g>
+        <g fill="none" marker-start="false" marker-end="true">
+          <g fill="none" marker-start="false" marker-end="true" stroke="transparent" stroke-width="3"/>
+          <g>
+            <path fill="none" d="M 180,255 C 180 320,312.5 320,312.5 385 L 312.5,379" class="key" stroke-width="1" stroke="rgba(153,173,209,1)"/>
+            <path fill="none" d="M 0,-15 C 0 -15,0 -15,0 -15" class="key" stroke-width="3" stroke="transparent"/>
+            <g transform="matrix(0,-1,1,0,312.500000,379)">
+              <path fill="rgba(153,173,209,1)" d="M -5,0 L 5,-5 L 3,0 L 5,5 Z" stroke="rgba(153,173,209,1)" width="10" height="10" stroke-dasharray="0,0" stroke-width="1"/>
+            </g>
+          </g>
+        </g>
+        <g fill="none" marker-start="false" marker-end="true">
+          <g fill="none" marker-start="false" marker-end="true" stroke="transparent" stroke-width="3"/>
+          <g>
+            <path fill="none" d="M 282.5,255 C 282.5 320,387.5 320,387.5 385 L 387.5,379" class="key" stroke-width="1" stroke="rgba(153,173,209,1)"/>
+            <path fill="none" d="M 0,-15 C 0 -15,0 -15,0 -15" class="key" stroke-width="3" stroke="transparent"/>
+            <g transform="matrix(0,-1,1,0,387.500000,379)">
+              <path fill="rgba(153,173,209,1)" d="M -5,0 L 5,-5 L 3,0 L 5,5 Z" stroke="rgba(153,173,209,1)" width="10" height="10" stroke-dasharray="0,0" stroke-width="1"/>
+            </g>
+          </g>
+        </g>
+        <g fill="none" marker-start="false" marker-end="true">
+          <g fill="none" marker-start="false" marker-end="true" stroke="transparent" stroke-width="3"/>
+          <g>
+            <path fill="none" d="M 282.5,255 C 282.5 320,197.5 320,197.5 385 L 197.5,379" class="key" stroke-width="1" stroke="rgba(153,173,209,1)"/>
+            <path fill="none" d="M 0,-15 C 0 -15,0 -15,0 -15" class="key" stroke-width="3" stroke="transparent"/>
+            <g transform="matrix(0,-1,1,0,197.500000,379)">
+              <path fill="rgba(153,173,209,1)" d="M -5,0 L 5,-5 L 3,0 L 5,5 Z" stroke="rgba(153,173,209,1)" width="10" height="10" stroke-dasharray="0,0" stroke-width="1"/>
+            </g>
+          </g>
+        </g>
+        <g fill="none" marker-start="false" marker-end="true">
+          <g fill="none" marker-start="false" marker-end="true" stroke="transparent" stroke-width="3"/>
+          <g>
+            <path fill="none" d="M 540,415 C 540 480,502.5 480,502.5 545 L 502.5,539" class="key" stroke-width="1" stroke="rgba(153,173,209,1)"/>
+            <path fill="none" d="M 0,-15 C 0 -15,0 -15,0 -15" class="key" stroke-width="3" stroke="transparent"/>
+            <g transform="matrix(0,-1,1,0,502.500000,539)">
+              <path fill="rgba(153,173,209,1)" d="M -5,0 L 5,-5 L 3,0 L 5,5 Z" stroke="rgba(153,173,209,1)" width="10" height="10" stroke-dasharray="0,0" stroke-width="1"/>
+            </g>
+          </g>
+        </g>
+        <g fill="none" marker-start="false" marker-end="true">
+          <g fill="none" marker-start="false" marker-end="true" stroke="transparent" stroke-width="3"/>
+          <g>
+            <path fill="none" d="M 540,415 C 540 480,577.5 480,577.5 545 L 577.5,539" class="key" stroke-width="1" stroke="rgba(153,173,209,1)"/>
+            <path fill="none" d="M 0,-15 C 0 -15,0 -15,0 -15" class="key" stroke-width="3" stroke="transparent"/>
+            <g transform="matrix(0,-1,1,0,577.500000,539)">
+              <path fill="rgba(153,173,209,1)" d="M -5,0 L 5,-5 L 3,0 L 5,5 Z" stroke="rgba(153,173,209,1)" width="10" height="10" stroke-dasharray="0,0" stroke-width="1"/>
+            </g>
+          </g>
+        </g>
+      </g>
+      <g fill="none">
+        <g fill="none" x="312.5" y="80" transform="matrix(1,0,0,1,312.500000,80)">
+          <g>
+            <path fill="rgba(23,131,255,1)" d="M -22,-15 l 44,0 a 8,8,0,0,1,8,8 l 0,14 a 8,8,0,0,1,-8,8 l -44,0 a 8,8,0,0,1,-8,-8 l 0,-14 a 8,8,0,0,1,8,-8 z" class="key" stroke-width="0" stroke="rgba(0,0,0,1)" width="60" height="30" x="-30" y="-15"/>
+          </g>
+          <g fill="none" class="label" transform="matrix(1,0,0,1,0,2)">
+            <g>
+              <text fill="rgba(0,0,0,1)" dominant-baseline="central" paint-order="stroke" dx="0.5" class="text" font-size="12" text-anchor="middle" fill-opacity="0.85" font-weight="400">
+                0
+              </text>
+            </g>
+          </g>
+        </g>
+        <g fill="none" x="180" y="240" transform="matrix(1,0,0,1,180,240)">
+          <g>
+            <path fill="rgba(23,131,255,1)" d="M -22,-15 l 44,0 a 8,8,0,0,1,8,8 l 0,14 a 8,8,0,0,1,-8,8 l -44,0 a 8,8,0,0,1,-8,-8 l 0,-14 a 8,8,0,0,1,8,-8 z" class="key" stroke-width="0" stroke="rgba(0,0,0,1)" width="60" height="30" x="-30" y="-15"/>
+          </g>
+          <g fill="none" class="label" transform="matrix(1,0,0,1,0,2)">
+            <g>
+              <text fill="rgba(0,0,0,1)" dominant-baseline="central" paint-order="stroke" dx="0.5" class="text" font-size="12" text-anchor="middle" fill-opacity="0.85" font-weight="400">
+                1
+              </text>
+            </g>
+          </g>
+        </g>
+        <g fill="none" x="540" y="240" transform="matrix(1,0,0,1,540,240)">
+          <g>
+            <path fill="rgba(23,131,255,1)" d="M -22,-15 l 44,0 a 8,8,0,0,1,8,8 l 0,14 a 8,8,0,0,1,-8,8 l -44,0 a 8,8,0,0,1,-8,-8 l 0,-14 a 8,8,0,0,1,8,-8 z" class="key" stroke-width="0" stroke="rgba(0,0,0,1)" width="60" height="30" x="-30" y="-15"/>
+          </g>
+          <g fill="none" class="label" transform="matrix(1,0,0,1,0,2)">
+            <g>
+              <text fill="rgba(0,0,0,1)" dominant-baseline="central" paint-order="stroke" dx="0.5" class="text" font-size="12" text-anchor="middle" fill-opacity="0.85" font-weight="400">
+                2
+              </text>
+            </g>
+          </g>
+        </g>
+        <g fill="none" x="282.5" y="240" transform="matrix(1,0,0,1,282.500000,240)">
+          <g>
+            <path fill="rgba(23,131,255,1)" d="M -22,-15 l 44,0 a 8,8,0,0,1,8,8 l 0,14 a 8,8,0,0,1,-8,8 l -44,0 a 8,8,0,0,1,-8,-8 l 0,-14 a 8,8,0,0,1,8,-8 z" class="key" stroke-width="0" stroke="rgba(0,0,0,1)" width="60" height="30" x="-30" y="-15"/>
+          </g>
+          <g fill="none" class="label" transform="matrix(1,0,0,1,0,2)">
+            <g>
+              <text fill="rgba(0,0,0,1)" dominant-baseline="central" paint-order="stroke" dx="0.5" class="text" font-size="12" text-anchor="middle" fill-opacity="0.85" font-weight="400">
+                3
+              </text>
+            </g>
+          </g>
+        </g>
+        <g fill="none" x="47.5" y="400" transform="matrix(1,0,0,1,47.500000,400)">
+          <g>
+            <path fill="rgba(0,201,201,1)" d="M -22,-15 l 44,0 a 8,8,0,0,1,8,8 l 0,14 a 8,8,0,0,1,-8,8 l -44,0 a 8,8,0,0,1,-8,-8 l 0,-14 a 8,8,0,0,1,8,-8 z" class="key" stroke-width="0" stroke="rgba(0,0,0,1)" width="60" height="30" x="-30" y="-15"/>
+          </g>
+          <g fill="none" class="label" transform="matrix(1,0,0,1,0,2)">
+            <g>
+              <text fill="rgba(0,0,0,1)" dominant-baseline="central" paint-order="stroke" dx="0.5" class="text" font-size="12" text-anchor="middle" fill-opacity="0.85" font-weight="400">
+                4
+              </text>
+            </g>
+          </g>
+        </g>
+        <g fill="none" x="540" y="400" transform="matrix(1,0,0,1,540,400)">
+          <g>
+            <path fill="rgba(240,143,86,1)" d="M -22,-15 l 44,0 a 8,8,0,0,1,8,8 l 0,14 a 8,8,0,0,1,-8,8 l -44,0 a 8,8,0,0,1,-8,-8 l 0,-14 a 8,8,0,0,1,8,-8 z" class="key" stroke-width="0" stroke="rgba(0,0,0,1)" width="60" height="30" x="-30" y="-15"/>
+          </g>
+          <g fill="none" class="label" transform="matrix(1,0,0,1,0,2)">
+            <g>
+              <text fill="rgba(0,0,0,1)" dominant-baseline="central" paint-order="stroke" dx="0.5" class="text" font-size="12" text-anchor="middle" fill-opacity="0.85" font-weight="400">
+                5
+              </text>
+            </g>
+          </g>
+        </g>
+        <g fill="none" x="122.5" y="400" transform="matrix(1,0,0,1,122.500000,400)">
+          <g>
+            <path fill="rgba(0,201,201,1)" d="M -22,-15 l 44,0 a 8,8,0,0,1,8,8 l 0,14 a 8,8,0,0,1,-8,8 l -44,0 a 8,8,0,0,1,-8,-8 l 0,-14 a 8,8,0,0,1,8,-8 z" class="key" stroke-width="0" stroke="rgba(0,0,0,1)" width="60" height="30" x="-30" y="-15"/>
+          </g>
+          <g fill="none" class="label" transform="matrix(1,0,0,1,0,2)">
+            <g>
+              <text fill="rgba(0,0,0,1)" dominant-baseline="central" paint-order="stroke" dx="0.5" class="text" font-size="12" text-anchor="middle" fill-opacity="0.85" font-weight="400">
+                6
+              </text>
+            </g>
+          </g>
+        </g>
+        <g fill="none" x="312.5" y="400" transform="matrix(1,0,0,1,312.500000,400)">
+          <g>
+            <path fill="rgba(213,128,255,1)" d="M -22,-15 l 44,0 a 8,8,0,0,1,8,8 l 0,14 a 8,8,0,0,1,-8,8 l -44,0 a 8,8,0,0,1,-8,-8 l 0,-14 a 8,8,0,0,1,8,-8 z" class="key" stroke-width="0" stroke="rgba(0,0,0,1)" width="60" height="30" x="-30" y="-15"/>
+          </g>
+          <g fill="none" class="label" transform="matrix(1,0,0,1,0,2)">
+            <g>
+              <text fill="rgba(0,0,0,1)" dominant-baseline="central" paint-order="stroke" dx="0.5" class="text" font-size="12" text-anchor="middle" fill-opacity="0.85" font-weight="400">
+                7
+              </text>
+            </g>
+          </g>
+        </g>
+        <g fill="none" x="387.5" y="400" transform="matrix(1,0,0,1,387.500000,400)">
+          <g>
+            <path fill="rgba(213,128,255,1)" d="M -22,-15 l 44,0 a 8,8,0,0,1,8,8 l 0,14 a 8,8,0,0,1,-8,8 l -44,0 a 8,8,0,0,1,-8,-8 l 0,-14 a 8,8,0,0,1,8,-8 z" class="key" stroke-width="0" stroke="rgba(0,0,0,1)" width="60" height="30" x="-30" y="-15"/>
+          </g>
+          <g fill="none" class="label" transform="matrix(1,0,0,1,0,2)">
+            <g>
+              <text fill="rgba(0,0,0,1)" dominant-baseline="central" paint-order="stroke" dx="0.5" class="text" font-size="12" text-anchor="middle" fill-opacity="0.85" font-weight="400">
+                8
+              </text>
+            </g>
+          </g>
+        </g>
+        <g fill="none" x="197.5" y="400" transform="matrix(1,0,0,1,197.500000,400)">
+          <g>
+            <path fill="rgba(0,201,201,1)" d="M -22,-15 l 44,0 a 8,8,0,0,1,8,8 l 0,14 a 8,8,0,0,1,-8,8 l -44,0 a 8,8,0,0,1,-8,-8 l 0,-14 a 8,8,0,0,1,8,-8 z" class="key" stroke-width="0" stroke="rgba(0,0,0,1)" width="60" height="30" x="-30" y="-15"/>
+          </g>
+          <g fill="none" class="label" transform="matrix(1,0,0,1,0,2)">
+            <g>
+              <text fill="rgba(0,0,0,1)" dominant-baseline="central" paint-order="stroke" dx="0.5" class="text" font-size="12" text-anchor="middle" fill-opacity="0.85" font-weight="400">
+                9
+              </text>
+            </g>
+          </g>
+        </g>
+        <g fill="none" x="502.5" y="560" transform="matrix(1,0,0,1,502.500000,560)">
+          <g>
+            <path fill="rgba(240,143,86,1)" d="M -22,-15 l 44,0 a 8,8,0,0,1,8,8 l 0,14 a 8,8,0,0,1,-8,8 l -44,0 a 8,8,0,0,1,-8,-8 l 0,-14 a 8,8,0,0,1,8,-8 z" class="key" stroke-width="0" stroke="rgba(0,0,0,1)" width="60" height="30" x="-30" y="-15"/>
+          </g>
+          <g fill="none" class="label" transform="matrix(1,0,0,1,0,2)">
+            <g>
+              <text fill="rgba(0,0,0,1)" dominant-baseline="central" paint-order="stroke" dx="0.5" class="text" font-size="12" text-anchor="middle" fill-opacity="0.85" font-weight="400">
+                10
+              </text>
+            </g>
+          </g>
+        </g>
+        <g fill="none" x="577.5" y="560" transform="matrix(1,0,0,1,577.500000,560)">
+          <g>
+            <path fill="rgba(240,143,86,1)" d="M -22,-15 l 44,0 a 8,8,0,0,1,8,8 l 0,14 a 8,8,0,0,1,-8,8 l -44,0 a 8,8,0,0,1,-8,-8 l 0,-14 a 8,8,0,0,1,8,-8 z" class="key" stroke-width="0" stroke="rgba(0,0,0,1)" width="60" height="30" x="-30" y="-15"/>
+          </g>
+          <g fill="none" class="label" transform="matrix(1,0,0,1,0,2)">
+            <g>
+              <text fill="rgba(0,0,0,1)" dominant-baseline="central" paint-order="stroke" dx="0.5" class="text" font-size="12" text-anchor="middle" fill-opacity="0.85" font-weight="400">
+                11
+              </text>
+            </g>
+          </g>
+        </g>
+      </g>
+    </g>
+  </g>
 </svg>