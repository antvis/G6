--- conflicted
+++ resolved
@@ -1,396 +1,252 @@
 <svg xmlns="http://www.w3.org/2000/svg" width="500" height="500" style="background: transparent; position: absolute; outline: none;" color-interpolation-filters="sRGB" tabindex="1">
-  <defs/>
-  <g transform="matrix(0.485437,0,0,0.485437,-36.407745,-41.262115)">
-    <g fill="none">
-      <g fill="none"/>
-      <g fill="none">
-        <g fill="none" marker-start="false" marker-end="true">
-          <g fill="none" marker-start="false" marker-end="true" stroke="transparent" stroke-width="4"/>
-          <g>
-<<<<<<< HEAD
-            <path fill="none" d="M 650,110.9090909090909 L 419.6666666666667,194.66666666666666 Q 405 200,405 220 L 405,220 L 405,279" stroke-width="2" stroke="rgba(194,200,213,1)"/>
-            <path fill="none" d="M 0,0 L 0,0" stroke-width="4" stroke="transparent"/>
-            <g transform="matrix(0,-1,1,0,405,279)">
-              <path fill="rgba(194,200,213,1)" d="M -5,0 L 5,-5 L 3,0 L 5,5 Z" stroke="rgba(194,200,213,1)" width="10" height="10" stroke-dasharray="0,0" stroke-width="1"/>
-=======
-            <path fill="none" d="M 650,110.9090909090909 L 419.6666666666667,194.66666666666666 Q 405 200,405 220 L 405,220 L 405,280" class="key" stroke-width="2" stroke="rgba(194,200,213,1)"/>
-            <path fill="none" d="M 0,0 L 0,0" class="key" stroke-width="4" stroke="transparent"/>
-            <g transform="matrix(0,-1,1,0,405,280)">
-              <path fill="rgba(194,200,213,1)" d="M -4,0 L 4,-4 L 4,4 Z" stroke-width="1" stroke="rgba(194,200,213,1)" width="8" height="8" stroke-dasharray="0,0"/>
->>>>>>> fe2f6346
-            </g>
-          </g>
-        </g>
-        <g fill="none" marker-start="false" marker-end="true">
-          <g fill="none" marker-start="false" marker-end="true" stroke="transparent" stroke-width="4"/>
-          <g>
-<<<<<<< HEAD
-            <path fill="none" d="M 710,108.10810810810811 L 1034.2553191489362,195.74468085106383 Q 1050 200,1050 220 L 1050,220 L 1050,300 L 1050,400 L 1050,500 L 1050,600 L 1050,700 L 1050,800 L 1050,879" stroke-width="2" stroke="rgba(194,200,213,1)"/>
-            <path fill="none" d="M 0,0 L 0,0" stroke-width="4" stroke="transparent"/>
-            <g transform="matrix(0,-1,1,0,1050,879)">
-              <path fill="rgba(194,200,213,1)" d="M -5,0 L 5,-5 L 3,0 L 5,5 Z" stroke="rgba(194,200,213,1)" width="10" height="10" stroke-dasharray="0,0" stroke-width="1"/>
-=======
-            <path fill="none" d="M 710,108.10810810810811 L 1034.2553191489362,195.74468085106383 Q 1050 200,1050 220 L 1050,220 L 1050,300 L 1050,400 L 1050,500 L 1050,600 L 1050,700 L 1050,800 L 1050,880" class="key" stroke-width="2" stroke="rgba(194,200,213,1)"/>
-            <path fill="none" d="M 0,0 L 0,0" class="key" stroke-width="4" stroke="transparent"/>
-            <g transform="matrix(0,-1,1,0,1050,880)">
-              <path fill="rgba(194,200,213,1)" d="M -4,0 L 4,-4 L 4,4 Z" stroke-width="1" stroke="rgba(194,200,213,1)" width="8" height="8" stroke-dasharray="0,0"/>
->>>>>>> fe2f6346
-            </g>
-          </g>
-        </g>
-        <g fill="none" marker-start="false" marker-end="true">
-          <g fill="none" marker-start="false" marker-end="true" stroke="transparent" stroke-width="4"/>
-          <g>
-<<<<<<< HEAD
-            <path fill="none" d="M 405,315 L 405,380 Q 405 400,414.18918918918916 410.81081081081084 L 414.18918918918916,410.81081081081084 L 473.36410947942676,480.42836409344324" stroke-width="2" stroke="rgba(194,200,213,1)"/>
-            <path fill="none" d="M 0,0 L 0,0" stroke-width="4" stroke="transparent"/>
-            <g transform="matrix(-0.647648,-0.761939,0.761939,-0.647648,473.364105,480.428375)">
-              <path fill="rgba(194,200,213,1)" d="M -5,0 L 5,-5 L 3,0 L 5,5 Z" stroke="rgba(194,200,213,1)" width="10" height="10" stroke-dasharray="0,0" stroke-width="1"/>
-=======
-            <path fill="none" d="M 405,315 L 405,380 Q 405 400,414.18918918918916 410.81081081081084 L 414.18918918918916,410.81081081081084 L 474.0117578995223,481.1903034112027" class="key" stroke-width="2" stroke="rgba(194,200,213,1)"/>
-            <path fill="none" d="M 0,0 L 0,0" class="key" stroke-width="4" stroke="transparent"/>
-            <g transform="matrix(-0.647648,-0.761939,0.761939,-0.647648,474.011749,481.190308)">
-              <path fill="rgba(194,200,213,1)" d="M -4,0 L 4,-4 L 4,4 Z" stroke-width="1" stroke="rgba(194,200,213,1)" width="8" height="8" stroke-dasharray="0,0"/>
->>>>>>> fe2f6346
-            </g>
-          </g>
-        </g>
-        <g fill="none" marker-start="false" marker-end="true">
-          <g fill="none" marker-start="false" marker-end="true" stroke="transparent" stroke-width="4"/>
-          <g>
-<<<<<<< HEAD
-            <path fill="none" d="M 705.5,115 L 837.4074074074074,192.59259259259258 Q 850 200,850 220 L 850,220 L 850,279" stroke-width="2" stroke="rgba(194,200,213,1)"/>
-            <path fill="none" d="M 0,0 L 0,0" stroke-width="4" stroke="transparent"/>
-            <g transform="matrix(0,-1,1,0,850,279)">
-              <path fill="rgba(194,200,213,1)" d="M -5,0 L 5,-5 L 3,0 L 5,5 Z" stroke="rgba(194,200,213,1)" width="10" height="10" stroke-dasharray="0,0" stroke-width="1"/>
-=======
-            <path fill="none" d="M 705.5,115 L 837.4074074074074,192.59259259259258 Q 850 200,850 220 L 850,220 L 850,280" class="key" stroke-width="2" stroke="rgba(194,200,213,1)"/>
-            <path fill="none" d="M 0,0 L 0,0" class="key" stroke-width="4" stroke="transparent"/>
-            <g transform="matrix(0,-1,1,0,850,280)">
-              <path fill="rgba(194,200,213,1)" d="M -4,0 L 4,-4 L 4,4 Z" stroke-width="1" stroke="rgba(194,200,213,1)" width="8" height="8" stroke-dasharray="0,0"/>
->>>>>>> fe2f6346
-            </g>
-          </g>
-        </g>
-        <g fill="none" marker-start="false" marker-end="true">
-          <g fill="none" marker-start="false" marker-end="true" stroke="transparent" stroke-width="4"/>
-          <g>
-<<<<<<< HEAD
-            <path fill="none" d="M 835.75,315 L 764.7435897435897,389.7435897435897 Q 755 400,740.4794520547945 405.47945205479454 L 740.4794520547945,405.47945205479454 L 525.6136103137045,486.56090176841343" stroke-width="2" stroke="rgba(194,200,213,1)"/>
-            <path fill="none" d="M 0,0 L 0,0" stroke-width="4" stroke="transparent"/>
-            <g transform="matrix(0.935602,-0.353057,0.353057,0.935602,525.613586,486.560913)">
-              <path fill="rgba(194,200,213,1)" d="M -5,0 L 5,-5 L 3,0 L 5,5 Z" stroke="rgba(194,200,213,1)" width="10" height="10" stroke-dasharray="0,0" stroke-width="1"/>
-=======
-            <path fill="none" d="M 835.75,315 L 764.7435897435897,389.7435897435897 Q 755 400,740.4794520547945 405.47945205479454 L 740.4794520547945,405.47945205479454 L 524.6780085947537,486.91395902084764" class="key" stroke-width="2" stroke="rgba(194,200,213,1)"/>
-            <path fill="none" d="M 0,0 L 0,0" class="key" stroke-width="4" stroke="transparent"/>
-            <g transform="matrix(0.935602,-0.353057,0.353057,0.935602,524.677979,486.913971)">
-              <path fill="rgba(194,200,213,1)" d="M -4,0 L 4,-4 L 4,4 Z" stroke-width="1" stroke="rgba(194,200,213,1)" width="8" height="8" stroke-dasharray="0,0"/>
->>>>>>> fe2f6346
-            </g>
-          </g>
-        </g>
-        <g fill="none" marker-start="false" marker-end="true">
-          <g fill="none" marker-start="false" marker-end="true" stroke="transparent" stroke-width="4"/>
-          <g>
-<<<<<<< HEAD
-            <path fill="none" d="M 463,515 L 322.85714285714283,592.8571428571429 Q 310 600,310 620 L 310,620 L 310,679" stroke-width="2" stroke="rgba(194,200,213,1)"/>
-            <path fill="none" d="M 0,0 L 0,0" stroke-width="4" stroke="transparent"/>
-            <g transform="matrix(0,-1,1,0,310,679)">
-              <path fill="rgba(194,200,213,1)" d="M -5,0 L 5,-5 L 3,0 L 5,5 Z" stroke="rgba(194,200,213,1)" width="10" height="10" stroke-dasharray="0,0" stroke-width="1"/>
-=======
-            <path fill="none" d="M 463,515 L 322.85714285714283,592.8571428571429 Q 310 600,310 620 L 310,620 L 310,680" class="key" stroke-width="2" stroke="rgba(194,200,213,1)"/>
-            <path fill="none" d="M 0,0 L 0,0" class="key" stroke-width="4" stroke="transparent"/>
-            <g transform="matrix(0,-1,1,0,310,680)">
-              <path fill="rgba(194,200,213,1)" d="M -4,0 L 4,-4 L 4,4 Z" stroke-width="1" stroke="rgba(194,200,213,1)" width="8" height="8" stroke-dasharray="0,0"/>
->>>>>>> fe2f6346
-            </g>
-          </g>
-        </g>
-        <g fill="none" marker-start="false" marker-end="true">
-          <g fill="none" marker-start="false" marker-end="true" stroke="transparent" stroke-width="4"/>
-          <g>
-<<<<<<< HEAD
-            <path fill="none" d="M 517,515 L 657.1428571428571,592.8571428571429 Q 670 600,670 620 L 670,620 L 670,679" stroke-width="2" stroke="rgba(194,200,213,1)"/>
-            <path fill="none" d="M 0,0 L 0,0" stroke-width="4" stroke="transparent"/>
-            <g transform="matrix(0,-1,1,0,670,679)">
-              <path fill="rgba(194,200,213,1)" d="M -5,0 L 5,-5 L 3,0 L 5,5 Z" stroke="rgba(194,200,213,1)" width="10" height="10" stroke-dasharray="0,0" stroke-width="1"/>
-=======
-            <path fill="none" d="M 517,515 L 657.1428571428571,592.8571428571429 Q 670 600,670 620 L 670,620 L 670,680" class="key" stroke-width="2" stroke="rgba(194,200,213,1)"/>
-            <path fill="none" d="M 0,0 L 0,0" class="key" stroke-width="4" stroke="transparent"/>
-            <g transform="matrix(0,-1,1,0,670,680)">
-              <path fill="rgba(194,200,213,1)" d="M -4,0 L 4,-4 L 4,4 Z" stroke-width="1" stroke="rgba(194,200,213,1)" width="8" height="8" stroke-dasharray="0,0"/>
->>>>>>> fe2f6346
-            </g>
-          </g>
-        </g>
-        <g fill="none" marker-start="false" marker-end="true">
-          <g fill="none" marker-start="false" marker-end="true" stroke="transparent" stroke-width="4"/>
-          <g>
-<<<<<<< HEAD
-            <path fill="none" d="M 337,715 L 477.14285714285717,792.8571428571429 Q 490 800,490 820 L 490,820 L 490,879" stroke-width="2" stroke="rgba(194,200,213,1)"/>
-            <path fill="none" d="M 0,0 L 0,0" stroke-width="4" stroke="transparent"/>
-            <g transform="matrix(0,-1,1,0,490,879)">
-              <path fill="rgba(194,200,213,1)" d="M -5,0 L 5,-5 L 3,0 L 5,5 Z" stroke="rgba(194,200,213,1)" width="10" height="10" stroke-dasharray="0,0" stroke-width="1"/>
-=======
-            <path fill="none" d="M 337,715 L 477.14285714285717,792.8571428571429 Q 490 800,490 820 L 490,820 L 490,880" class="key" stroke-width="2" stroke="rgba(194,200,213,1)"/>
-            <path fill="none" d="M 0,0 L 0,0" class="key" stroke-width="4" stroke="transparent"/>
-            <g transform="matrix(0,-1,1,0,490,880)">
-              <path fill="rgba(194,200,213,1)" d="M -4,0 L 4,-4 L 4,4 Z" stroke-width="1" stroke="rgba(194,200,213,1)" width="8" height="8" stroke-dasharray="0,0"/>
->>>>>>> fe2f6346
-            </g>
-          </g>
-        </g>
-        <g fill="none" marker-start="false" marker-end="true">
-          <g fill="none" marker-start="false" marker-end="true" stroke="transparent" stroke-width="4"/>
-          <g>
-<<<<<<< HEAD
-            <path fill="none" d="M 283,715 L 142.85714285714286,792.8571428571429 Q 130 800,130 820 L 130,820 L 130,879" stroke-width="2" stroke="rgba(194,200,213,1)"/>
-            <path fill="none" d="M 0,0 L 0,0" stroke-width="4" stroke="transparent"/>
-            <g transform="matrix(0,-1,1,0,130,879)">
-              <path fill="rgba(194,200,213,1)" d="M -5,0 L 5,-5 L 3,0 L 5,5 Z" stroke="rgba(194,200,213,1)" width="10" height="10" stroke-dasharray="0,0" stroke-width="1"/>
-=======
-            <path fill="none" d="M 283,715 L 142.85714285714286,792.8571428571429 Q 130 800,130 820 L 130,820 L 130,880" class="key" stroke-width="2" stroke="rgba(194,200,213,1)"/>
-            <path fill="none" d="M 0,0 L 0,0" class="key" stroke-width="4" stroke="transparent"/>
-            <g transform="matrix(0,-1,1,0,130,880)">
-              <path fill="rgba(194,200,213,1)" d="M -4,0 L 4,-4 L 4,4 Z" stroke-width="1" stroke="rgba(194,200,213,1)" width="8" height="8" stroke-dasharray="0,0"/>
->>>>>>> fe2f6346
-            </g>
-          </g>
-        </g>
-        <g fill="none" marker-start="false" marker-end="true">
-          <g fill="none" marker-start="false" marker-end="true" stroke="transparent" stroke-width="4"/>
-          <g>
-<<<<<<< HEAD
-            <path fill="none" d="M 130,915 L 130,980 Q 130 1000,147.59036144578312 1002.4096385542168 L 147.59036144578312,1002.4096385542168 L 824.0555156274323,1095.0760980311552" stroke-width="2" stroke="rgba(194,200,213,1)"/>
-            <path fill="none" d="M 0,0 L 0,0" stroke-width="4" stroke="transparent"/>
-            <g transform="matrix(-0.990747,-0.135719,0.135719,-0.990747,824.055542,1095.076050)">
-              <path fill="rgba(194,200,213,1)" d="M -5,0 L 5,-5 L 3,0 L 5,5 Z" stroke="rgba(194,200,213,1)" width="10" height="10" stroke-dasharray="0,0" stroke-width="1"/>
-=======
-            <path fill="none" d="M 130,915 L 130,980 Q 130 1000,147.59036144578312 1002.4096385542168 L 147.59036144578312,1002.4096385542168 L 825.0462630228603,1095.2118168524466" class="key" stroke-width="2" stroke="rgba(194,200,213,1)"/>
-            <path fill="none" d="M 0,0 L 0,0" class="key" stroke-width="4" stroke="transparent"/>
-            <g transform="matrix(-0.990747,-0.135719,0.135719,-0.990747,825.046265,1095.211792)">
-              <path fill="rgba(194,200,213,1)" d="M -4,0 L 4,-4 L 4,4 Z" stroke-width="1" stroke="rgba(194,200,213,1)" width="8" height="8" stroke-dasharray="0,0"/>
->>>>>>> fe2f6346
-            </g>
-          </g>
-        </g>
-        <g fill="none" marker-start="false" marker-end="true">
-          <g fill="none" marker-start="false" marker-end="true" stroke="transparent" stroke-width="4"/>
-          <g>
-<<<<<<< HEAD
-            <path fill="none" d="M 1050,915 L 1050,980 Q 1050 1000,1036.896551724138 1006.8965517241379 L 1036.896551724138,1006.8965517241379 L 893.8095093342919,1082.2055214030042" stroke-width="2" stroke="rgba(194,200,213,1)"/>
-            <path fill="none" d="M 0,0 L 0,0" stroke-width="4" stroke="transparent"/>
-            <g transform="matrix(0.884918,-0.465746,0.465746,0.884918,893.809509,1082.205566)">
-              <path fill="rgba(194,200,213,1)" d="M -5,0 L 5,-5 L 3,0 L 5,5 Z" stroke="rgba(194,200,213,1)" width="10" height="10" stroke-dasharray="0,0" stroke-width="1"/>
-=======
-            <path fill="none" d="M 1050,915 L 1050,980 Q 1050 1000,1036.896551724138 1006.8965517241379 L 1036.896551724138,1006.8965517241379 L 892.9245911119099,1082.671267835837" class="key" stroke-width="2" stroke="rgba(194,200,213,1)"/>
-            <path fill="none" d="M 0,0 L 0,0" class="key" stroke-width="4" stroke="transparent"/>
-            <g transform="matrix(0.884918,-0.465746,0.465746,0.884918,892.924622,1082.671265)">
-              <path fill="rgba(194,200,213,1)" d="M -4,0 L 4,-4 L 4,4 Z" stroke-width="1" stroke="rgba(194,200,213,1)" width="8" height="8" stroke-dasharray="0,0"/>
->>>>>>> fe2f6346
-            </g>
-          </g>
-        </g>
-        <g fill="none" marker-start="false" marker-end="true">
-          <g fill="none" marker-start="false" marker-end="true" stroke="transparent" stroke-width="4"/>
-          <g>
-<<<<<<< HEAD
-            <path fill="none" d="M 851.5,315 L 858.1818181818181,381.8181818181818 Q 860 400,860 420 L 860,420 L 860,500 L 860,600 L 860,700 L 860,800 L 860,900 L 860,1000 L 860,1079" stroke-width="2" stroke="rgba(194,200,213,1)"/>
-            <path fill="none" d="M 0,0 L 0,0" stroke-width="4" stroke="transparent"/>
-            <g transform="matrix(0,-1,1,0,860,1079)">
-              <path fill="rgba(194,200,213,1)" d="M -5,0 L 5,-5 L 3,0 L 5,5 Z" stroke="rgba(194,200,213,1)" width="10" height="10" stroke-dasharray="0,0" stroke-width="1"/>
-=======
-            <path fill="none" d="M 851.5,315 L 858.1818181818181,381.8181818181818 Q 860 400,860 420 L 860,420 L 860,500 L 860,600 L 860,700 L 860,800 L 860,900 L 860,1000 L 860,1080" class="key" stroke-width="2" stroke="rgba(194,200,213,1)"/>
-            <path fill="none" d="M 0,0 L 0,0" class="key" stroke-width="4" stroke="transparent"/>
-            <g transform="matrix(0,-1,1,0,860,1080)">
-              <path fill="rgba(194,200,213,1)" d="M -4,0 L 4,-4 L 4,4 Z" stroke-width="1" stroke="rgba(194,200,213,1)" width="8" height="8" stroke-dasharray="0,0"/>
->>>>>>> fe2f6346
-            </g>
-          </g>
-        </g>
-      </g>
-      <g fill="none">
-        <g fill="none" x="680" y="100" transform="matrix(1,0,0,1,680,100)">
-          <g>
-            <path fill="rgba(23,131,255,1)" d="M -22,-15 l 44,0 a 8,8,0,0,1,8,8 l 0,14 a 8,8,0,0,1,-8,8 l -44,0 a 8,8,0,0,1,-8,-8 l 0,-14 a 8,8,0,0,1,8,-8 z" class="key" stroke-width="0" stroke="rgba(0,0,0,1)" width="60" height="30" x="-30" y="-15"/>
-          </g>
-<<<<<<< HEAD
-          <g fill="none" transform="matrix(1,0,0,1,0,2)">
-            <g>
-              <text fill="rgba(0,0,0,1)" dominant-baseline="central" paint-order="stroke" dx="0.5" font-size="12" text-anchor="middle" fill-opacity="0.85" font-weight="400">
-=======
-          <g fill="none" class="label">
-            <g>
-              <text fill="rgba(0,0,0,0.8509803921568627)" dominant-baseline="central" paint-order="stroke" dx="0.5" class="text" font-size="12" text-anchor="middle" font-weight="400">
->>>>>>> fe2f6346
-                0
-              </text>
-            </g>
-          </g>
-        </g>
-        <g fill="none" x="405" y="300" transform="matrix(1,0,0,1,405,300)">
-          <g>
-            <path fill="rgba(23,131,255,1)" d="M -22,-15 l 44,0 a 8,8,0,0,1,8,8 l 0,14 a 8,8,0,0,1,-8,8 l -44,0 a 8,8,0,0,1,-8,-8 l 0,-14 a 8,8,0,0,1,8,-8 z" class="key" stroke-width="0" stroke="rgba(0,0,0,1)" width="60" height="30" x="-30" y="-15"/>
-          </g>
-<<<<<<< HEAD
-          <g fill="none" transform="matrix(1,0,0,1,0,2)">
-            <g>
-              <text fill="rgba(0,0,0,1)" dominant-baseline="central" paint-order="stroke" dx="0.5" font-size="12" text-anchor="middle" fill-opacity="0.85" font-weight="400">
-=======
-          <g fill="none" class="label">
-            <g>
-              <text fill="rgba(0,0,0,0.8509803921568627)" dominant-baseline="central" paint-order="stroke" dx="0.5" class="text" font-size="12" text-anchor="middle" font-weight="400">
->>>>>>> fe2f6346
-                1
-              </text>
-            </g>
-          </g>
-        </g>
-        <g fill="none" x="1050" y="900" transform="matrix(1,0,0,1,1050,900)">
-          <g>
-            <path fill="rgba(23,131,255,1)" d="M -22,-15 l 44,0 a 8,8,0,0,1,8,8 l 0,14 a 8,8,0,0,1,-8,8 l -44,0 a 8,8,0,0,1,-8,-8 l 0,-14 a 8,8,0,0,1,8,-8 z" class="key" stroke-width="0" stroke="rgba(0,0,0,1)" width="60" height="30" x="-30" y="-15"/>
-          </g>
-<<<<<<< HEAD
-          <g fill="none" transform="matrix(1,0,0,1,0,2)">
-            <g>
-              <text fill="rgba(0,0,0,1)" dominant-baseline="central" paint-order="stroke" dx="0.5" font-size="12" text-anchor="middle" fill-opacity="0.85" font-weight="400">
-=======
-          <g fill="none" class="label">
-            <g>
-              <text fill="rgba(0,0,0,0.8509803921568627)" dominant-baseline="central" paint-order="stroke" dx="0.5" class="text" font-size="12" text-anchor="middle" font-weight="400">
->>>>>>> fe2f6346
-                2
-              </text>
-            </g>
-          </g>
-        </g>
-        <g fill="none" x="850" y="300" transform="matrix(1,0,0,1,850,300)">
-          <g>
-            <path fill="rgba(23,131,255,1)" d="M -22,-15 l 44,0 a 8,8,0,0,1,8,8 l 0,14 a 8,8,0,0,1,-8,8 l -44,0 a 8,8,0,0,1,-8,-8 l 0,-14 a 8,8,0,0,1,8,-8 z" class="key" stroke-width="0" stroke="rgba(0,0,0,1)" width="60" height="30" x="-30" y="-15"/>
-          </g>
-<<<<<<< HEAD
-          <g fill="none" transform="matrix(1,0,0,1,0,2)">
-            <g>
-              <text fill="rgba(0,0,0,1)" dominant-baseline="central" paint-order="stroke" dx="0.5" font-size="12" text-anchor="middle" fill-opacity="0.85" font-weight="400">
-=======
-          <g fill="none" class="label">
-            <g>
-              <text fill="rgba(0,0,0,0.8509803921568627)" dominant-baseline="central" paint-order="stroke" dx="0.5" class="text" font-size="12" text-anchor="middle" font-weight="400">
->>>>>>> fe2f6346
-                3
-              </text>
-            </g>
-          </g>
-        </g>
-        <g fill="none" x="490" y="500" transform="matrix(1,0,0,1,490,500)">
-          <g>
-            <path fill="rgba(23,131,255,1)" d="M -22,-15 l 44,0 a 8,8,0,0,1,8,8 l 0,14 a 8,8,0,0,1,-8,8 l -44,0 a 8,8,0,0,1,-8,-8 l 0,-14 a 8,8,0,0,1,8,-8 z" class="key" stroke-width="0" stroke="rgba(0,0,0,1)" width="60" height="30" x="-30" y="-15"/>
-          </g>
-<<<<<<< HEAD
-          <g fill="none" transform="matrix(1,0,0,1,0,2)">
-            <g>
-              <text fill="rgba(0,0,0,1)" dominant-baseline="central" paint-order="stroke" dx="0.5" font-size="12" text-anchor="middle" fill-opacity="0.85" font-weight="400">
-=======
-          <g fill="none" class="label">
-            <g>
-              <text fill="rgba(0,0,0,0.8509803921568627)" dominant-baseline="central" paint-order="stroke" dx="0.5" class="text" font-size="12" text-anchor="middle" font-weight="400">
->>>>>>> fe2f6346
-                4
-              </text>
-            </g>
-          </g>
-        </g>
-        <g fill="none" x="310" y="700" transform="matrix(1,0,0,1,310,700)">
-          <g>
-            <path fill="rgba(23,131,255,1)" d="M -22,-15 l 44,0 a 8,8,0,0,1,8,8 l 0,14 a 8,8,0,0,1,-8,8 l -44,0 a 8,8,0,0,1,-8,-8 l 0,-14 a 8,8,0,0,1,8,-8 z" class="key" stroke-width="0" stroke="rgba(0,0,0,1)" width="60" height="30" x="-30" y="-15"/>
-          </g>
-<<<<<<< HEAD
-          <g fill="none" transform="matrix(1,0,0,1,0,2)">
-            <g>
-              <text fill="rgba(0,0,0,1)" dominant-baseline="central" paint-order="stroke" dx="0.5" font-size="12" text-anchor="middle" fill-opacity="0.85" font-weight="400">
-=======
-          <g fill="none" class="label">
-            <g>
-              <text fill="rgba(0,0,0,0.8509803921568627)" dominant-baseline="central" paint-order="stroke" dx="0.5" class="text" font-size="12" text-anchor="middle" font-weight="400">
->>>>>>> fe2f6346
-                5
-              </text>
-            </g>
-          </g>
-        </g>
-        <g fill="none" x="670" y="700" transform="matrix(1,0,0,1,670,700)">
-          <g>
-            <path fill="rgba(23,131,255,1)" d="M -22,-15 l 44,0 a 8,8,0,0,1,8,8 l 0,14 a 8,8,0,0,1,-8,8 l -44,0 a 8,8,0,0,1,-8,-8 l 0,-14 a 8,8,0,0,1,8,-8 z" class="key" stroke-width="0" stroke="rgba(0,0,0,1)" width="60" height="30" x="-30" y="-15"/>
-          </g>
-<<<<<<< HEAD
-          <g fill="none" transform="matrix(1,0,0,1,0,2)">
-            <g>
-              <text fill="rgba(0,0,0,1)" dominant-baseline="central" paint-order="stroke" dx="0.5" font-size="12" text-anchor="middle" fill-opacity="0.85" font-weight="400">
-=======
-          <g fill="none" class="label">
-            <g>
-              <text fill="rgba(0,0,0,0.8509803921568627)" dominant-baseline="central" paint-order="stroke" dx="0.5" class="text" font-size="12" text-anchor="middle" font-weight="400">
->>>>>>> fe2f6346
-                6
-              </text>
-            </g>
-          </g>
-        </g>
-        <g fill="none" x="490" y="900" transform="matrix(1,0,0,1,490,900)">
-          <g>
-            <path fill="rgba(23,131,255,1)" d="M -22,-15 l 44,0 a 8,8,0,0,1,8,8 l 0,14 a 8,8,0,0,1,-8,8 l -44,0 a 8,8,0,0,1,-8,-8 l 0,-14 a 8,8,0,0,1,8,-8 z" class="key" stroke-width="0" stroke="rgba(0,0,0,1)" width="60" height="30" x="-30" y="-15"/>
-          </g>
-<<<<<<< HEAD
-          <g fill="none" transform="matrix(1,0,0,1,0,2)">
-            <g>
-              <text fill="rgba(0,0,0,1)" dominant-baseline="central" paint-order="stroke" dx="0.5" font-size="12" text-anchor="middle" fill-opacity="0.85" font-weight="400">
-=======
-          <g fill="none" class="label">
-            <g>
-              <text fill="rgba(0,0,0,0.8509803921568627)" dominant-baseline="central" paint-order="stroke" dx="0.5" class="text" font-size="12" text-anchor="middle" font-weight="400">
->>>>>>> fe2f6346
-                7
-              </text>
-            </g>
-          </g>
-        </g>
-        <g fill="none" x="130" y="900" transform="matrix(1,0,0,1,130,900)">
-          <g>
-            <path fill="rgba(23,131,255,1)" d="M -22,-15 l 44,0 a 8,8,0,0,1,8,8 l 0,14 a 8,8,0,0,1,-8,8 l -44,0 a 8,8,0,0,1,-8,-8 l 0,-14 a 8,8,0,0,1,8,-8 z" class="key" stroke-width="0" stroke="rgba(0,0,0,1)" width="60" height="30" x="-30" y="-15"/>
-          </g>
-<<<<<<< HEAD
-          <g fill="none" transform="matrix(1,0,0,1,0,2)">
-            <g>
-              <text fill="rgba(0,0,0,1)" dominant-baseline="central" paint-order="stroke" dx="0.5" font-size="12" text-anchor="middle" fill-opacity="0.85" font-weight="400">
-=======
-          <g fill="none" class="label">
-            <g>
-              <text fill="rgba(0,0,0,0.8509803921568627)" dominant-baseline="central" paint-order="stroke" dx="0.5" class="text" font-size="12" text-anchor="middle" font-weight="400">
->>>>>>> fe2f6346
-                8
-              </text>
-            </g>
-          </g>
-        </g>
-        <g fill="none" x="860" y="1100" transform="matrix(1,0,0,1,860,1100)">
-          <g>
-            <path fill="rgba(23,131,255,1)" d="M -22,-15 l 44,0 a 8,8,0,0,1,8,8 l 0,14 a 8,8,0,0,1,-8,8 l -44,0 a 8,8,0,0,1,-8,-8 l 0,-14 a 8,8,0,0,1,8,-8 z" class="key" stroke-width="0" stroke="rgba(0,0,0,1)" width="60" height="30" x="-30" y="-15"/>
-          </g>
-<<<<<<< HEAD
-          <g fill="none" transform="matrix(1,0,0,1,0,2)">
-            <g>
-              <text fill="rgba(0,0,0,1)" dominant-baseline="central" paint-order="stroke" dx="0.5" font-size="12" text-anchor="middle" fill-opacity="0.85" font-weight="400">
-=======
-          <g fill="none" class="label">
-            <g>
-              <text fill="rgba(0,0,0,0.8509803921568627)" dominant-baseline="central" paint-order="stroke" dx="0.5" class="text" font-size="12" text-anchor="middle" font-weight="400">
->>>>>>> fe2f6346
-                9
-              </text>
-            </g>
-          </g>
-        </g>
-      </g>
-    </g>
-  </g>
+  <defs/>
+  <g transform="matrix(0.485437,0,0,0.485437,-36.407745,-41.262115)">
+    <g fill="none">
+      <g fill="none"/>
+      <g fill="none">
+        <g fill="none" marker-start="false" marker-end="true">
+          <g fill="none" marker-start="false" marker-end="true" stroke="transparent" stroke-width="4"/>
+          <g>
+            <path fill="none" d="M 650,110.9090909090909 L 419.6666666666667,194.66666666666666 Q 405 200,405 220 L 405,220 L 405,279" class="key" stroke-width="2" stroke="rgba(194,200,213,1)"/>
+            <path fill="none" d="M 0,0 L 0,0" class="key" stroke-width="4" stroke="transparent"/>
+            <g transform="matrix(0,-1,1,0,405,279)">
+              <path fill="rgba(194,200,213,1)" d="M -5,0 L 5,-5 L 3,0 L 5,5 Z" stroke="rgba(194,200,213,1)" width="10" height="10" stroke-dasharray="0,0" stroke-width="1"/>
+            </g>
+          </g>
+        </g>
+        <g fill="none" marker-start="false" marker-end="true">
+          <g fill="none" marker-start="false" marker-end="true" stroke="transparent" stroke-width="4"/>
+          <g>
+            <path fill="none" d="M 710,108.10810810810811 L 1034.2553191489362,195.74468085106383 Q 1050 200,1050 220 L 1050,220 L 1050,300 L 1050,400 L 1050,500 L 1050,600 L 1050,700 L 1050,800 L 1050,879" class="key" stroke-width="2" stroke="rgba(194,200,213,1)"/>
+            <path fill="none" d="M 0,0 L 0,0" class="key" stroke-width="4" stroke="transparent"/>
+            <g transform="matrix(0,-1,1,0,1050,879)">
+              <path fill="rgba(194,200,213,1)" d="M -5,0 L 5,-5 L 3,0 L 5,5 Z" stroke="rgba(194,200,213,1)" width="10" height="10" stroke-dasharray="0,0" stroke-width="1"/>
+            </g>
+          </g>
+        </g>
+        <g fill="none" marker-start="false" marker-end="true">
+          <g fill="none" marker-start="false" marker-end="true" stroke="transparent" stroke-width="4"/>
+          <g>
+            <path fill="none" d="M 405,315 L 405,380 Q 405 400,414.18918918918916 410.81081081081084 L 414.18918918918916,410.81081081081084 L 473.36410947942676,480.42836409344324" class="key" stroke-width="2" stroke="rgba(194,200,213,1)"/>
+            <path fill="none" d="M 0,0 L 0,0" class="key" stroke-width="4" stroke="transparent"/>
+            <g transform="matrix(-0.647648,-0.761939,0.761939,-0.647648,473.364105,480.428375)">
+              <path fill="rgba(194,200,213,1)" d="M -5,0 L 5,-5 L 3,0 L 5,5 Z" stroke="rgba(194,200,213,1)" width="10" height="10" stroke-dasharray="0,0" stroke-width="1"/>
+            </g>
+          </g>
+        </g>
+        <g fill="none" marker-start="false" marker-end="true">
+          <g fill="none" marker-start="false" marker-end="true" stroke="transparent" stroke-width="4"/>
+          <g>
+            <path fill="none" d="M 705.5,115 L 837.4074074074074,192.59259259259258 Q 850 200,850 220 L 850,220 L 850,279" class="key" stroke-width="2" stroke="rgba(194,200,213,1)"/>
+            <path fill="none" d="M 0,0 L 0,0" class="key" stroke-width="4" stroke="transparent"/>
+            <g transform="matrix(0,-1,1,0,850,279)">
+              <path fill="rgba(194,200,213,1)" d="M -5,0 L 5,-5 L 3,0 L 5,5 Z" stroke="rgba(194,200,213,1)" width="10" height="10" stroke-dasharray="0,0" stroke-width="1"/>
+            </g>
+          </g>
+        </g>
+        <g fill="none" marker-start="false" marker-end="true">
+          <g fill="none" marker-start="false" marker-end="true" stroke="transparent" stroke-width="4"/>
+          <g>
+            <path fill="none" d="M 835.75,315 L 764.7435897435897,389.7435897435897 Q 755 400,740.4794520547945 405.47945205479454 L 740.4794520547945,405.47945205479454 L 525.6136103137045,486.56090176841343" class="key" stroke-width="2" stroke="rgba(194,200,213,1)"/>
+            <path fill="none" d="M 0,0 L 0,0" class="key" stroke-width="4" stroke="transparent"/>
+            <g transform="matrix(0.935602,-0.353057,0.353057,0.935602,525.613586,486.560913)">
+              <path fill="rgba(194,200,213,1)" d="M -5,0 L 5,-5 L 3,0 L 5,5 Z" stroke="rgba(194,200,213,1)" width="10" height="10" stroke-dasharray="0,0" stroke-width="1"/>
+            </g>
+          </g>
+        </g>
+        <g fill="none" marker-start="false" marker-end="true">
+          <g fill="none" marker-start="false" marker-end="true" stroke="transparent" stroke-width="4"/>
+          <g>
+            <path fill="none" d="M 463,515 L 322.85714285714283,592.8571428571429 Q 310 600,310 620 L 310,620 L 310,679" class="key" stroke-width="2" stroke="rgba(194,200,213,1)"/>
+            <path fill="none" d="M 0,0 L 0,0" class="key" stroke-width="4" stroke="transparent"/>
+            <g transform="matrix(0,-1,1,0,310,679)">
+              <path fill="rgba(194,200,213,1)" d="M -5,0 L 5,-5 L 3,0 L 5,5 Z" stroke="rgba(194,200,213,1)" width="10" height="10" stroke-dasharray="0,0" stroke-width="1"/>
+            </g>
+          </g>
+        </g>
+        <g fill="none" marker-start="false" marker-end="true">
+          <g fill="none" marker-start="false" marker-end="true" stroke="transparent" stroke-width="4"/>
+          <g>
+            <path fill="none" d="M 517,515 L 657.1428571428571,592.8571428571429 Q 670 600,670 620 L 670,620 L 670,679" class="key" stroke-width="2" stroke="rgba(194,200,213,1)"/>
+            <path fill="none" d="M 0,0 L 0,0" class="key" stroke-width="4" stroke="transparent"/>
+            <g transform="matrix(0,-1,1,0,670,679)">
+              <path fill="rgba(194,200,213,1)" d="M -5,0 L 5,-5 L 3,0 L 5,5 Z" stroke="rgba(194,200,213,1)" width="10" height="10" stroke-dasharray="0,0" stroke-width="1"/>
+            </g>
+          </g>
+        </g>
+        <g fill="none" marker-start="false" marker-end="true">
+          <g fill="none" marker-start="false" marker-end="true" stroke="transparent" stroke-width="4"/>
+          <g>
+            <path fill="none" d="M 337,715 L 477.14285714285717,792.8571428571429 Q 490 800,490 820 L 490,820 L 490,879" class="key" stroke-width="2" stroke="rgba(194,200,213,1)"/>
+            <path fill="none" d="M 0,0 L 0,0" class="key" stroke-width="4" stroke="transparent"/>
+            <g transform="matrix(0,-1,1,0,490,879)">
+              <path fill="rgba(194,200,213,1)" d="M -5,0 L 5,-5 L 3,0 L 5,5 Z" stroke="rgba(194,200,213,1)" width="10" height="10" stroke-dasharray="0,0" stroke-width="1"/>
+            </g>
+          </g>
+        </g>
+        <g fill="none" marker-start="false" marker-end="true">
+          <g fill="none" marker-start="false" marker-end="true" stroke="transparent" stroke-width="4"/>
+          <g>
+            <path fill="none" d="M 283,715 L 142.85714285714286,792.8571428571429 Q 130 800,130 820 L 130,820 L 130,879" class="key" stroke-width="2" stroke="rgba(194,200,213,1)"/>
+            <path fill="none" d="M 0,0 L 0,0" class="key" stroke-width="4" stroke="transparent"/>
+            <g transform="matrix(0,-1,1,0,130,879)">
+              <path fill="rgba(194,200,213,1)" d="M -5,0 L 5,-5 L 3,0 L 5,5 Z" stroke="rgba(194,200,213,1)" width="10" height="10" stroke-dasharray="0,0" stroke-width="1"/>
+            </g>
+          </g>
+        </g>
+        <g fill="none" marker-start="false" marker-end="true">
+          <g fill="none" marker-start="false" marker-end="true" stroke="transparent" stroke-width="4"/>
+          <g>
+            <path fill="none" d="M 130,915 L 130,980 Q 130 1000,147.59036144578312 1002.4096385542168 L 147.59036144578312,1002.4096385542168 L 824.0555156274323,1095.0760980311552" class="key" stroke-width="2" stroke="rgba(194,200,213,1)"/>
+            <path fill="none" d="M 0,0 L 0,0" class="key" stroke-width="4" stroke="transparent"/>
+            <g transform="matrix(-0.990747,-0.135719,0.135719,-0.990747,824.055542,1095.076050)">
+              <path fill="rgba(194,200,213,1)" d="M -5,0 L 5,-5 L 3,0 L 5,5 Z" stroke="rgba(194,200,213,1)" width="10" height="10" stroke-dasharray="0,0" stroke-width="1"/>
+            </g>
+          </g>
+        </g>
+        <g fill="none" marker-start="false" marker-end="true">
+          <g fill="none" marker-start="false" marker-end="true" stroke="transparent" stroke-width="4"/>
+          <g>
+            <path fill="none" d="M 1050,915 L 1050,980 Q 1050 1000,1036.896551724138 1006.8965517241379 L 1036.896551724138,1006.8965517241379 L 893.8095093342919,1082.2055214030042" class="key" stroke-width="2" stroke="rgba(194,200,213,1)"/>
+            <path fill="none" d="M 0,0 L 0,0" class="key" stroke-width="4" stroke="transparent"/>
+            <g transform="matrix(0.884918,-0.465746,0.465746,0.884918,893.809509,1082.205566)">
+              <path fill="rgba(194,200,213,1)" d="M -5,0 L 5,-5 L 3,0 L 5,5 Z" stroke="rgba(194,200,213,1)" width="10" height="10" stroke-dasharray="0,0" stroke-width="1"/>
+            </g>
+          </g>
+        </g>
+        <g fill="none" marker-start="false" marker-end="true">
+          <g fill="none" marker-start="false" marker-end="true" stroke="transparent" stroke-width="4"/>
+          <g>
+            <path fill="none" d="M 851.5,315 L 858.1818181818181,381.8181818181818 Q 860 400,860 420 L 860,420 L 860,500 L 860,600 L 860,700 L 860,800 L 860,900 L 860,1000 L 860,1079" class="key" stroke-width="2" stroke="rgba(194,200,213,1)"/>
+            <path fill="none" d="M 0,0 L 0,0" class="key" stroke-width="4" stroke="transparent"/>
+            <g transform="matrix(0,-1,1,0,860,1079)">
+              <path fill="rgba(194,200,213,1)" d="M -5,0 L 5,-5 L 3,0 L 5,5 Z" stroke="rgba(194,200,213,1)" width="10" height="10" stroke-dasharray="0,0" stroke-width="1"/>
+            </g>
+          </g>
+        </g>
+      </g>
+      <g fill="none">
+        <g fill="none" x="680" y="100" transform="matrix(1,0,0,1,680,100)">
+          <g>
+            <path fill="rgba(23,131,255,1)" d="M -22,-15 l 44,0 a 8,8,0,0,1,8,8 l 0,14 a 8,8,0,0,1,-8,8 l -44,0 a 8,8,0,0,1,-8,-8 l 0,-14 a 8,8,0,0,1,8,-8 z" class="key" stroke-width="0" stroke="rgba(0,0,0,1)" width="60" height="30" x="-30" y="-15"/>
+          </g>
+          <g fill="none" class="label" transform="matrix(1,0,0,1,0,2)">
+            <g>
+              <text fill="rgba(0,0,0,1)" dominant-baseline="central" paint-order="stroke" dx="0.5" class="text" font-size="12" text-anchor="middle" fill-opacity="0.85" font-weight="400">
+                0
+              </text>
+            </g>
+          </g>
+        </g>
+        <g fill="none" x="405" y="300" transform="matrix(1,0,0,1,405,300)">
+          <g>
+            <path fill="rgba(23,131,255,1)" d="M -22,-15 l 44,0 a 8,8,0,0,1,8,8 l 0,14 a 8,8,0,0,1,-8,8 l -44,0 a 8,8,0,0,1,-8,-8 l 0,-14 a 8,8,0,0,1,8,-8 z" class="key" stroke-width="0" stroke="rgba(0,0,0,1)" width="60" height="30" x="-30" y="-15"/>
+          </g>
+          <g fill="none" class="label" transform="matrix(1,0,0,1,0,2)">
+            <g>
+              <text fill="rgba(0,0,0,1)" dominant-baseline="central" paint-order="stroke" dx="0.5" class="text" font-size="12" text-anchor="middle" fill-opacity="0.85" font-weight="400">
+                1
+              </text>
+            </g>
+          </g>
+        </g>
+        <g fill="none" x="1050" y="900" transform="matrix(1,0,0,1,1050,900)">
+          <g>
+            <path fill="rgba(23,131,255,1)" d="M -22,-15 l 44,0 a 8,8,0,0,1,8,8 l 0,14 a 8,8,0,0,1,-8,8 l -44,0 a 8,8,0,0,1,-8,-8 l 0,-14 a 8,8,0,0,1,8,-8 z" class="key" stroke-width="0" stroke="rgba(0,0,0,1)" width="60" height="30" x="-30" y="-15"/>
+          </g>
+          <g fill="none" class="label" transform="matrix(1,0,0,1,0,2)">
+            <g>
+              <text fill="rgba(0,0,0,1)" dominant-baseline="central" paint-order="stroke" dx="0.5" class="text" font-size="12" text-anchor="middle" fill-opacity="0.85" font-weight="400">
+                2
+              </text>
+            </g>
+          </g>
+        </g>
+        <g fill="none" x="850" y="300" transform="matrix(1,0,0,1,850,300)">
+          <g>
+            <path fill="rgba(23,131,255,1)" d="M -22,-15 l 44,0 a 8,8,0,0,1,8,8 l 0,14 a 8,8,0,0,1,-8,8 l -44,0 a 8,8,0,0,1,-8,-8 l 0,-14 a 8,8,0,0,1,8,-8 z" class="key" stroke-width="0" stroke="rgba(0,0,0,1)" width="60" height="30" x="-30" y="-15"/>
+          </g>
+          <g fill="none" class="label" transform="matrix(1,0,0,1,0,2)">
+            <g>
+              <text fill="rgba(0,0,0,1)" dominant-baseline="central" paint-order="stroke" dx="0.5" class="text" font-size="12" text-anchor="middle" fill-opacity="0.85" font-weight="400">
+                3
+              </text>
+            </g>
+          </g>
+        </g>
+        <g fill="none" x="490" y="500" transform="matrix(1,0,0,1,490,500)">
+          <g>
+            <path fill="rgba(23,131,255,1)" d="M -22,-15 l 44,0 a 8,8,0,0,1,8,8 l 0,14 a 8,8,0,0,1,-8,8 l -44,0 a 8,8,0,0,1,-8,-8 l 0,-14 a 8,8,0,0,1,8,-8 z" class="key" stroke-width="0" stroke="rgba(0,0,0,1)" width="60" height="30" x="-30" y="-15"/>
+          </g>
+          <g fill="none" class="label" transform="matrix(1,0,0,1,0,2)">
+            <g>
+              <text fill="rgba(0,0,0,1)" dominant-baseline="central" paint-order="stroke" dx="0.5" class="text" font-size="12" text-anchor="middle" fill-opacity="0.85" font-weight="400">
+                4
+              </text>
+            </g>
+          </g>
+        </g>
+        <g fill="none" x="310" y="700" transform="matrix(1,0,0,1,310,700)">
+          <g>
+            <path fill="rgba(23,131,255,1)" d="M -22,-15 l 44,0 a 8,8,0,0,1,8,8 l 0,14 a 8,8,0,0,1,-8,8 l -44,0 a 8,8,0,0,1,-8,-8 l 0,-14 a 8,8,0,0,1,8,-8 z" class="key" stroke-width="0" stroke="rgba(0,0,0,1)" width="60" height="30" x="-30" y="-15"/>
+          </g>
+          <g fill="none" class="label" transform="matrix(1,0,0,1,0,2)">
+            <g>
+              <text fill="rgba(0,0,0,1)" dominant-baseline="central" paint-order="stroke" dx="0.5" class="text" font-size="12" text-anchor="middle" fill-opacity="0.85" font-weight="400">
+                5
+              </text>
+            </g>
+          </g>
+        </g>
+        <g fill="none" x="670" y="700" transform="matrix(1,0,0,1,670,700)">
+          <g>
+            <path fill="rgba(23,131,255,1)" d="M -22,-15 l 44,0 a 8,8,0,0,1,8,8 l 0,14 a 8,8,0,0,1,-8,8 l -44,0 a 8,8,0,0,1,-8,-8 l 0,-14 a 8,8,0,0,1,8,-8 z" class="key" stroke-width="0" stroke="rgba(0,0,0,1)" width="60" height="30" x="-30" y="-15"/>
+          </g>
+          <g fill="none" class="label" transform="matrix(1,0,0,1,0,2)">
+            <g>
+              <text fill="rgba(0,0,0,1)" dominant-baseline="central" paint-order="stroke" dx="0.5" class="text" font-size="12" text-anchor="middle" fill-opacity="0.85" font-weight="400">
+                6
+              </text>
+            </g>
+          </g>
+        </g>
+        <g fill="none" x="490" y="900" transform="matrix(1,0,0,1,490,900)">
+          <g>
+            <path fill="rgba(23,131,255,1)" d="M -22,-15 l 44,0 a 8,8,0,0,1,8,8 l 0,14 a 8,8,0,0,1,-8,8 l -44,0 a 8,8,0,0,1,-8,-8 l 0,-14 a 8,8,0,0,1,8,-8 z" class="key" stroke-width="0" stroke="rgba(0,0,0,1)" width="60" height="30" x="-30" y="-15"/>
+          </g>
+          <g fill="none" class="label" transform="matrix(1,0,0,1,0,2)">
+            <g>
+              <text fill="rgba(0,0,0,1)" dominant-baseline="central" paint-order="stroke" dx="0.5" class="text" font-size="12" text-anchor="middle" fill-opacity="0.85" font-weight="400">
+                7
+              </text>
+            </g>
+          </g>
+        </g>
+        <g fill="none" x="130" y="900" transform="matrix(1,0,0,1,130,900)">
+          <g>
+            <path fill="rgba(23,131,255,1)" d="M -22,-15 l 44,0 a 8,8,0,0,1,8,8 l 0,14 a 8,8,0,0,1,-8,8 l -44,0 a 8,8,0,0,1,-8,-8 l 0,-14 a 8,8,0,0,1,8,-8 z" class="key" stroke-width="0" stroke="rgba(0,0,0,1)" width="60" height="30" x="-30" y="-15"/>
+          </g>
+          <g fill="none" class="label" transform="matrix(1,0,0,1,0,2)">
+            <g>
+              <text fill="rgba(0,0,0,1)" dominant-baseline="central" paint-order="stroke" dx="0.5" class="text" font-size="12" text-anchor="middle" fill-opacity="0.85" font-weight="400">
+                8
+              </text>
+            </g>
+          </g>
+        </g>
+        <g fill="none" x="860" y="1100" transform="matrix(1,0,0,1,860,1100)">
+          <g>
+            <path fill="rgba(23,131,255,1)" d="M -22,-15 l 44,0 a 8,8,0,0,1,8,8 l 0,14 a 8,8,0,0,1,-8,8 l -44,0 a 8,8,0,0,1,-8,-8 l 0,-14 a 8,8,0,0,1,8,-8 z" class="key" stroke-width="0" stroke="rgba(0,0,0,1)" width="60" height="30" x="-30" y="-15"/>
+          </g>
+          <g fill="none" class="label" transform="matrix(1,0,0,1,0,2)">
+            <g>
+              <text fill="rgba(0,0,0,1)" dominant-baseline="central" paint-order="stroke" dx="0.5" class="text" font-size="12" text-anchor="middle" fill-opacity="0.85" font-weight="400">
+                9
+              </text>
+            </g>
+          </g>
+        </g>
+      </g>
+    </g>
+  </g>
 </svg>