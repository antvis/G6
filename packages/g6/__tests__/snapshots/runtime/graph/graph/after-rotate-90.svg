--- conflicted
+++ resolved
@@ -1,48 +1,32 @@
 <svg xmlns="http://www.w3.org/2000/svg" width="500" height="500" style="background: transparent; position: absolute; outline: none;" color-interpolation-filters="sRGB" tabindex="1">
-  <defs/>
-  <g transform="matrix(0,-1,1,0,-0.000031,499.999969)">
-    <g fill="none">
-      <g fill="none"/>
-      <g fill="none">
-        <g fill="none" marker-start="false" marker-end="false">
-          <g fill="none" marker-start="false" marker-end="false" stroke="transparent" stroke-width="7"/>
-          <g>
-<<<<<<< HEAD
-            <path fill="none" d="M 249.94748290455138,250.02697121673165 L 250.05250183665956,249.97301352447928" stroke-width="5" stroke="rgba(153,173,209,1)"/>
-            <path fill="none" d="M 16,0 L 16,0" stroke-width="7" stroke="transparent"/>
-=======
-            <path fill="none" d="M 253.50535094794478,248.19897368232412 L 246.49463379326616,251.80101105888681" class="key" stroke-width="5" stroke="rgba(153,173,209,1)"/>
-            <path fill="none" d="M 12,0 L 12,0" class="key" stroke-width="7" stroke="transparent"/>
->>>>>>> fe2f6346
-          </g>
-        </g>
-      </g>
-      <g fill="none">
-        <g fill="none" x="235.82103415243702" y="257.2850188822438" transform="matrix(1,0,0,1,235.821030,257.285004)">
-          <g>
-<<<<<<< HEAD
-            <circle fill="rgba(47,54,61,1)" stroke-width="0" stroke="rgba(0,0,0,1)" r="16"/>
-=======
-            <circle fill="rgba(47,54,61,1)" class="key" stroke-width="0" stroke="rgba(0,0,0,1)" r="12"/>
->>>>>>> fe2f6346
-          </g>
-        </g>
-        <g fill="none" x="264.17896584756295" y="242.7149811177562" transform="matrix(1,0,0,1,264.178955,242.714981)">
-          <g>
-<<<<<<< HEAD
-            <circle fill="none" stroke-width="24" stroke="rgba(255,192,203,1)" stroke-opacity="0.25" r="16" stroke-dasharray="0,0" pointer-events="none" visibility="visible"/>
-          </g>
-          <g>
-            <circle fill="rgba(255,192,203,1)" stroke-width="4" stroke="rgba(0,0,0,1)" r="16" visibility="visible"/>
-=======
-            <circle fill="none" class="halo" stroke-width="12" stroke="rgba(255,192,203,1)" stroke-opacity="0.25" r="12" stroke-dasharray="0,0" pointer-events="none" visibility="visible"/>
-          </g>
-          <g>
-            <circle fill="rgba(255,192,203,1)" class="key" stroke-width="3" stroke="rgba(0,0,0,1)" r="12" visibility="visible"/>
->>>>>>> fe2f6346
-          </g>
-        </g>
-      </g>
-    </g>
-  </g>
+  <defs/>
+  <g transform="matrix(0,-1,1,0,-0.000031,499.999969)">
+    <g fill="none">
+      <g fill="none"/>
+      <g fill="none">
+        <g fill="none" marker-start="false" marker-end="false">
+          <g fill="none" marker-start="false" marker-end="false" stroke="transparent" stroke-width="7"/>
+          <g>
+            <path fill="none" d="M 249.94748290455138,250.02697121673165 L 250.05250183665956,249.97301352447928" class="key" stroke-width="5" stroke="rgba(153,173,209,1)"/>
+            <path fill="none" d="M 16,0 L 16,0" class="key" stroke-width="7" stroke="transparent"/>
+          </g>
+        </g>
+      </g>
+      <g fill="none">
+        <g fill="none" x="235.82103415243702" y="257.2850188822438" transform="matrix(1,0,0,1,235.821030,257.285004)">
+          <g>
+            <circle fill="rgba(47,54,61,1)" class="key" stroke-width="0" stroke="rgba(0,0,0,1)" r="16"/>
+          </g>
+        </g>
+        <g fill="none" x="264.17896584756295" y="242.7149811177562" transform="matrix(1,0,0,1,264.178955,242.714981)">
+          <g>
+            <circle fill="none" class="halo" stroke-width="24" stroke="rgba(255,192,203,1)" stroke-opacity="0.25" r="16" stroke-dasharray="0,0" pointer-events="none" visibility="visible"/>
+          </g>
+          <g>
+            <circle fill="rgba(255,192,203,1)" class="key" stroke-width="4" stroke="rgba(0,0,0,1)" r="16" visibility="visible"/>
+          </g>
+        </g>
+      </g>
+    </g>
+  </g>
 </svg>