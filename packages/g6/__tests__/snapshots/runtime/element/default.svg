--- conflicted
+++ resolved
@@ -1,87 +1,54 @@
 <svg xmlns="http://www.w3.org/2000/svg" width="500" height="500" style="background: transparent; position: absolute; outline: none;" color-interpolation-filters="sRGB" tabindex="1">
-  <defs/>
-  <g >
-    <g fill="none">
-      <g fill="none">
-        <g fill="none" x="125" y="150" transform="matrix(1,0,0,1,125,150)">
-          <g>
-<<<<<<< HEAD
-            <circle fill="rgba(247,251,255,1)" stroke-dasharray="0,0" stroke-width="1" stroke="rgba(153,173,209,1)" r="36.76955262170047"/>
-=======
-            <circle fill="rgba(247,251,255,1)" class="key" stroke-dasharray="0,0" stroke-width="1" stroke="rgba(153,173,209,1)" r="31.11269837220809"/>
->>>>>>> fe2f6346
-          </g>
-        </g>
-      </g>
-      <g fill="none">
-        <g fill="none" marker-start="false" marker-end="false">
-          <g fill="none" marker-start="false" marker-end="false" stroke="transparent" stroke-width="3"/>
-          <g>
-<<<<<<< HEAD
-            <path fill="none" d="M 116,100 L 134,100" stroke-width="1" stroke="rgba(127,39,4,1)"/>
-            <path fill="none" d="M 116,100 L 134,100" stroke-width="3" stroke="transparent"/>
-=======
-            <path fill="none" d="M 112,100 L 138,100" class="key" stroke-width="1" stroke="rgba(127,39,4,1)"/>
-            <path fill="none" d="M 112,100 L 138,100" class="key" stroke-width="3" stroke="transparent"/>
->>>>>>> fe2f6346
-          </g>
-        </g>
-        <g fill="none" marker-start="false" marker-end="false">
-          <g fill="none" marker-start="false" marker-end="false" stroke="transparent" stroke-width="6"/>
-          <g>
-<<<<<<< HEAD
-            <path fill="none" d="M 142.84458247200067,114.31083505599865 L 132.15541752799933,135.68916494400133" stroke-width="12" stroke="rgba(255,0,0,1)" stroke-opacity="0.25" stroke-dasharray="0,0" pointer-events="none"/>
-            <path fill="none" d="M 142.84458247200067,114.31083505599865 L 132.15541752799933,135.68916494400133" stroke-width="14" stroke="transparent" stroke-opacity="0.25" stroke-dasharray="0,0" pointer-events="none"/>
-          </g>
-          <g>
-            <path fill="none" d="M 142.84458247200067,114.31083505599865 L 132.15541752799933,135.68916494400133" stroke-width="4" stroke="rgba(255,0,0,1)"/>
-            <path fill="none" d="M 142.84458247200067,114.31083505599865 L 132.15541752799933,135.68916494400133" stroke-width="6" stroke="transparent"/>
-=======
-            <path fill="none" d="M 144.6334368540005,110.73312629199899 L 130.3665631459995,139.26687370800101" class="halo" stroke-width="12" stroke="rgba(255,0,0,1)" stroke-opacity="0.25" stroke-dasharray="0,0" pointer-events="none"/>
-            <path fill="none" d="M 144.6334368540005,110.73312629199899 L 130.3665631459995,139.26687370800101" class="halo" stroke-width="14" stroke="transparent" stroke-opacity="0.25" stroke-dasharray="0,0" pointer-events="none"/>
-          </g>
-          <g>
-            <path fill="none" d="M 144.6334368540005,110.73312629199899 L 130.3665631459995,139.26687370800101" class="key" stroke-width="4" stroke="rgba(255,0,0,1)"/>
-            <path fill="none" d="M 144.6334368540005,110.73312629199899 L 130.3665631459995,139.26687370800101" class="key" stroke-width="6" stroke="transparent"/>
->>>>>>> fe2f6346
-          </g>
-        </g>
-      </g>
-      <g fill="none">
-        <g fill="none" x="100" y="100" transform="matrix(1,0,0,1,100,100)">
-          <g>
-<<<<<<< HEAD
-            <circle fill="rgba(0,0,255,1)" stroke-width="1" stroke="rgba(255,192,203,1)" r="16"/>
-=======
-            <circle fill="rgba(0,0,255,1)" class="key" stroke-width="1" stroke="rgba(255,192,203,1)" r="12"/>
->>>>>>> fe2f6346
-          </g>
-        </g>
-        <g fill="none" x="150" y="100" transform="matrix(1,0,0,1,150,100)">
-          <g>
-<<<<<<< HEAD
-            <circle fill="rgba(255,0,0,1)" stroke-width="0" stroke="rgba(0,0,0,1)" r="16"/>
-=======
-            <circle fill="rgba(255,0,0,1)" class="key" stroke-width="0" stroke="rgba(0,0,0,1)" r="12"/>
->>>>>>> fe2f6346
-          </g>
-        </g>
-        <g fill="none" x="125" y="150" transform="matrix(1,0,0,1,125,150)">
-          <g>
-<<<<<<< HEAD
-            <circle fill="none" stroke-width="24" stroke="rgba(128,0,128,1)" stroke-opacity="0.25" r="16" stroke-dasharray="0,0" pointer-events="none"/>
-          </g>
-          <g>
-            <circle fill="rgba(128,0,128,1)" stroke-width="4" stroke="rgba(0,0,0,1)" r="16"/>
-=======
-            <circle fill="none" class="halo" stroke-width="12" stroke="rgba(128,0,128,1)" stroke-opacity="0.25" r="12" stroke-dasharray="0,0" pointer-events="none"/>
-          </g>
-          <g>
-            <circle fill="rgba(128,0,128,1)" class="key" stroke-width="3" stroke="rgba(0,0,0,1)" r="12"/>
->>>>>>> fe2f6346
-          </g>
-        </g>
-      </g>
-    </g>
-  </g>
+  <defs/>
+  <g >
+    <g fill="none">
+      <g fill="none">
+        <g fill="none" x="125" y="150" transform="matrix(1,0,0,1,125,150)">
+          <g>
+            <circle fill="rgba(247,251,255,1)" class="key" stroke-dasharray="0,0" stroke-width="1" stroke="rgba(153,173,209,1)" r="36.76955262170047"/>
+          </g>
+        </g>
+      </g>
+      <g fill="none">
+        <g fill="none" marker-start="false" marker-end="false">
+          <g fill="none" marker-start="false" marker-end="false" stroke="transparent" stroke-width="3"/>
+          <g>
+            <path fill="none" d="M 116,100 L 134,100" class="key" stroke-width="1" stroke="rgba(127,39,4,1)"/>
+            <path fill="none" d="M 116,100 L 134,100" class="key" stroke-width="3" stroke="transparent"/>
+          </g>
+        </g>
+        <g fill="none" marker-start="false" marker-end="false">
+          <g fill="none" marker-start="false" marker-end="false" stroke="transparent" stroke-width="6"/>
+          <g>
+            <path fill="none" d="M 142.84458247200067,114.31083505599865 L 132.15541752799933,135.68916494400133" class="halo" stroke-width="12" stroke="rgba(255,0,0,1)" stroke-opacity="0.25" stroke-dasharray="0,0" pointer-events="none"/>
+            <path fill="none" d="M 142.84458247200067,114.31083505599865 L 132.15541752799933,135.68916494400133" class="halo" stroke-width="14" stroke="transparent" stroke-opacity="0.25" stroke-dasharray="0,0" pointer-events="none"/>
+          </g>
+          <g>
+            <path fill="none" d="M 142.84458247200067,114.31083505599865 L 132.15541752799933,135.68916494400133" class="key" stroke-width="4" stroke="rgba(255,0,0,1)"/>
+            <path fill="none" d="M 142.84458247200067,114.31083505599865 L 132.15541752799933,135.68916494400133" class="key" stroke-width="6" stroke="transparent"/>
+          </g>
+        </g>
+      </g>
+      <g fill="none">
+        <g fill="none" x="100" y="100" transform="matrix(1,0,0,1,100,100)">
+          <g>
+            <circle fill="rgba(0,0,255,1)" class="key" stroke-width="1" stroke="rgba(255,192,203,1)" r="16"/>
+          </g>
+        </g>
+        <g fill="none" x="150" y="100" transform="matrix(1,0,0,1,150,100)">
+          <g>
+            <circle fill="rgba(255,0,0,1)" class="key" stroke-width="0" stroke="rgba(0,0,0,1)" r="16"/>
+          </g>
+        </g>
+        <g fill="none" x="125" y="150" transform="matrix(1,0,0,1,125,150)">
+          <g>
+            <circle fill="none" class="halo" stroke-width="24" stroke="rgba(128,0,128,1)" stroke-opacity="0.25" r="16" stroke-dasharray="0,0" pointer-events="none"/>
+          </g>
+          <g>
+            <circle fill="rgba(128,0,128,1)" class="key" stroke-width="4" stroke="rgba(0,0,0,1)" r="16"/>
+          </g>
+        </g>
+      </g>
+    </g>
+  </g>
 </svg>