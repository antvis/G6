<svg xmlns="http://www.w3.org/2000/svg" width="500" height="500" style="background: transparent; position: absolute; outline: none;" color-interpolation-filters="sRGB" tabindex="1">
  <defs/>
  <g >
    <g fill="none">
      <g fill="none">
        <g fill="none" x="250" y="200" transform="matrix(1,0,0,1,250,200)">
          <g>
            <circle fill="rgba(253,253,253,1)" class="key" stroke-dasharray="0,0" stroke-width="1" stroke="rgba(153,173,209,1)" r="111.80339887498948"/>
          </g>
        </g>
      </g>
      <g fill="none">
        <g fill="none" marker-start="false" marker-end="true">
          <g fill="none" marker-start="false" marker-end="true" stroke="transparent" stroke-width="3"/>
          <g>
<<<<<<< HEAD
            <path fill="none" d="M 109.86393923832144,101.64398987305357 L 204.2176972186857,117.36961620311429" stroke-width="1" stroke="rgba(153,173,209,1)"/>
            <path fill="none" d="M 110,100 L 184,100" stroke-width="3" stroke="transparent"/>
            <g transform="matrix(-0.986394,-0.164399,0.164399,-0.986394,204.217697,117.369614)">
              <path fill="rgba(153,173,209,1)" d="M -5,0 L 5,-5 L 3,0 L 5,5 Z" stroke="rgba(153,173,209,1)" width="10" height="10" stroke-dasharray="0,0" stroke-width="1"/>
=======
            <path fill="none" d="M 109.86393923832144,101.64398987305357 L 205.20409114251783,117.53401519041964" class="key" stroke-width="1" stroke="rgba(153,173,209,1)"/>
            <path fill="none" d="M 110,100 L 185,100" class="key" stroke-width="3" stroke="transparent"/>
            <g transform="matrix(-0.986394,-0.164399,0.164399,-0.986394,205.204086,117.534012)">
              <path fill="rgba(153,173,209,1)" d="M -4,0 L 4,-4 L 4,4 Z" stroke-width="1" stroke="rgba(153,173,209,1)" width="8" height="8" stroke-dasharray="0,0"/>
>>>>>>> fe2f6346
            </g>
          </g>
        </g>
        <g fill="none" marker-start="false" marker-end="true">
          <g fill="none" marker-start="false" marker-end="true" stroke="transparent" stroke-width="3"/>
          <g>
<<<<<<< HEAD
            <path fill="none" d="M 223.5112344158839,129.36329177569044 L 274.38202493458573,265.01873315889526" stroke-width="1" stroke="rgba(153,173,209,1)" visibility="visible"/>
            <path fill="none" d="M 200,110 L 200,184" stroke-width="3" stroke="transparent" visibility="visible"/>
            <g transform="matrix(-0.351123,-0.936329,0.936329,-0.351123,274.382019,265.018738)">
              <path fill="rgba(153,173,209,1)" d="M -5,0 L 5,-5 L 3,0 L 5,5 Z" stroke="rgba(153,173,209,1)" width="10" height="10" stroke-dasharray="0,0" stroke-width="1" visibility="visible"/>
=======
            <path fill="none" d="M 223.5112344158839,129.36329177569044 L 274.73314837617414,265.9550623364643" class="key" stroke-width="1" stroke="rgba(153,173,209,1)" visibility="visible"/>
            <path fill="none" d="M 200,110 L 200,185" class="key" stroke-width="3" stroke="transparent" visibility="visible"/>
            <g transform="matrix(-0.351123,-0.936329,0.936329,-0.351123,274.733154,265.955048)">
              <path fill="rgba(153,173,209,1)" d="M -4,0 L 4,-4 L 4,4 Z" stroke-width="1" stroke="rgba(153,173,209,1)" width="8" height="8" stroke-dasharray="0,0" visibility="visible"/>
>>>>>>> fe2f6346
            </g>
          </g>
        </g>
        <g fill="none" marker-start="false" marker-end="true">
          <g fill="none" marker-start="false" marker-end="true" stroke="transparent" stroke-width="3"/>
          <g>
<<<<<<< HEAD
            <path fill="none" d="M 100,110 L 100,224" stroke-width="1" stroke="rgba(153,173,209,1)" visibility="visible"/>
            <path fill="none" d="M 100,110 L 100,184" stroke-width="3" stroke="transparent" visibility="visible"/>
            <g transform="matrix(0,-1,1,0,100,224)">
              <path fill="rgba(153,173,209,1)" d="M -5,0 L 5,-5 L 3,0 L 5,5 Z" stroke="rgba(153,173,209,1)" width="10" height="10" stroke-dasharray="0,0" stroke-width="1" visibility="visible"/>
=======
            <path fill="none" d="M 100,110 L 100,225" class="key" stroke-width="1" stroke="rgba(153,173,209,1)" visibility="visible"/>
            <path fill="none" d="M 100,110 L 100,185" class="key" stroke-width="3" stroke="transparent" visibility="visible"/>
            <g transform="matrix(0,-1,1,0,100,225)">
              <path fill="rgba(153,173,209,1)" d="M -4,0 L 4,-4 L 4,4 Z" stroke-width="1" stroke="rgba(153,173,209,1)" width="8" height="8" stroke-dasharray="0,0" visibility="visible"/>
>>>>>>> fe2f6346
            </g>
          </g>
        </g>
        <g fill="none" marker-start="false" marker-end="true">
          <g fill="none" marker-start="false" marker-end="true" stroke="transparent" stroke-width="3"/>
          <g>
<<<<<<< HEAD
            <path fill="none" d="M 109.76187060183953,242.16930457818657 L 264.38100703705675,276.5291126749015" stroke-width="1" stroke="rgba(153,173,209,1)" visibility="visible"/>
            <path fill="none" d="M 110,200 L 184,200" stroke-width="3" stroke="transparent" visibility="visible"/>
            <g transform="matrix(-0.976187,-0.216930,0.216930,-0.976187,264.381012,276.529114)">
              <path fill="rgba(153,173,209,1)" d="M -5,0 L 5,-5 L 3,0 L 5,5 Z" stroke="rgba(153,173,209,1)" width="10" height="10" stroke-dasharray="0,0" stroke-width="1" visibility="visible"/>
=======
            <path fill="none" d="M 109.76187060183953,242.16930457818657 L 265.3571940972407,276.74604313272016" class="key" stroke-width="1" stroke="rgba(153,173,209,1)" visibility="visible"/>
            <path fill="none" d="M 110,200 L 185,200" class="key" stroke-width="3" stroke="transparent" visibility="visible"/>
            <g transform="matrix(-0.976187,-0.216930,0.216930,-0.976187,265.357208,276.746033)">
              <path fill="rgba(153,173,209,1)" d="M -4,0 L 4,-4 L 4,4 Z" stroke-width="1" stroke="rgba(153,173,209,1)" width="8" height="8" stroke-dasharray="0,0" visibility="visible"/>
>>>>>>> fe2f6346
            </g>
          </g>
        </g>
      </g>
      <g fill="none">
        <g fill="none" x="100" y="100" transform="matrix(1,0,0,1,100,100)">
          <g>
            <circle fill="rgba(23,131,255,1)" class="key" stroke-width="0" stroke="rgba(0,0,0,1)" r="10"/>
          </g>
        </g>
        <g fill="none" x="220" y="120" transform="matrix(1,0,0,1,220,120)">
          <g>
            <circle fill="rgba(23,131,255,1)" class="key" stroke-width="0" stroke="rgba(0,0,0,1)" r="10"/>
          </g>
        </g>
        <g fill="none" x="100" y="240" transform="matrix(1,0,0,1,100,240)">
          <g>
            <circle fill="rgba(23,131,255,1)" class="key" stroke-width="0" stroke="rgba(0,0,0,1)" r="10"/>
          </g>
        </g>
        <g fill="none" x="280" y="280" transform="matrix(1,0,0,1,280,280)">
          <g>
            <circle fill="rgba(23,131,255,1)" class="key" stroke-width="0" stroke="rgba(0,0,0,1)" r="10"/>
          </g>
        </g>
      </g>
      <g>
        <path fill="rgba(243,249,255,1)" d="M 158.19660112501052,108.19660112501052 l 223.606797749979,0 l 0,223.606797749979 l-223.606797749979 0 z" fill-opacity="0.5" stroke="rgba(255,0,0,1)" stroke-dasharray="5,5" width="223.606797749979" height="223.606797749979" x="158.19660112501052" y="108.19660112501052" pointer-events="none" visibility="visible"/>
      </g>
    </g>
  </g>
</svg><|MERGE_RESOLUTION|>--- conflicted
+++ resolved
@@ -1,109 +1,81 @@
 <svg xmlns="http://www.w3.org/2000/svg" width="500" height="500" style="background: transparent; position: absolute; outline: none;" color-interpolation-filters="sRGB" tabindex="1">
-  <defs/>
-  <g >
-    <g fill="none">
-      <g fill="none">
-        <g fill="none" x="250" y="200" transform="matrix(1,0,0,1,250,200)">
-          <g>
-            <circle fill="rgba(253,253,253,1)" class="key" stroke-dasharray="0,0" stroke-width="1" stroke="rgba(153,173,209,1)" r="111.80339887498948"/>
-          </g>
-        </g>
-      </g>
-      <g fill="none">
-        <g fill="none" marker-start="false" marker-end="true">
-          <g fill="none" marker-start="false" marker-end="true" stroke="transparent" stroke-width="3"/>
-          <g>
-<<<<<<< HEAD
-            <path fill="none" d="M 109.86393923832144,101.64398987305357 L 204.2176972186857,117.36961620311429" stroke-width="1" stroke="rgba(153,173,209,1)"/>
-            <path fill="none" d="M 110,100 L 184,100" stroke-width="3" stroke="transparent"/>
-            <g transform="matrix(-0.986394,-0.164399,0.164399,-0.986394,204.217697,117.369614)">
-              <path fill="rgba(153,173,209,1)" d="M -5,0 L 5,-5 L 3,0 L 5,5 Z" stroke="rgba(153,173,209,1)" width="10" height="10" stroke-dasharray="0,0" stroke-width="1"/>
-=======
-            <path fill="none" d="M 109.86393923832144,101.64398987305357 L 205.20409114251783,117.53401519041964" class="key" stroke-width="1" stroke="rgba(153,173,209,1)"/>
-            <path fill="none" d="M 110,100 L 185,100" class="key" stroke-width="3" stroke="transparent"/>
-            <g transform="matrix(-0.986394,-0.164399,0.164399,-0.986394,205.204086,117.534012)">
-              <path fill="rgba(153,173,209,1)" d="M -4,0 L 4,-4 L 4,4 Z" stroke-width="1" stroke="rgba(153,173,209,1)" width="8" height="8" stroke-dasharray="0,0"/>
->>>>>>> fe2f6346
-            </g>
-          </g>
-        </g>
-        <g fill="none" marker-start="false" marker-end="true">
-          <g fill="none" marker-start="false" marker-end="true" stroke="transparent" stroke-width="3"/>
-          <g>
-<<<<<<< HEAD
-            <path fill="none" d="M 223.5112344158839,129.36329177569044 L 274.38202493458573,265.01873315889526" stroke-width="1" stroke="rgba(153,173,209,1)" visibility="visible"/>
-            <path fill="none" d="M 200,110 L 200,184" stroke-width="3" stroke="transparent" visibility="visible"/>
-            <g transform="matrix(-0.351123,-0.936329,0.936329,-0.351123,274.382019,265.018738)">
-              <path fill="rgba(153,173,209,1)" d="M -5,0 L 5,-5 L 3,0 L 5,5 Z" stroke="rgba(153,173,209,1)" width="10" height="10" stroke-dasharray="0,0" stroke-width="1" visibility="visible"/>
-=======
-            <path fill="none" d="M 223.5112344158839,129.36329177569044 L 274.73314837617414,265.9550623364643" class="key" stroke-width="1" stroke="rgba(153,173,209,1)" visibility="visible"/>
-            <path fill="none" d="M 200,110 L 200,185" class="key" stroke-width="3" stroke="transparent" visibility="visible"/>
-            <g transform="matrix(-0.351123,-0.936329,0.936329,-0.351123,274.733154,265.955048)">
-              <path fill="rgba(153,173,209,1)" d="M -4,0 L 4,-4 L 4,4 Z" stroke-width="1" stroke="rgba(153,173,209,1)" width="8" height="8" stroke-dasharray="0,0" visibility="visible"/>
->>>>>>> fe2f6346
-            </g>
-          </g>
-        </g>
-        <g fill="none" marker-start="false" marker-end="true">
-          <g fill="none" marker-start="false" marker-end="true" stroke="transparent" stroke-width="3"/>
-          <g>
-<<<<<<< HEAD
-            <path fill="none" d="M 100,110 L 100,224" stroke-width="1" stroke="rgba(153,173,209,1)" visibility="visible"/>
-            <path fill="none" d="M 100,110 L 100,184" stroke-width="3" stroke="transparent" visibility="visible"/>
-            <g transform="matrix(0,-1,1,0,100,224)">
-              <path fill="rgba(153,173,209,1)" d="M -5,0 L 5,-5 L 3,0 L 5,5 Z" stroke="rgba(153,173,209,1)" width="10" height="10" stroke-dasharray="0,0" stroke-width="1" visibility="visible"/>
-=======
-            <path fill="none" d="M 100,110 L 100,225" class="key" stroke-width="1" stroke="rgba(153,173,209,1)" visibility="visible"/>
-            <path fill="none" d="M 100,110 L 100,185" class="key" stroke-width="3" stroke="transparent" visibility="visible"/>
-            <g transform="matrix(0,-1,1,0,100,225)">
-              <path fill="rgba(153,173,209,1)" d="M -4,0 L 4,-4 L 4,4 Z" stroke-width="1" stroke="rgba(153,173,209,1)" width="8" height="8" stroke-dasharray="0,0" visibility="visible"/>
->>>>>>> fe2f6346
-            </g>
-          </g>
-        </g>
-        <g fill="none" marker-start="false" marker-end="true">
-          <g fill="none" marker-start="false" marker-end="true" stroke="transparent" stroke-width="3"/>
-          <g>
-<<<<<<< HEAD
-            <path fill="none" d="M 109.76187060183953,242.16930457818657 L 264.38100703705675,276.5291126749015" stroke-width="1" stroke="rgba(153,173,209,1)" visibility="visible"/>
-            <path fill="none" d="M 110,200 L 184,200" stroke-width="3" stroke="transparent" visibility="visible"/>
-            <g transform="matrix(-0.976187,-0.216930,0.216930,-0.976187,264.381012,276.529114)">
-              <path fill="rgba(153,173,209,1)" d="M -5,0 L 5,-5 L 3,0 L 5,5 Z" stroke="rgba(153,173,209,1)" width="10" height="10" stroke-dasharray="0,0" stroke-width="1" visibility="visible"/>
-=======
-            <path fill="none" d="M 109.76187060183953,242.16930457818657 L 265.3571940972407,276.74604313272016" class="key" stroke-width="1" stroke="rgba(153,173,209,1)" visibility="visible"/>
-            <path fill="none" d="M 110,200 L 185,200" class="key" stroke-width="3" stroke="transparent" visibility="visible"/>
-            <g transform="matrix(-0.976187,-0.216930,0.216930,-0.976187,265.357208,276.746033)">
-              <path fill="rgba(153,173,209,1)" d="M -4,0 L 4,-4 L 4,4 Z" stroke-width="1" stroke="rgba(153,173,209,1)" width="8" height="8" stroke-dasharray="0,0" visibility="visible"/>
->>>>>>> fe2f6346
-            </g>
-          </g>
-        </g>
-      </g>
-      <g fill="none">
-        <g fill="none" x="100" y="100" transform="matrix(1,0,0,1,100,100)">
-          <g>
-            <circle fill="rgba(23,131,255,1)" class="key" stroke-width="0" stroke="rgba(0,0,0,1)" r="10"/>
-          </g>
-        </g>
-        <g fill="none" x="220" y="120" transform="matrix(1,0,0,1,220,120)">
-          <g>
-            <circle fill="rgba(23,131,255,1)" class="key" stroke-width="0" stroke="rgba(0,0,0,1)" r="10"/>
-          </g>
-        </g>
-        <g fill="none" x="100" y="240" transform="matrix(1,0,0,1,100,240)">
-          <g>
-            <circle fill="rgba(23,131,255,1)" class="key" stroke-width="0" stroke="rgba(0,0,0,1)" r="10"/>
-          </g>
-        </g>
-        <g fill="none" x="280" y="280" transform="matrix(1,0,0,1,280,280)">
-          <g>
-            <circle fill="rgba(23,131,255,1)" class="key" stroke-width="0" stroke="rgba(0,0,0,1)" r="10"/>
-          </g>
-        </g>
-      </g>
-      <g>
-        <path fill="rgba(243,249,255,1)" d="M 158.19660112501052,108.19660112501052 l 223.606797749979,0 l 0,223.606797749979 l-223.606797749979 0 z" fill-opacity="0.5" stroke="rgba(255,0,0,1)" stroke-dasharray="5,5" width="223.606797749979" height="223.606797749979" x="158.19660112501052" y="108.19660112501052" pointer-events="none" visibility="visible"/>
-      </g>
-    </g>
-  </g>
+  <defs/>
+  <g >
+    <g fill="none">
+      <g fill="none">
+        <g fill="none" x="250" y="200" transform="matrix(1,0,0,1,250,200)">
+          <g>
+            <circle fill="rgba(253,253,253,1)" class="key" stroke-dasharray="0,0" stroke-width="1" stroke="rgba(153,173,209,1)" r="111.80339887498948"/>
+          </g>
+        </g>
+      </g>
+      <g fill="none">
+        <g fill="none" marker-start="false" marker-end="true">
+          <g fill="none" marker-start="false" marker-end="true" stroke="transparent" stroke-width="3"/>
+          <g>
+            <path fill="none" d="M 109.86393923832144,101.64398987305357 L 204.2176972186857,117.36961620311429" class="key" stroke-width="1" stroke="rgba(153,173,209,1)"/>
+            <path fill="none" d="M 110,100 L 184,100" class="key" stroke-width="3" stroke="transparent"/>
+            <g transform="matrix(-0.986394,-0.164399,0.164399,-0.986394,204.217697,117.369614)">
+              <path fill="rgba(153,173,209,1)" d="M -5,0 L 5,-5 L 3,0 L 5,5 Z" stroke="rgba(153,173,209,1)" width="10" height="10" stroke-dasharray="0,0" stroke-width="1"/>
+            </g>
+          </g>
+        </g>
+        <g fill="none" marker-start="false" marker-end="true">
+          <g fill="none" marker-start="false" marker-end="true" stroke="transparent" stroke-width="3"/>
+          <g>
+            <path fill="none" d="M 223.5112344158839,129.36329177569044 L 274.38202493458573,265.01873315889526" class="key" stroke-width="1" stroke="rgba(153,173,209,1)" visibility="visible"/>
+            <path fill="none" d="M 200,110 L 200,184" class="key" stroke-width="3" stroke="transparent" visibility="visible"/>
+            <g transform="matrix(-0.351123,-0.936329,0.936329,-0.351123,274.382019,265.018738)">
+              <path fill="rgba(153,173,209,1)" d="M -5,0 L 5,-5 L 3,0 L 5,5 Z" stroke="rgba(153,173,209,1)" width="10" height="10" stroke-dasharray="0,0" stroke-width="1" visibility="visible"/>
+            </g>
+          </g>
+        </g>
+        <g fill="none" marker-start="false" marker-end="true">
+          <g fill="none" marker-start="false" marker-end="true" stroke="transparent" stroke-width="3"/>
+          <g>
+            <path fill="none" d="M 100,110 L 100,224" class="key" stroke-width="1" stroke="rgba(153,173,209,1)" visibility="visible"/>
+            <path fill="none" d="M 100,110 L 100,184" class="key" stroke-width="3" stroke="transparent" visibility="visible"/>
+            <g transform="matrix(0,-1,1,0,100,224)">
+              <path fill="rgba(153,173,209,1)" d="M -5,0 L 5,-5 L 3,0 L 5,5 Z" stroke="rgba(153,173,209,1)" width="10" height="10" stroke-dasharray="0,0" stroke-width="1" visibility="visible"/>
+            </g>
+          </g>
+        </g>
+        <g fill="none" marker-start="false" marker-end="true">
+          <g fill="none" marker-start="false" marker-end="true" stroke="transparent" stroke-width="3"/>
+          <g>
+            <path fill="none" d="M 109.76187060183953,242.16930457818657 L 264.38100703705675,276.5291126749015" class="key" stroke-width="1" stroke="rgba(153,173,209,1)" visibility="visible"/>
+            <path fill="none" d="M 110,200 L 184,200" class="key" stroke-width="3" stroke="transparent" visibility="visible"/>
+            <g transform="matrix(-0.976187,-0.216930,0.216930,-0.976187,264.381012,276.529114)">
+              <path fill="rgba(153,173,209,1)" d="M -5,0 L 5,-5 L 3,0 L 5,5 Z" stroke="rgba(153,173,209,1)" width="10" height="10" stroke-dasharray="0,0" stroke-width="1" visibility="visible"/>
+            </g>
+          </g>
+        </g>
+      </g>
+      <g fill="none">
+        <g fill="none" x="100" y="100" transform="matrix(1,0,0,1,100,100)">
+          <g>
+            <circle fill="rgba(23,131,255,1)" class="key" stroke-width="0" stroke="rgba(0,0,0,1)" r="10"/>
+          </g>
+        </g>
+        <g fill="none" x="220" y="120" transform="matrix(1,0,0,1,220,120)">
+          <g>
+            <circle fill="rgba(23,131,255,1)" class="key" stroke-width="0" stroke="rgba(0,0,0,1)" r="10"/>
+          </g>
+        </g>
+        <g fill="none" x="100" y="240" transform="matrix(1,0,0,1,100,240)">
+          <g>
+            <circle fill="rgba(23,131,255,1)" class="key" stroke-width="0" stroke="rgba(0,0,0,1)" r="10"/>
+          </g>
+        </g>
+        <g fill="none" x="280" y="280" transform="matrix(1,0,0,1,280,280)">
+          <g>
+            <circle fill="rgba(23,131,255,1)" class="key" stroke-width="0" stroke="rgba(0,0,0,1)" r="10"/>
+          </g>
+        </g>
+      </g>
+      <g>
+        <path fill="rgba(243,249,255,1)" d="M 158.19660112501052,108.19660112501052 l 223.606797749979,0 l 0,223.606797749979 l-223.606797749979 0 z" fill-opacity="0.5" stroke="rgba(255,0,0,1)" stroke-dasharray="5,5" width="223.606797749979" height="223.606797749979" x="158.19660112501052" y="108.19660112501052" pointer-events="none" visibility="visible"/>
+      </g>
+    </g>
+  </g>
 </svg>