--- conflicted
+++ resolved
@@ -1,224 +1,138 @@
 <svg xmlns="http://www.w3.org/2000/svg" width="500" height="500" style="background: transparent; position: absolute; outline: none;" color-interpolation-filters="sRGB" tabindex="1">
-  <defs/>
-  <g transform="matrix(1,0,0,1,200,200)">
-    <g fill="none">
-      <g fill="none"/>
-      <g fill="none">
-        <g fill="none" marker-start="false" marker-end="false">
-          <g fill="none" marker-start="false" marker-end="false" stroke="transparent" stroke-width="3"/>
-          <g>
-<<<<<<< HEAD
-            <path fill="none" d="M -18,-54 C 20.566177368164062 -54,20.566177368164062 -80.99632263183594,59.132354736328125 -80.99632263183594" stroke-width="1" stroke="rgba(153,173,209,1)"/>
-            <path fill="none" d="M -18,-54 C 24.449133149071862 -54,24.449133149071862 -83.7143932043503,66.89826629814372 -83.7143932043503" stroke-width="3" stroke="transparent"/>
-=======
-            <path fill="none" d="M -18,-54 C 20.566177368164062 -54,20.566177368164062 -80.99632263183594,59.132354736328125 -80.99632263183594" class="key" stroke-width="1" stroke="rgba(153,173,209,1)"/>
-            <path fill="none" d="M -18,-54 C 26.3368498618039 -54,26.3368498618039 -85.03579490326273,70.6736997236078 -85.03579490326273" class="key" stroke-width="3" stroke="transparent"/>
->>>>>>> fe2f6346
-          </g>
-        </g>
-        <g fill="none" marker-start="false" marker-end="false">
-          <g fill="none" marker-start="false" marker-end="false" stroke="transparent" stroke-width="3"/>
-          <g>
-<<<<<<< HEAD
-            <path fill="none" d="M -18,-54 C 20.566177368164062 -54,20.566177368164062 -27.00367546081543,59.132354736328125 -27.00367546081543" stroke-width="1" stroke="rgba(153,173,209,1)"/>
-            <path fill="none" d="M -18,-54 C 24.449133149071862 -54,24.449133149071862 -24.285606795649695,66.89826629814372 -24.285606795649695" stroke-width="3" stroke="transparent"/>
-=======
-            <path fill="none" d="M -18,-54 C 20.566177368164062 -54,20.566177368164062 -27.00367546081543,59.132354736328125 -27.00367546081543" class="key" stroke-width="1" stroke="rgba(153,173,209,1)"/>
-            <path fill="none" d="M -18,-54 C 26.3368498618039 -54,26.3368498618039 -22.96420509673727,70.6736997236078 -22.96420509673727" class="key" stroke-width="3" stroke="transparent"/>
->>>>>>> fe2f6346
-          </g>
-        </g>
-        <g fill="none" marker-start="false" marker-end="false">
-          <g fill="none" marker-start="false" marker-end="false" stroke="transparent" stroke-width="3"/>
-          <g>
-<<<<<<< HEAD
-            <path fill="none" d="M 59.132354736328125,-80.99632263183594 C 97.69853210449219 -80.99632263183594,97.69853210449219 -92.56617736816406,136.26470947265625 -92.56617736816406" stroke-width="1" stroke="rgba(153,173,209,1)"/>
-            <path fill="none" d="M 97.82298164589275,-91.37344724688391 C 132 -91.37344724688391,132 -101.62655275311609,166.17701835410725 -101.62655275311609" stroke-width="3" stroke="transparent"/>
-=======
-            <path fill="none" d="M 59.132354736328125,-80.99632263183594 C 97.69853210449219 -80.99632263183594,97.69853210449219 -92.56617736816406,136.26470947265625 -92.56617736816406" class="key" stroke-width="1" stroke="rgba(153,173,209,1)"/>
-            <path fill="none" d="M 93.86723623441956,-90.78008543516293 C 132 -90.78008543516293,132 -102.21991456483707,170.13276376558042 -102.21991456483707" class="key" stroke-width="3" stroke="transparent"/>
->>>>>>> fe2f6346
-          </g>
-        </g>
-        <g fill="none" marker-start="false" marker-end="false">
-          <g fill="none" marker-start="false" marker-end="false" stroke="transparent" stroke-width="3"/>
-          <g>
-<<<<<<< HEAD
-            <path fill="none" d="M 59.132354736328125,-80.99632263183594 C 97.69853210449219 -80.99632263183594,97.69853210449219 -69.42646789550781,136.26470947265625 -69.42646789550781" stroke-width="1" stroke="rgba(153,173,209,1)"/>
-            <path fill="none" d="M 97.82298164589275,-86.62655275311609 C 132 -86.62655275311609,132 -76.37344724688391,166.17701835410725 -76.37344724688391" stroke-width="3" stroke="transparent"/>
-=======
-            <path fill="none" d="M 59.132354736328125,-80.99632263183594 C 97.69853210449219 -80.99632263183594,97.69853210449219 -69.42646789550781,136.26470947265625 -69.42646789550781" class="key" stroke-width="1" stroke="rgba(153,173,209,1)"/>
-            <path fill="none" d="M 93.86723623441956,-87.21991456483707 C 132 -87.21991456483707,132 -75.78008543516293,170.13276376558042 -75.78008543516293" class="key" stroke-width="3" stroke="transparent"/>
->>>>>>> fe2f6346
-          </g>
-        </g>
-        <g fill="none" marker-start="false" marker-end="false">
-          <g fill="none" marker-start="false" marker-end="false" stroke="transparent" stroke-width="3"/>
-          <g>
-<<<<<<< HEAD
-            <path fill="none" d="M 59.132354736328125,-27.00367546081543 C 97.69853210449219 -27.00367546081543,97.69853210449219 -38.57352828979492,136.26470947265625 -38.57352828979492" stroke-width="1" stroke="rgba(153,173,209,1)"/>
-            <path fill="none" d="M 97.82298164589275,-21.373447246883913 C 132 -21.373447246883913,132 -31.626552753116087,166.17701835410725 -31.626552753116087" stroke-width="3" stroke="transparent"/>
-=======
-            <path fill="none" d="M 59.132354736328125,-27.00367546081543 C 97.69853210449219 -27.00367546081543,97.69853210449219 -38.57352828979492,136.26470947265625 -38.57352828979492" class="key" stroke-width="1" stroke="rgba(153,173,209,1)"/>
-            <path fill="none" d="M 93.86723623441956,-20.780085435162935 C 132 -20.780085435162935,132 -32.21991456483706,170.13276376558042 -32.21991456483706" class="key" stroke-width="3" stroke="transparent"/>
->>>>>>> fe2f6346
-          </g>
-        </g>
-        <g fill="none" marker-start="false" marker-end="false">
-          <g fill="none" marker-start="false" marker-end="false" stroke="transparent" stroke-width="3"/>
-          <g>
-<<<<<<< HEAD
-            <path fill="none" d="M 59.132354736328125,-27.00367546081543 C 97.69853210449219 -27.00367546081543,97.69853210449219 -15.433821678161621,136.26470947265625 -15.433821678161621" stroke-width="1" stroke="rgba(153,173,209,1)"/>
-            <path fill="none" d="M 97.82298164589275,-16.626552753116087 C 132 -16.626552753116087,132 -6.373447246883915,166.17701835410725 -6.373447246883915" stroke-width="3" stroke="transparent"/>
-=======
-            <path fill="none" d="M 59.132354736328125,-27.00367546081543 C 97.69853210449219 -27.00367546081543,97.69853210449219 -15.433821678161621,136.26470947265625 -15.433821678161621" class="key" stroke-width="1" stroke="rgba(153,173,209,1)"/>
-            <path fill="none" d="M 93.86723623441956,-17.219914564837065 C 132 -17.219914564837065,132 -5.780085435162936,170.13276376558042 -5.780085435162936" class="key" stroke-width="3" stroke="transparent"/>
->>>>>>> fe2f6346
-          </g>
-        </g>
-      </g>
-      <g fill="none">
-        <g fill="none" x="-18" y="-54" transform="matrix(1,0,0,1,-18,-54)">
-          <g>
-<<<<<<< HEAD
-            <circle fill="rgba(23,131,255,1)" stroke-width="0" stroke="rgba(0,0,0,1)" r="16"/>
-          </g>
-          <g fill="none" transform="matrix(1,0,0,1,16,2)">
-            <g>
-              <text fill="rgba(0,0,0,1)" dominant-baseline="central" paint-order="stroke" dx="0.5" font-size="12" text-anchor="left" fill-opacity="0.85" font-weight="400">
-=======
-            <circle fill="rgba(23,131,255,1)" class="key" stroke-width="0" stroke="rgba(0,0,0,1)" r="12"/>
-          </g>
-          <g fill="none" class="label" transform="matrix(1,0,0,1,12,0)">
-            <g>
-              <text fill="rgba(0,0,0,0.8509803921568627)" dominant-baseline="central" paint-order="stroke" dx="0.5" class="text" font-size="12" text-anchor="left" font-weight="400">
->>>>>>> fe2f6346
-                A
-              </text>
-            </g>
-          </g>
-        </g>
-        <g fill="none" x="59.13235622464706" y="-80.99632467862646" transform="matrix(1,0,0,1,59.132355,-80.996323)">
-          <g>
-<<<<<<< HEAD
-            <circle fill="rgba(23,131,255,1)" stroke-width="0" stroke="rgba(0,0,0,1)" r="16"/>
-          </g>
-          <g fill="none" transform="matrix(1,0,0,1,16,2)">
-            <g>
-              <text fill="rgba(0,0,0,1)" dominant-baseline="central" paint-order="stroke" dx="0.5" font-size="12" text-anchor="left" fill-opacity="0.85" font-weight="400">
-=======
-            <circle fill="rgba(23,131,255,1)" class="key" stroke-width="0" stroke="rgba(0,0,0,1)" r="12"/>
-          </g>
-          <g fill="none" class="label" transform="matrix(1,0,0,1,12,0)">
-            <g>
-              <text fill="rgba(0,0,0,0.8509803921568627)" dominant-baseline="central" paint-order="stroke" dx="0.5" class="text" font-size="12" text-anchor="left" font-weight="400">
->>>>>>> fe2f6346
-                B
-              </text>
-            </g>
-          </g>
-        </g>
-        <g fill="none" x="136.2647124492941" y="-92.56617811232353" transform="matrix(1,0,0,1,136.264709,-92.566177)">
-          <g>
-<<<<<<< HEAD
-            <circle fill="rgba(23,131,255,1)" stroke-width="0" stroke="rgba(0,0,0,1)" r="16"/>
-          </g>
-          <g fill="none" transform="matrix(1,0,0,1,16,2)">
-            <g>
-              <text fill="rgba(0,0,0,1)" dominant-baseline="central" paint-order="stroke" dx="0.5" font-size="12" text-anchor="left" fill-opacity="0.85" font-weight="400">
-=======
-            <circle fill="rgba(23,131,255,1)" class="key" stroke-width="0" stroke="rgba(0,0,0,1)" r="12"/>
-          </g>
-          <g fill="none" class="label" transform="matrix(1,0,0,1,12,0)">
-            <g>
-              <text fill="rgba(0,0,0,0.8509803921568627)" dominant-baseline="central" paint-order="stroke" dx="0.5" class="text" font-size="12" text-anchor="left" font-weight="400">
->>>>>>> fe2f6346
-                D
-              </text>
-            </g>
-          </g>
-        </g>
-        <g fill="none" x="136.2647124492941" y="-69.42647124492942" transform="matrix(1,0,0,1,136.264709,-69.426468)">
-          <g>
-<<<<<<< HEAD
-            <circle fill="rgba(23,131,255,1)" stroke-width="0" stroke="rgba(0,0,0,1)" r="16"/>
-          </g>
-          <g fill="none" transform="matrix(1,0,0,1,16,2)">
-            <g>
-              <text fill="rgba(0,0,0,1)" dominant-baseline="central" paint-order="stroke" dx="0.5" font-size="12" text-anchor="left" fill-opacity="0.85" font-weight="400">
-=======
-            <circle fill="rgba(23,131,255,1)" class="key" stroke-width="0" stroke="rgba(0,0,0,1)" r="12"/>
-          </g>
-          <g fill="none" class="label" transform="matrix(1,0,0,1,12,0)">
-            <g>
-              <text fill="rgba(0,0,0,0.8509803921568627)" dominant-baseline="central" paint-order="stroke" dx="0.5" class="text" font-size="12" text-anchor="left" font-weight="400">
->>>>>>> fe2f6346
-                E
-              </text>
-            </g>
-          </g>
-        </g>
-        <g fill="none" x="59.13235622464706" y="-27.003675321373528" transform="matrix(1,0,0,1,59.132355,-27.003675)">
-          <g>
-<<<<<<< HEAD
-            <circle fill="rgba(23,131,255,1)" stroke-width="0" stroke="rgba(0,0,0,1)" r="16"/>
-          </g>
-          <g fill="none" transform="matrix(1,0,0,1,16,2)">
-            <g>
-              <text fill="rgba(0,0,0,1)" dominant-baseline="central" paint-order="stroke" dx="0.5" font-size="12" text-anchor="left" fill-opacity="0.85" font-weight="400">
-=======
-            <circle fill="rgba(23,131,255,1)" class="key" stroke-width="0" stroke="rgba(0,0,0,1)" r="12"/>
-          </g>
-          <g fill="none" class="label" transform="matrix(1,0,0,1,12,0)">
-            <g>
-              <text fill="rgba(0,0,0,0.8509803921568627)" dominant-baseline="central" paint-order="stroke" dx="0.5" class="text" font-size="12" text-anchor="left" font-weight="400">
->>>>>>> fe2f6346
-                C
-              </text>
-            </g>
-          </g>
-        </g>
-        <g fill="none" x="136.2647124492941" y="-38.57352875507059" transform="matrix(1,0,0,1,136.264709,-38.573528)">
-          <g>
-<<<<<<< HEAD
-            <circle fill="rgba(23,131,255,1)" stroke-width="0" stroke="rgba(0,0,0,1)" r="16"/>
-          </g>
-          <g fill="none" transform="matrix(1,0,0,1,16,2)">
-            <g>
-              <text fill="rgba(0,0,0,1)" dominant-baseline="central" paint-order="stroke" dx="0.5" font-size="12" text-anchor="left" fill-opacity="0.85" font-weight="400">
-=======
-            <circle fill="rgba(23,131,255,1)" class="key" stroke-width="0" stroke="rgba(0,0,0,1)" r="12"/>
-          </g>
-          <g fill="none" class="label" transform="matrix(1,0,0,1,12,0)">
-            <g>
-              <text fill="rgba(0,0,0,0.8509803921568627)" dominant-baseline="central" paint-order="stroke" dx="0.5" class="text" font-size="12" text-anchor="left" font-weight="400">
->>>>>>> fe2f6346
-                F
-              </text>
-            </g>
-          </g>
-        </g>
-        <g fill="none" x="136.2647124492941" y="-15.433821887676471" transform="matrix(1,0,0,1,136.264709,-15.433822)">
-          <g>
-<<<<<<< HEAD
-            <circle fill="rgba(23,131,255,1)" stroke-width="0" stroke="rgba(0,0,0,1)" r="16"/>
-          </g>
-          <g fill="none" transform="matrix(1,0,0,1,16,2)">
-            <g>
-              <text fill="rgba(0,0,0,1)" dominant-baseline="central" paint-order="stroke" dx="0.5" font-size="12" text-anchor="left" fill-opacity="0.85" font-weight="400">
-=======
-            <circle fill="rgba(23,131,255,1)" class="key" stroke-width="0" stroke="rgba(0,0,0,1)" r="12"/>
-          </g>
-          <g fill="none" class="label" transform="matrix(1,0,0,1,12,0)">
-            <g>
-              <text fill="rgba(0,0,0,0.8509803921568627)" dominant-baseline="central" paint-order="stroke" dx="0.5" class="text" font-size="12" text-anchor="left" font-weight="400">
->>>>>>> fe2f6346
-                G
-              </text>
-            </g>
-          </g>
-        </g>
-      </g>
-    </g>
-  </g>
+  <defs/>
+  <g transform="matrix(1,0,0,1,200,200)">
+    <g fill="none">
+      <g fill="none"/>
+      <g fill="none">
+        <g fill="none" marker-start="false" marker-end="false">
+          <g fill="none" marker-start="false" marker-end="false" stroke="transparent" stroke-width="3"/>
+          <g>
+            <path fill="none" d="M -18,-54 C 20.566177368164062 -54,20.566177368164062 -80.99632263183594,59.132354736328125 -80.99632263183594" class="key" stroke-width="1" stroke="rgba(153,173,209,1)"/>
+            <path fill="none" d="M -18,-54 C 24.449133149071862 -54,24.449133149071862 -83.7143932043503,66.89826629814372 -83.7143932043503" class="key" stroke-width="3" stroke="transparent"/>
+          </g>
+        </g>
+        <g fill="none" marker-start="false" marker-end="false">
+          <g fill="none" marker-start="false" marker-end="false" stroke="transparent" stroke-width="3"/>
+          <g>
+            <path fill="none" d="M -18,-54 C 20.566177368164062 -54,20.566177368164062 -27.00367546081543,59.132354736328125 -27.00367546081543" class="key" stroke-width="1" stroke="rgba(153,173,209,1)"/>
+            <path fill="none" d="M -18,-54 C 24.449133149071862 -54,24.449133149071862 -24.285606795649695,66.89826629814372 -24.285606795649695" class="key" stroke-width="3" stroke="transparent"/>
+          </g>
+        </g>
+        <g fill="none" marker-start="false" marker-end="false">
+          <g fill="none" marker-start="false" marker-end="false" stroke="transparent" stroke-width="3"/>
+          <g>
+            <path fill="none" d="M 59.132354736328125,-80.99632263183594 C 97.69853210449219 -80.99632263183594,97.69853210449219 -92.56617736816406,136.26470947265625 -92.56617736816406" class="key" stroke-width="1" stroke="rgba(153,173,209,1)"/>
+            <path fill="none" d="M 97.82298164589275,-91.37344724688391 C 132 -91.37344724688391,132 -101.62655275311609,166.17701835410725 -101.62655275311609" class="key" stroke-width="3" stroke="transparent"/>
+          </g>
+        </g>
+        <g fill="none" marker-start="false" marker-end="false">
+          <g fill="none" marker-start="false" marker-end="false" stroke="transparent" stroke-width="3"/>
+          <g>
+            <path fill="none" d="M 59.132354736328125,-80.99632263183594 C 97.69853210449219 -80.99632263183594,97.69853210449219 -69.42646789550781,136.26470947265625 -69.42646789550781" class="key" stroke-width="1" stroke="rgba(153,173,209,1)"/>
+            <path fill="none" d="M 97.82298164589275,-86.62655275311609 C 132 -86.62655275311609,132 -76.37344724688391,166.17701835410725 -76.37344724688391" class="key" stroke-width="3" stroke="transparent"/>
+          </g>
+        </g>
+        <g fill="none" marker-start="false" marker-end="false">
+          <g fill="none" marker-start="false" marker-end="false" stroke="transparent" stroke-width="3"/>
+          <g>
+            <path fill="none" d="M 59.132354736328125,-27.00367546081543 C 97.69853210449219 -27.00367546081543,97.69853210449219 -38.57352828979492,136.26470947265625 -38.57352828979492" class="key" stroke-width="1" stroke="rgba(153,173,209,1)"/>
+            <path fill="none" d="M 97.82298164589275,-21.373447246883913 C 132 -21.373447246883913,132 -31.626552753116087,166.17701835410725 -31.626552753116087" class="key" stroke-width="3" stroke="transparent"/>
+          </g>
+        </g>
+        <g fill="none" marker-start="false" marker-end="false">
+          <g fill="none" marker-start="false" marker-end="false" stroke="transparent" stroke-width="3"/>
+          <g>
+            <path fill="none" d="M 59.132354736328125,-27.00367546081543 C 97.69853210449219 -27.00367546081543,97.69853210449219 -15.433821678161621,136.26470947265625 -15.433821678161621" class="key" stroke-width="1" stroke="rgba(153,173,209,1)"/>
+            <path fill="none" d="M 97.82298164589275,-16.626552753116087 C 132 -16.626552753116087,132 -6.373447246883915,166.17701835410725 -6.373447246883915" class="key" stroke-width="3" stroke="transparent"/>
+          </g>
+        </g>
+      </g>
+      <g fill="none">
+        <g fill="none" x="-18" y="-54" transform="matrix(1,0,0,1,-18,-54)">
+          <g>
+            <circle fill="rgba(23,131,255,1)" class="key" stroke-width="0" stroke="rgba(0,0,0,1)" r="16"/>
+          </g>
+          <g fill="none" class="label" transform="matrix(1,0,0,1,16,2)">
+            <g>
+              <text fill="rgba(0,0,0,1)" dominant-baseline="central" paint-order="stroke" dx="0.5" class="text" font-size="12" text-anchor="left" fill-opacity="0.85" font-weight="400">
+                A
+              </text>
+            </g>
+          </g>
+        </g>
+        <g fill="none" x="59.13235622464706" y="-80.99632467862646" transform="matrix(1,0,0,1,59.132355,-80.996323)">
+          <g>
+            <circle fill="rgba(23,131,255,1)" class="key" stroke-width="0" stroke="rgba(0,0,0,1)" r="16"/>
+          </g>
+          <g fill="none" class="label" transform="matrix(1,0,0,1,16,2)">
+            <g>
+              <text fill="rgba(0,0,0,1)" dominant-baseline="central" paint-order="stroke" dx="0.5" class="text" font-size="12" text-anchor="left" fill-opacity="0.85" font-weight="400">
+                B
+              </text>
+            </g>
+          </g>
+        </g>
+        <g fill="none" x="136.2647124492941" y="-92.56617811232353" transform="matrix(1,0,0,1,136.264709,-92.566177)">
+          <g>
+            <circle fill="rgba(23,131,255,1)" class="key" stroke-width="0" stroke="rgba(0,0,0,1)" r="16"/>
+          </g>
+          <g fill="none" class="label" transform="matrix(1,0,0,1,16,2)">
+            <g>
+              <text fill="rgba(0,0,0,1)" dominant-baseline="central" paint-order="stroke" dx="0.5" class="text" font-size="12" text-anchor="left" fill-opacity="0.85" font-weight="400">
+                D
+              </text>
+            </g>
+          </g>
+        </g>
+        <g fill="none" x="136.2647124492941" y="-69.42647124492942" transform="matrix(1,0,0,1,136.264709,-69.426468)">
+          <g>
+            <circle fill="rgba(23,131,255,1)" class="key" stroke-width="0" stroke="rgba(0,0,0,1)" r="16"/>
+          </g>
+          <g fill="none" class="label" transform="matrix(1,0,0,1,16,2)">
+            <g>
+              <text fill="rgba(0,0,0,1)" dominant-baseline="central" paint-order="stroke" dx="0.5" class="text" font-size="12" text-anchor="left" fill-opacity="0.85" font-weight="400">
+                E
+              </text>
+            </g>
+          </g>
+        </g>
+        <g fill="none" x="59.13235622464706" y="-27.003675321373528" transform="matrix(1,0,0,1,59.132355,-27.003675)">
+          <g>
+            <circle fill="rgba(23,131,255,1)" class="key" stroke-width="0" stroke="rgba(0,0,0,1)" r="16"/>
+          </g>
+          <g fill="none" class="label" transform="matrix(1,0,0,1,16,2)">
+            <g>
+              <text fill="rgba(0,0,0,1)" dominant-baseline="central" paint-order="stroke" dx="0.5" class="text" font-size="12" text-anchor="left" fill-opacity="0.85" font-weight="400">
+                C
+              </text>
+            </g>
+          </g>
+        </g>
+        <g fill="none" x="136.2647124492941" y="-38.57352875507059" transform="matrix(1,0,0,1,136.264709,-38.573528)">
+          <g>
+            <circle fill="rgba(23,131,255,1)" class="key" stroke-width="0" stroke="rgba(0,0,0,1)" r="16"/>
+          </g>
+          <g fill="none" class="label" transform="matrix(1,0,0,1,16,2)">
+            <g>
+              <text fill="rgba(0,0,0,1)" dominant-baseline="central" paint-order="stroke" dx="0.5" class="text" font-size="12" text-anchor="left" fill-opacity="0.85" font-weight="400">
+                F
+              </text>
+            </g>
+          </g>
+        </g>
+        <g fill="none" x="136.2647124492941" y="-15.433821887676471" transform="matrix(1,0,0,1,136.264709,-15.433822)">
+          <g>
+            <circle fill="rgba(23,131,255,1)" class="key" stroke-width="0" stroke="rgba(0,0,0,1)" r="16"/>
+          </g>
+          <g fill="none" class="label" transform="matrix(1,0,0,1,16,2)">
+            <g>
+              <text fill="rgba(0,0,0,1)" dominant-baseline="central" paint-order="stroke" dx="0.5" class="text" font-size="12" text-anchor="left" fill-opacity="0.85" font-weight="400">
+                G
+              </text>
+            </g>
+          </g>
+        </g>
+      </g>
+    </g>
+  </g>
 </svg>