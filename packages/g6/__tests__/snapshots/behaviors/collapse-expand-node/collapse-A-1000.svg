--- conflicted
+++ resolved
@@ -1,31 +1,23 @@
 <svg xmlns="http://www.w3.org/2000/svg" width="500" height="500" style="background: transparent; position: absolute; outline: none;" color-interpolation-filters="sRGB" tabindex="1">
-  <defs/>
-  <g transform="matrix(1,0,0,1,200,200)">
-    <g fill="none">
-      <g fill="none"/>
-      <g fill="none"/>
-      <g fill="none">
-        <g fill="none" x="-18" y="-54" transform="matrix(1,0,0,1,-18,-54)">
-          <g>
-<<<<<<< HEAD
-            <circle fill="rgba(23,131,255,1)" stroke-width="0" stroke="rgba(0,0,0,1)" r="16"/>
-          </g>
-          <g fill="none" transform="matrix(1,0,0,1,16,2)">
-            <g>
-              <text fill="rgba(0,0,0,1)" dominant-baseline="central" paint-order="stroke" dx="0.5" font-size="12" text-anchor="left" fill-opacity="0.85" font-weight="400">
-=======
-            <circle fill="rgba(23,131,255,1)" class="key" stroke-width="0" stroke="rgba(0,0,0,1)" r="12"/>
-          </g>
-          <g fill="none" class="label" transform="matrix(1,0,0,1,12,0)">
-            <g>
-              <text fill="rgba(0,0,0,0.8509803921568627)" dominant-baseline="central" paint-order="stroke" dx="0.5" class="text" font-size="12" text-anchor="left" font-weight="400">
->>>>>>> fe2f6346
-                A
-              </text>
-            </g>
-          </g>
-        </g>
-      </g>
-    </g>
-  </g>
+  <defs/>
+  <g transform="matrix(1,0,0,1,200,200)">
+    <g fill="none">
+      <g fill="none"/>
+      <g fill="none"/>
+      <g fill="none">
+        <g fill="none" x="-18" y="-54" transform="matrix(1,0,0,1,-18,-54)">
+          <g>
+            <circle fill="rgba(23,131,255,1)" class="key" stroke-width="0" stroke="rgba(0,0,0,1)" r="16"/>
+          </g>
+          <g fill="none" class="label" transform="matrix(1,0,0,1,16,2)">
+            <g>
+              <text fill="rgba(0,0,0,1)" dominant-baseline="central" paint-order="stroke" dx="0.5" class="text" font-size="12" text-anchor="left" fill-opacity="0.85" font-weight="400">
+                A
+              </text>
+            </g>
+          </g>
+        </g>
+      </g>
+    </g>
+  </g>
 </svg>