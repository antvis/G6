--- conflicted
+++ resolved
@@ -1,140 +1,100 @@
 <svg xmlns="http://www.w3.org/2000/svg" width="500" height="500" style="background: transparent; position: absolute; outline: none;" color-interpolation-filters="sRGB" tabindex="1">
-  <defs/>
-  <g transform="matrix(1,0,0,1,200,200)">
-    <g fill="none">
-      <g fill="none"/>
-      <g fill="none">
-        <g fill="none" marker-start="false" marker-end="false">
-          <g fill="none" marker-start="false" marker-end="false" stroke="transparent" stroke-width="3"/>
-          <g>
-            <path fill="none" d="M -18,-54 C 32 -54,32 -71.85845184326172,82 -71.85845184326172" class="key" stroke-width="1" stroke="rgba(153,173,209,1)"/>
-            <path fill="none" d="M 0,0 C 0 0,0 0,0 0" class="key" stroke-width="3" stroke="transparent"/>
-          </g>
-        </g>
-        <g fill="none" marker-start="false" marker-end="false">
-          <g fill="none" marker-start="false" marker-end="false" stroke="transparent" stroke-width="3"/>
-          <g>
-            <path fill="none" d="M -18,-54 C 43.43382263183594 -54,43.43382263183594 -36.141544342041016,104.86764526367188 -36.141544342041016" class="key" stroke-width="1" stroke="rgba(153,173,209,1)"/>
-            <path fill="none" d="M 0,0 C 0 0,0 0,0 0" class="key" stroke-width="3" stroke="transparent"/>
-          </g>
-        </g>
-        <g fill="none" marker-start="false" marker-end="false">
-          <g fill="none" marker-start="false" marker-end="false" stroke="transparent" stroke-width="3"/>
-          <g>
-            <path fill="none" d="M 82,-71.85845184326172 C 93.43382263183594 -71.85845184326172,93.43382263183594 -75.28860473632812,104.86764526367188 -75.28860473632812" class="key" stroke-width="1" stroke="rgba(153,173,209,1)"/>
-            <path fill="none" d="M 0,0 C 0 0,0 0,0 0" class="key" stroke-width="3" stroke="transparent"/>
-          </g>
-        </g>
-        <g fill="none" marker-start="false" marker-end="false">
-          <g fill="none" marker-start="false" marker-end="false" stroke="transparent" stroke-width="3"/>
-          <g>
-            <path fill="none" d="M 82,-71.85845184326172 C 93.43382263183594 -71.85845184326172,93.43382263183594 -68.42830657958984,104.86764526367188 -68.42830657958984" class="key" stroke-width="1" stroke="rgba(153,173,209,1)"/>
-            <path fill="none" d="M 0,0 C 0 0,0 0,0 0" class="key" stroke-width="3" stroke="transparent"/>
-          </g>
-        </g>
-      </g>
-      <g fill="none">
-        <g fill="none" x="-18" y="-54" transform="matrix(1,0,0,1,-18,-54)">
-          <g>
-<<<<<<< HEAD
-            <circle fill="rgba(23,131,255,1)" stroke-width="0" stroke="rgba(0,0,0,1)" r="16"/>
-          </g>
-          <g fill="none" transform="matrix(1,0,0,1,16,2)">
-            <g>
-              <text fill="rgba(0,0,0,1)" dominant-baseline="central" paint-order="stroke" dx="0.5" font-size="12" text-anchor="left" fill-opacity="0.85" font-weight="400">
-=======
-            <circle fill="rgba(23,131,255,1)" class="key" stroke-width="0" stroke="rgba(0,0,0,1)" r="12"/>
-          </g>
-          <g fill="none" class="label" transform="matrix(1,0,0,1,12,0)">
-            <g>
-              <text fill="rgba(0,0,0,0.8509803921568627)" dominant-baseline="central" paint-order="stroke" dx="0.5" class="text" font-size="12" text-anchor="left" font-weight="400">
->>>>>>> fe2f6346
-                A
-              </text>
-            </g>
-          </g>
-        </g>
-        <g fill="none" x="82" y="-71.85845547191911" transform="matrix(1,0,0,1,82,-71.858452)">
-          <g>
-<<<<<<< HEAD
-            <circle fill="rgba(23,131,255,1)" stroke-width="0" stroke="rgba(0,0,0,1)" r="16"/>
-          </g>
-          <g fill="none" transform="matrix(1,0,0,1,16,2)">
-            <g>
-              <text fill="rgba(0,0,0,1)" dominant-baseline="central" paint-order="stroke" dx="0.5" font-size="12" text-anchor="left" fill-opacity="0.85" font-weight="400">
-=======
-            <circle fill="rgba(23,131,255,1)" class="key" stroke-width="0" stroke="rgba(0,0,0,1)" r="12"/>
-          </g>
-          <g fill="none" class="label" transform="matrix(1,0,0,1,12,0)">
-            <g>
-              <text fill="rgba(0,0,0,0.8509803921568627)" dominant-baseline="central" paint-order="stroke" dx="0.5" class="text" font-size="12" text-anchor="left" font-weight="400">
->>>>>>> fe2f6346
-                B
-              </text>
-            </g>
-          </g>
-        </g>
-        <g fill="none" x="104.86764377535295" y="-75.28860203822205" transform="matrix(1,0,0,1,104.867645,-75.288605)">
-          <g>
-<<<<<<< HEAD
-            <circle fill="rgba(23,131,255,1)" stroke-width="0" stroke="rgba(0,0,0,1)" r="16"/>
-          </g>
-          <g fill="none" transform="matrix(1,0,0,1,16,2)">
-            <g>
-              <text fill="rgba(0,0,0,1)" dominant-baseline="central" paint-order="stroke" dx="0.5" font-size="12" text-anchor="left" fill-opacity="0.85" font-weight="400">
-=======
-            <circle fill="rgba(23,131,255,1)" class="key" stroke-width="0" stroke="rgba(0,0,0,1)" r="12"/>
-          </g>
-          <g fill="none" class="label" transform="matrix(1,0,0,1,12,0)">
-            <g>
-              <text fill="rgba(0,0,0,0.8509803921568627)" dominant-baseline="central" paint-order="stroke" dx="0.5" class="text" font-size="12" text-anchor="left" font-weight="400">
->>>>>>> fe2f6346
-                D
-              </text>
-            </g>
-          </g>
-        </g>
-        <g fill="none" x="104.86764377535295" y="-68.42830890561618" transform="matrix(1,0,0,1,104.867645,-68.428307)">
-          <g>
-<<<<<<< HEAD
-            <circle fill="rgba(23,131,255,1)" stroke-width="0" stroke="rgba(0,0,0,1)" r="16"/>
-          </g>
-          <g fill="none" transform="matrix(1,0,0,1,16,2)">
-            <g>
-              <text fill="rgba(0,0,0,1)" dominant-baseline="central" paint-order="stroke" dx="0.5" font-size="12" text-anchor="left" fill-opacity="0.85" font-weight="400">
-=======
-            <circle fill="rgba(23,131,255,1)" class="key" stroke-width="0" stroke="rgba(0,0,0,1)" r="12"/>
-          </g>
-          <g fill="none" class="label" transform="matrix(1,0,0,1,12,0)">
-            <g>
-              <text fill="rgba(0,0,0,0.8509803921568627)" dominant-baseline="central" paint-order="stroke" dx="0.5" class="text" font-size="12" text-anchor="left" font-weight="400">
->>>>>>> fe2f6346
-                E
-              </text>
-            </g>
-          </g>
-        </g>
-        <g fill="none" x="104.86764377535295" y="-36.141544528080885" transform="matrix(1,0,0,1,104.867645,-36.141544)">
-          <g>
-<<<<<<< HEAD
-            <circle fill="rgba(23,131,255,1)" stroke-width="0" stroke="rgba(0,0,0,1)" r="16"/>
-          </g>
-          <g fill="none" transform="matrix(1,0,0,1,16,2)">
-            <g>
-              <text fill="rgba(0,0,0,1)" dominant-baseline="central" paint-order="stroke" dx="0.5" font-size="12" text-anchor="left" fill-opacity="0.85" font-weight="400">
-=======
-            <circle fill="rgba(23,131,255,1)" class="key" stroke-width="0" stroke="rgba(0,0,0,1)" r="12"/>
-          </g>
-          <g fill="none" class="label" transform="matrix(1,0,0,1,12,0)">
-            <g>
-              <text fill="rgba(0,0,0,0.8509803921568627)" dominant-baseline="central" paint-order="stroke" dx="0.5" class="text" font-size="12" text-anchor="left" font-weight="400">
->>>>>>> fe2f6346
-                C
-              </text>
-            </g>
-          </g>
-        </g>
-      </g>
-    </g>
-  </g>
+  <defs/>
+  <g transform="matrix(1,0,0,1,200,200)">
+    <g fill="none">
+      <g fill="none"/>
+      <g fill="none">
+        <g fill="none" marker-start="false" marker-end="false">
+          <g fill="none" marker-start="false" marker-end="false" stroke="transparent" stroke-width="3"/>
+          <g>
+            <path fill="none" d="M -18,-54 C 32 -54,32 -71.85845184326172,82 -71.85845184326172" class="key" stroke-width="1" stroke="rgba(153,173,209,1)"/>
+            <path fill="none" d="M 0,0 C 0 0,0 0,0 0" class="key" stroke-width="3" stroke="transparent"/>
+          </g>
+        </g>
+        <g fill="none" marker-start="false" marker-end="false">
+          <g fill="none" marker-start="false" marker-end="false" stroke="transparent" stroke-width="3"/>
+          <g>
+            <path fill="none" d="M -18,-54 C 43.43382263183594 -54,43.43382263183594 -36.141544342041016,104.86764526367188 -36.141544342041016" class="key" stroke-width="1" stroke="rgba(153,173,209,1)"/>
+            <path fill="none" d="M 0,0 C 0 0,0 0,0 0" class="key" stroke-width="3" stroke="transparent"/>
+          </g>
+        </g>
+        <g fill="none" marker-start="false" marker-end="false">
+          <g fill="none" marker-start="false" marker-end="false" stroke="transparent" stroke-width="3"/>
+          <g>
+            <path fill="none" d="M 82,-71.85845184326172 C 93.43382263183594 -71.85845184326172,93.43382263183594 -75.28860473632812,104.86764526367188 -75.28860473632812" class="key" stroke-width="1" stroke="rgba(153,173,209,1)"/>
+            <path fill="none" d="M 0,0 C 0 0,0 0,0 0" class="key" stroke-width="3" stroke="transparent"/>
+          </g>
+        </g>
+        <g fill="none" marker-start="false" marker-end="false">
+          <g fill="none" marker-start="false" marker-end="false" stroke="transparent" stroke-width="3"/>
+          <g>
+            <path fill="none" d="M 82,-71.85845184326172 C 93.43382263183594 -71.85845184326172,93.43382263183594 -68.42830657958984,104.86764526367188 -68.42830657958984" class="key" stroke-width="1" stroke="rgba(153,173,209,1)"/>
+            <path fill="none" d="M 0,0 C 0 0,0 0,0 0" class="key" stroke-width="3" stroke="transparent"/>
+          </g>
+        </g>
+      </g>
+      <g fill="none">
+        <g fill="none" x="-18" y="-54" transform="matrix(1,0,0,1,-18,-54)">
+          <g>
+            <circle fill="rgba(23,131,255,1)" class="key" stroke-width="0" stroke="rgba(0,0,0,1)" r="16"/>
+          </g>
+          <g fill="none" class="label" transform="matrix(1,0,0,1,16,2)">
+            <g>
+              <text fill="rgba(0,0,0,1)" dominant-baseline="central" paint-order="stroke" dx="0.5" class="text" font-size="12" text-anchor="left" fill-opacity="0.85" font-weight="400">
+                A
+              </text>
+            </g>
+          </g>
+        </g>
+        <g fill="none" x="82" y="-71.85845547191911" transform="matrix(1,0,0,1,82,-71.858452)">
+          <g>
+            <circle fill="rgba(23,131,255,1)" class="key" stroke-width="0" stroke="rgba(0,0,0,1)" r="16"/>
+          </g>
+          <g fill="none" class="label" transform="matrix(1,0,0,1,16,2)">
+            <g>
+              <text fill="rgba(0,0,0,1)" dominant-baseline="central" paint-order="stroke" dx="0.5" class="text" font-size="12" text-anchor="left" fill-opacity="0.85" font-weight="400">
+                B
+              </text>
+            </g>
+          </g>
+        </g>
+        <g fill="none" x="104.86764377535295" y="-75.28860203822205" transform="matrix(1,0,0,1,104.867645,-75.288605)">
+          <g>
+            <circle fill="rgba(23,131,255,1)" class="key" stroke-width="0" stroke="rgba(0,0,0,1)" r="16"/>
+          </g>
+          <g fill="none" class="label" transform="matrix(1,0,0,1,16,2)">
+            <g>
+              <text fill="rgba(0,0,0,1)" dominant-baseline="central" paint-order="stroke" dx="0.5" class="text" font-size="12" text-anchor="left" fill-opacity="0.85" font-weight="400">
+                D
+              </text>
+            </g>
+          </g>
+        </g>
+        <g fill="none" x="104.86764377535295" y="-68.42830890561618" transform="matrix(1,0,0,1,104.867645,-68.428307)">
+          <g>
+            <circle fill="rgba(23,131,255,1)" class="key" stroke-width="0" stroke="rgba(0,0,0,1)" r="16"/>
+          </g>
+          <g fill="none" class="label" transform="matrix(1,0,0,1,16,2)">
+            <g>
+              <text fill="rgba(0,0,0,1)" dominant-baseline="central" paint-order="stroke" dx="0.5" class="text" font-size="12" text-anchor="left" fill-opacity="0.85" font-weight="400">
+                E
+              </text>
+            </g>
+          </g>
+        </g>
+        <g fill="none" x="104.86764377535295" y="-36.141544528080885" transform="matrix(1,0,0,1,104.867645,-36.141544)">
+          <g>
+            <circle fill="rgba(23,131,255,1)" class="key" stroke-width="0" stroke="rgba(0,0,0,1)" r="16"/>
+          </g>
+          <g fill="none" class="label" transform="matrix(1,0,0,1,16,2)">
+            <g>
+              <text fill="rgba(0,0,0,1)" dominant-baseline="central" paint-order="stroke" dx="0.5" class="text" font-size="12" text-anchor="left" fill-opacity="0.85" font-weight="400">
+                C
+              </text>
+            </g>
+          </g>
+        </g>
+      </g>
+    </g>
+  </g>
 </svg>