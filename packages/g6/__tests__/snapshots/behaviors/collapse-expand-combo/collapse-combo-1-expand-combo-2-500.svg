--- conflicted
+++ resolved
@@ -1,88 +1,63 @@
 <svg xmlns="http://www.w3.org/2000/svg" width="500" height="500" style="background: transparent; position: absolute; outline: none;" color-interpolation-filters="sRGB" tabindex="1">
-  <defs/>
-  <g >
-    <g fill="none">
-      <g fill="none">
-        <g fill="none" x="176.54547821044923" y="182.7545928955078" transform="matrix(1,0,0,1,176.545471,182.754593)">
-          <g>
-<<<<<<< HEAD
-            <circle fill="rgba(253,253,253,1)" stroke-dasharray="0,0" stroke-width="1" stroke="rgba(153,173,209,1)" r="108.89650941082537"/>
-=======
-            <circle fill="rgba(253,253,253,1)" class="key" stroke-dasharray="0,0" stroke-width="1" stroke="rgba(153,173,209,1)" r="107.02498453357784"/>
->>>>>>> fe2f6346
-          </g>
-          <g fill="none" class="label" transform="matrix(1,0,0,1,0,59.733898)">
-            <g>
-<<<<<<< HEAD
-              <text fill="rgba(0,0,0,1)" dominant-baseline="central" paint-order="stroke" dx="0.5" dy="11.5px" font-size="12" text-anchor="middle" font-weight="400">
-=======
-              <text fill="rgba(0,0,0,0.8509803921568627)" dominant-baseline="central" paint-order="stroke" dx="0.5" dy="11.5px" class="text" font-size="12" text-anchor="middle" font-weight="400">
->>>>>>> fe2f6346
-                combo-2
-              </text>
-            </g>
-          </g>
-        </g>
-        <g fill="none" x="207.0523323709444" y="209.64154452808089" transform="matrix(1,0,0,1,207.052338,209.641541)">
-          <g>
-            <path fill="rgba(253,253,253,1)" d="M -26,-26 l 52,0 l 0,52 l-52 0 z" class="key" stroke-dasharray="5,5" stroke-width="1" stroke="rgba(153,173,209,1)" width="52" height="52" x="-26" y="-26"/>
-          </g>
-          <g fill="none" class="label" transform="matrix(1,0,0,1,0,26)">
-            <g>
-<<<<<<< HEAD
-              <text fill="rgba(0,0,0,1)" dominant-baseline="central" paint-order="stroke" dx="0.5" dy="11.5px" font-size="12" text-anchor="middle" font-weight="400">
-=======
-              <text fill="rgba(0,0,0,0.8509803921568627)" dominant-baseline="central" paint-order="stroke" dx="0.5" dy="11.5px" class="text" font-size="12" text-anchor="middle" font-weight="400">
->>>>>>> fe2f6346
-                combo-1
-              </text>
-            </g>
-          </g>
-          <g fill="none" class="collapsed-marker" x="0" y="0">
-            <g>
-              <text fill="rgba(0,0,0,1)" dominant-baseline="central" paint-order="stroke" dx="0.5" class="icon" text-anchor="middle" font-size="12">
-                2
-              </text>
-            </g>
-          </g>
-        </g>
-      </g>
-      <g fill="none">
-        <g fill="none" marker-start="false" marker-end="false">
-          <g fill="none" marker-start="false" marker-end="false" stroke="transparent" stroke-width="3"/>
-          <g>
-<<<<<<< HEAD
-            <path fill="none" d="M 149.61830382077144,135.51541870377585 L 186.9071466836711,183.64154052734375" stroke-width="1" stroke="rgba(153,173,209,1)"/>
-            <path fill="none" d="M 130.47888861468547,112.09102532463709 L 227.46666666666667,224" stroke-width="3" stroke="transparent"/>
-=======
-            <path fill="none" d="M 147.20936438126992,132.32157986122124 L 186.7264739761282,182.87022399902344" class="key" stroke-width="1" stroke="rgba(153,173,209,1)"/>
-            <path fill="none" d="M 127.8591664610141,109.06826899347782 L 227.46666666666667,224" class="key" stroke-width="3" stroke="transparent"/>
->>>>>>> fe2f6346
-          </g>
-        </g>
-      </g>
-      <g fill="none">
-        <g fill="none" x="139.81862460530587" y="122.86764377535295" transform="matrix(1,0,0,1,139.818619,122.867645)">
-          <g>
-<<<<<<< HEAD
-            <circle fill="rgba(23,131,255,1)" stroke-width="0" stroke="rgba(0,0,0,1)" r="16"/>
-          </g>
-          <g fill="none" transform="matrix(1,0,0,1,0,18)">
-            <g>
-              <text fill="rgba(0,0,0,1)" dominant-baseline="central" paint-order="stroke" dx="0.5" dy="11.5px" font-size="12" text-anchor="middle" fill-opacity="0.85" font-weight="400">
-=======
-            <circle fill="rgba(23,131,255,1)" class="key" stroke-width="0" stroke="rgba(0,0,0,1)" r="12"/>
-          </g>
-          <g fill="none" class="label" transform="matrix(1,0,0,1,0,12)">
-            <g>
-              <text fill="rgba(0,0,0,0.8509803921568627)" dominant-baseline="central" paint-order="stroke" dx="0.5" dy="11.5px" class="text" font-size="12" text-anchor="middle" font-weight="400">
->>>>>>> fe2f6346
-                node-1
-              </text>
-            </g>
-          </g>
-        </g>
-      </g>
-    </g>
-  </g>
+  <defs/>
+  <g >
+    <g fill="none">
+      <g fill="none">
+        <g fill="none" x="176.54547821044923" y="182.7545928955078" transform="matrix(1,0,0,1,176.545471,182.754593)">
+          <g>
+            <circle fill="rgba(253,253,253,1)" class="key" stroke-dasharray="0,0" stroke-width="1" stroke="rgba(153,173,209,1)" r="108.89650941082537"/>
+          </g>
+          <g fill="none" class="label" transform="matrix(1,0,0,1,0,59.733898)">
+            <g>
+              <text fill="rgba(0,0,0,1)" dominant-baseline="central" paint-order="stroke" dx="0.5" dy="11.5px" class="text" font-size="12" text-anchor="middle" font-weight="400">
+                combo-2
+              </text>
+            </g>
+          </g>
+        </g>
+        <g fill="none" x="207.0523323709444" y="209.64154452808089" transform="matrix(1,0,0,1,207.052338,209.641541)">
+          <g>
+            <path fill="rgba(253,253,253,1)" d="M -26,-26 l 52,0 l 0,52 l-52 0 z" class="key" stroke-dasharray="5,5" stroke-width="1" stroke="rgba(153,173,209,1)" width="52" height="52" x="-26" y="-26"/>
+          </g>
+          <g fill="none" class="label" transform="matrix(1,0,0,1,0,26)">
+            <g>
+              <text fill="rgba(0,0,0,1)" dominant-baseline="central" paint-order="stroke" dx="0.5" dy="11.5px" class="text" font-size="12" text-anchor="middle" font-weight="400">
+                combo-1
+              </text>
+            </g>
+          </g>
+          <g fill="none" class="collapsed-marker" x="0" y="0">
+            <g>
+              <text fill="rgba(0,0,0,1)" dominant-baseline="central" paint-order="stroke" dx="0.5" class="icon" text-anchor="middle" font-size="12">
+                2
+              </text>
+            </g>
+          </g>
+        </g>
+      </g>
+      <g fill="none">
+        <g fill="none" marker-start="false" marker-end="false">
+          <g fill="none" marker-start="false" marker-end="false" stroke="transparent" stroke-width="3"/>
+          <g>
+            <path fill="none" d="M 149.61830382077144,135.51541870377585 L 186.9071466836711,183.64154052734375" class="key" stroke-width="1" stroke="rgba(153,173,209,1)"/>
+            <path fill="none" d="M 130.47888861468547,112.09102532463709 L 227.46666666666667,224" class="key" stroke-width="3" stroke="transparent"/>
+          </g>
+        </g>
+      </g>
+      <g fill="none">
+        <g fill="none" x="139.81862460530587" y="122.86764377535295" transform="matrix(1,0,0,1,139.818619,122.867645)">
+          <g>
+            <circle fill="rgba(23,131,255,1)" class="key" stroke-width="0" stroke="rgba(0,0,0,1)" r="16"/>
+          </g>
+          <g fill="none" class="label" transform="matrix(1,0,0,1,0,18)">
+            <g>
+              <text fill="rgba(0,0,0,1)" dominant-baseline="central" paint-order="stroke" dx="0.5" dy="11.5px" class="text" font-size="12" text-anchor="middle" fill-opacity="0.85" font-weight="400">
+                node-1
+              </text>
+            </g>
+          </g>
+        </g>
+      </g>
+    </g>
+  </g>
 </svg>