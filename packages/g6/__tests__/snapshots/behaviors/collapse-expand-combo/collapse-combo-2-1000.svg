<svg xmlns="http://www.w3.org/2000/svg" width="500" height="500" style="background: transparent; position: absolute; outline: none;" color-interpolation-filters="sRGB" tabindex="1">
  <defs/>
  <g >
    <g fill="none">
      <g fill="none">
        <g fill="none" x="206.66666666666666" y="200" transform="matrix(1,0,0,1,206.666672,200)">
          <g>
            <circle fill="rgba(253,253,253,1)" class="key" stroke-dasharray="5,5" stroke-width="1" stroke="rgba(153,173,209,1)" r="26"/>
          </g>
          <g fill="none" class="label" transform="matrix(1,0,0,1,0,26)">
            <g>
<<<<<<< HEAD
              <text fill="rgba(0,0,0,1)" dominant-baseline="central" paint-order="stroke" dx="0.5" dy="11.5px" font-size="12" text-anchor="middle" font-weight="400">
=======
              <text fill="rgba(0,0,0,0.8509803921568627)" dominant-baseline="central" paint-order="stroke" dx="0.5" dy="11.5px" class="text" font-size="12" text-anchor="middle" font-weight="400">
>>>>>>> fe2f6346
                combo-2
              </text>
            </g>
          </g>
          <g fill="none" class="collapsed-marker" x="0" y="0">
            <g>
              <text fill="rgba(0,0,0,1)" dominant-baseline="central" paint-order="stroke" dx="0.5" class="icon" text-anchor="middle" font-size="12">
                2
              </text>
            </g>
          </g>
        </g>
      </g>
      <g fill="none"/>
      <g fill="none"/>
    </g>
  </g>
</svg><|MERGE_RESOLUTION|>--- conflicted
+++ resolved
@@ -1,34 +1,30 @@
 <svg xmlns="http://www.w3.org/2000/svg" width="500" height="500" style="background: transparent; position: absolute; outline: none;" color-interpolation-filters="sRGB" tabindex="1">
-  <defs/>
-  <g >
-    <g fill="none">
-      <g fill="none">
-        <g fill="none" x="206.66666666666666" y="200" transform="matrix(1,0,0,1,206.666672,200)">
-          <g>
-            <circle fill="rgba(253,253,253,1)" class="key" stroke-dasharray="5,5" stroke-width="1" stroke="rgba(153,173,209,1)" r="26"/>
-          </g>
-          <g fill="none" class="label" transform="matrix(1,0,0,1,0,26)">
-            <g>
-<<<<<<< HEAD
-              <text fill="rgba(0,0,0,1)" dominant-baseline="central" paint-order="stroke" dx="0.5" dy="11.5px" font-size="12" text-anchor="middle" font-weight="400">
-=======
-              <text fill="rgba(0,0,0,0.8509803921568627)" dominant-baseline="central" paint-order="stroke" dx="0.5" dy="11.5px" class="text" font-size="12" text-anchor="middle" font-weight="400">
->>>>>>> fe2f6346
-                combo-2
-              </text>
-            </g>
-          </g>
-          <g fill="none" class="collapsed-marker" x="0" y="0">
-            <g>
-              <text fill="rgba(0,0,0,1)" dominant-baseline="central" paint-order="stroke" dx="0.5" class="icon" text-anchor="middle" font-size="12">
-                2
-              </text>
-            </g>
-          </g>
-        </g>
-      </g>
-      <g fill="none"/>
-      <g fill="none"/>
-    </g>
-  </g>
+  <defs/>
+  <g >
+    <g fill="none">
+      <g fill="none">
+        <g fill="none" x="206.66666666666666" y="200" transform="matrix(1,0,0,1,206.666672,200)">
+          <g>
+            <circle fill="rgba(253,253,253,1)" class="key" stroke-dasharray="5,5" stroke-width="1" stroke="rgba(153,173,209,1)" r="26"/>
+          </g>
+          <g fill="none" class="label" transform="matrix(1,0,0,1,0,26)">
+            <g>
+              <text fill="rgba(0,0,0,1)" dominant-baseline="central" paint-order="stroke" dx="0.5" dy="11.5px" class="text" font-size="12" text-anchor="middle" font-weight="400">
+                combo-2
+              </text>
+            </g>
+          </g>
+          <g fill="none" class="collapsed-marker" x="0" y="0">
+            <g>
+              <text fill="rgba(0,0,0,1)" dominant-baseline="central" paint-order="stroke" dx="0.5" class="icon" text-anchor="middle" font-size="12">
+                2
+              </text>
+            </g>
+          </g>
+        </g>
+      </g>
+      <g fill="none"/>
+      <g fill="none"/>
+    </g>
+  </g>
 </svg>