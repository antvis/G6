<svg xmlns="http://www.w3.org/2000/svg" width="500" height="500" style="background: transparent; position: absolute; outline: none;" color-interpolation-filters="sRGB" tabindex="1">
  <defs/>
  <g >
    <g fill="none">
      <g fill="none">
        <g fill="none" x="210.2030937194824" y="211.7830924987793" transform="matrix(1,0,0,1,210.203094,211.783096)">
          <g>
<<<<<<< HEAD
            <circle fill="rgba(253,253,253,1)" stroke-dasharray="0,0" stroke-width="1" stroke="rgba(153,173,209,1)" r="182.99153554057744"/>
          </g>
          <g fill="none" transform="matrix(1,0,0,1,0,164.746597)">
            <g>
              <text fill="rgba(0,0,0,1)" dominant-baseline="central" paint-order="stroke" dx="0.5" dy="11.5px" font-size="12" text-anchor="middle" font-weight="400">
=======
            <circle fill="rgba(253,253,253,1)" class="key" stroke-dasharray="0,0" stroke-width="1" stroke="rgba(153,173,209,1)" r="179.2569975050085"/>
          </g>
          <g fill="none" class="label" transform="matrix(1,0,0,1,0,160.830475)">
            <g>
              <text fill="rgba(0,0,0,0.8509803921568627)" dominant-baseline="central" paint-order="stroke" dx="0.5" dy="11.5px" class="text" font-size="12" text-anchor="middle" font-weight="400">
>>>>>>> fe2f6346
                combo-2
              </text>
            </g>
          </g>
        </g>
        <g fill="none" x="250.44000762939453" y="262.50000762939453" transform="matrix(1,0,0,1,250.440002,262.500000)">
          <g>
<<<<<<< HEAD
            <path fill="rgba(253,253,253,1)" d="M -70.1861849975586,-77.0661849975586 l 140.3723699951172,0 l 0,154.1323699951172 l-140.3723699951172 0 z" stroke-dasharray="0,0" stroke-width="1" stroke="rgba(153,173,209,1)" width="140.3723699951172" height="154.1323699951172" x="-70.1861849975586" y="-77.0661849975586"/>
          </g>
          <g fill="none" transform="matrix(1,0,0,1,0,38.500000)">
            <g>
              <text fill="rgba(0,0,0,1)" dominant-baseline="central" paint-order="stroke" dx="0.5" dy="11.5px" font-size="12" text-anchor="middle" font-weight="400">
=======
            <path fill="rgba(253,253,253,1)" d="M -70.1861849975586,-72.0661849975586 l 140.3723699951172,0 l 0,144.1323699951172 l-140.3723699951172 0 z" class="key" stroke-dasharray="0,0" stroke-width="1" stroke="rgba(153,173,209,1)" width="140.3723699951172" height="144.1323699951172" x="-70.1861849975586" y="-72.0661849975586"/>
          </g>
          <g fill="none" class="label" transform="matrix(1,0,0,1,0,33.500000)">
            <g>
              <text fill="rgba(0,0,0,0.8509803921568627)" dominant-baseline="central" paint-order="stroke" dx="0.5" dy="11.5px" class="text" font-size="12" text-anchor="middle" font-weight="400">
>>>>>>> fe2f6346
                combo-1
              </text>
            </g>
          </g>
        </g>
      </g>
      <g fill="none">
        <g fill="none" marker-start="false" marker-end="false">
          <g fill="none" marker-start="false" marker-end="false" stroke="transparent" stroke-width="3"/>
          <g>
<<<<<<< HEAD
            <path fill="none" d="M 133.34718944727342,108.82340829037128 L 275.2190031796797,202.61041434146466" stroke-width="1" stroke="rgba(153,173,209,1)"/>
            <path fill="none" d="M 130.47888861468547,112.09102532463709 L 227.46666666666667,224" stroke-width="3" stroke="transparent"/>
=======
            <path fill="none" d="M 130.01039208545507,106.61755621777846 L 278.55580054149806,204.81626641405748" class="key" stroke-width="1" stroke="rgba(153,173,209,1)"/>
            <path fill="none" d="M 127.8591664610141,109.06826899347782 L 227.46666666666667,224" class="key" stroke-width="3" stroke="transparent"/>
>>>>>>> fe2f6346
          </g>
        </g>
        <g fill="none" marker-start="false" marker-end="false">
          <g fill="none" marker-start="false" marker-end="false" stroke="transparent" stroke-width="3"/>
          <g>
<<<<<<< HEAD
            <path fill="none" d="M 277.2524841279684,222.7475311308207 L 222.7475311308207,277.2524841279684" stroke-width="1" stroke="rgba(153,173,209,1)"/>
            <path fill="none" d="M 288.68629150101526,211.31370849898477 L 211.31370849898477,288.68629150101526" stroke-width="3" stroke="transparent"/>
=======
            <path fill="none" d="M 280.08091125271454,219.91910400607452 L 219.91910400607452,280.08091125271454" class="key" stroke-width="1" stroke="rgba(153,173,209,1)"/>
            <path fill="none" d="M 291.5147186257614,208.48528137423858 L 208.48528137423858,291.5147186257614" class="key" stroke-width="3" stroke="transparent"/>
>>>>>>> fe2f6346
          </g>
        </g>
      </g>
      <g fill="none">
        <g fill="none" x="120" y="100" transform="matrix(1,0,0,1,120,100)">
          <g>
<<<<<<< HEAD
            <circle fill="rgba(23,131,255,1)" stroke-width="0" stroke="rgba(0,0,0,1)" r="16"/>
          </g>
          <g fill="none" transform="matrix(1,0,0,1,0,18)">
            <g>
              <text fill="rgba(0,0,0,1)" dominant-baseline="central" paint-order="stroke" dx="0.5" dy="11.5px" font-size="12" text-anchor="middle" fill-opacity="0.85" font-weight="400">
=======
            <circle fill="rgba(23,131,255,1)" class="key" stroke-width="0" stroke="rgba(0,0,0,1)" r="12"/>
          </g>
          <g fill="none" class="label" transform="matrix(1,0,0,1,0,12)">
            <g>
              <text fill="rgba(0,0,0,0.8509803921568627)" dominant-baseline="central" paint-order="stroke" dx="0.5" dy="11.5px" class="text" font-size="12" text-anchor="middle" font-weight="400">
>>>>>>> fe2f6346
                node-1
              </text>
            </g>
          </g>
        </g>
        <g fill="none" x="288.56617811232354" y="211.43382188767646" transform="matrix(1,0,0,1,288.566193,211.433823)">
          <g>
<<<<<<< HEAD
            <circle fill="rgba(23,131,255,1)" stroke-width="0" stroke="rgba(0,0,0,1)" r="16"/>
          </g>
          <g fill="none" transform="matrix(1,0,0,1,0,18)">
            <g>
              <text fill="rgba(0,0,0,1)" dominant-baseline="central" paint-order="stroke" dx="0.5" dy="11.5px" font-size="12" text-anchor="middle" fill-opacity="0.85" font-weight="400">
=======
            <circle fill="rgba(23,131,255,1)" class="key" stroke-width="0" stroke="rgba(0,0,0,1)" r="12"/>
          </g>
          <g fill="none" class="label" transform="matrix(1,0,0,1,0,12)">
            <g>
              <text fill="rgba(0,0,0,0.8509803921568627)" dominant-baseline="central" paint-order="stroke" dx="0.5" dy="11.5px" class="text" font-size="12" text-anchor="middle" font-weight="400">
>>>>>>> fe2f6346
                node-2
              </text>
            </g>
          </g>
        </g>
        <g fill="none" x="211.43382188767646" y="288.56617811232354" transform="matrix(1,0,0,1,211.433823,288.566193)">
          <g>
<<<<<<< HEAD
            <circle fill="rgba(23,131,255,1)" stroke-width="0" stroke="rgba(0,0,0,1)" r="16"/>
          </g>
          <g fill="none" transform="matrix(1,0,0,1,0,18)">
            <g>
              <text fill="rgba(0,0,0,1)" dominant-baseline="central" paint-order="stroke" dx="0.5" dy="11.5px" font-size="12" text-anchor="middle" fill-opacity="0.85" font-weight="400">
=======
            <circle fill="rgba(23,131,255,1)" class="key" stroke-width="0" stroke="rgba(0,0,0,1)" r="12"/>
          </g>
          <g fill="none" class="label" transform="matrix(1,0,0,1,0,12)">
            <g>
              <text fill="rgba(0,0,0,0.8509803921568627)" dominant-baseline="central" paint-order="stroke" dx="0.5" dy="11.5px" class="text" font-size="12" text-anchor="middle" font-weight="400">
>>>>>>> fe2f6346
                node-3
              </text>
            </g>
          </g>
        </g>
      </g>
    </g>
  </g>
</svg><|MERGE_RESOLUTION|>--- conflicted
+++ resolved
@@ -1,137 +1,87 @@
 <svg xmlns="http://www.w3.org/2000/svg" width="500" height="500" style="background: transparent; position: absolute; outline: none;" color-interpolation-filters="sRGB" tabindex="1">
-  <defs/>
-  <g >
-    <g fill="none">
-      <g fill="none">
-        <g fill="none" x="210.2030937194824" y="211.7830924987793" transform="matrix(1,0,0,1,210.203094,211.783096)">
-          <g>
-<<<<<<< HEAD
-            <circle fill="rgba(253,253,253,1)" stroke-dasharray="0,0" stroke-width="1" stroke="rgba(153,173,209,1)" r="182.99153554057744"/>
-          </g>
-          <g fill="none" transform="matrix(1,0,0,1,0,164.746597)">
-            <g>
-              <text fill="rgba(0,0,0,1)" dominant-baseline="central" paint-order="stroke" dx="0.5" dy="11.5px" font-size="12" text-anchor="middle" font-weight="400">
-=======
-            <circle fill="rgba(253,253,253,1)" class="key" stroke-dasharray="0,0" stroke-width="1" stroke="rgba(153,173,209,1)" r="179.2569975050085"/>
-          </g>
-          <g fill="none" class="label" transform="matrix(1,0,0,1,0,160.830475)">
-            <g>
-              <text fill="rgba(0,0,0,0.8509803921568627)" dominant-baseline="central" paint-order="stroke" dx="0.5" dy="11.5px" class="text" font-size="12" text-anchor="middle" font-weight="400">
->>>>>>> fe2f6346
-                combo-2
-              </text>
-            </g>
-          </g>
-        </g>
-        <g fill="none" x="250.44000762939453" y="262.50000762939453" transform="matrix(1,0,0,1,250.440002,262.500000)">
-          <g>
-<<<<<<< HEAD
-            <path fill="rgba(253,253,253,1)" d="M -70.1861849975586,-77.0661849975586 l 140.3723699951172,0 l 0,154.1323699951172 l-140.3723699951172 0 z" stroke-dasharray="0,0" stroke-width="1" stroke="rgba(153,173,209,1)" width="140.3723699951172" height="154.1323699951172" x="-70.1861849975586" y="-77.0661849975586"/>
-          </g>
-          <g fill="none" transform="matrix(1,0,0,1,0,38.500000)">
-            <g>
-              <text fill="rgba(0,0,0,1)" dominant-baseline="central" paint-order="stroke" dx="0.5" dy="11.5px" font-size="12" text-anchor="middle" font-weight="400">
-=======
-            <path fill="rgba(253,253,253,1)" d="M -70.1861849975586,-72.0661849975586 l 140.3723699951172,0 l 0,144.1323699951172 l-140.3723699951172 0 z" class="key" stroke-dasharray="0,0" stroke-width="1" stroke="rgba(153,173,209,1)" width="140.3723699951172" height="144.1323699951172" x="-70.1861849975586" y="-72.0661849975586"/>
-          </g>
-          <g fill="none" class="label" transform="matrix(1,0,0,1,0,33.500000)">
-            <g>
-              <text fill="rgba(0,0,0,0.8509803921568627)" dominant-baseline="central" paint-order="stroke" dx="0.5" dy="11.5px" class="text" font-size="12" text-anchor="middle" font-weight="400">
->>>>>>> fe2f6346
-                combo-1
-              </text>
-            </g>
-          </g>
-        </g>
-      </g>
-      <g fill="none">
-        <g fill="none" marker-start="false" marker-end="false">
-          <g fill="none" marker-start="false" marker-end="false" stroke="transparent" stroke-width="3"/>
-          <g>
-<<<<<<< HEAD
-            <path fill="none" d="M 133.34718944727342,108.82340829037128 L 275.2190031796797,202.61041434146466" stroke-width="1" stroke="rgba(153,173,209,1)"/>
-            <path fill="none" d="M 130.47888861468547,112.09102532463709 L 227.46666666666667,224" stroke-width="3" stroke="transparent"/>
-=======
-            <path fill="none" d="M 130.01039208545507,106.61755621777846 L 278.55580054149806,204.81626641405748" class="key" stroke-width="1" stroke="rgba(153,173,209,1)"/>
-            <path fill="none" d="M 127.8591664610141,109.06826899347782 L 227.46666666666667,224" class="key" stroke-width="3" stroke="transparent"/>
->>>>>>> fe2f6346
-          </g>
-        </g>
-        <g fill="none" marker-start="false" marker-end="false">
-          <g fill="none" marker-start="false" marker-end="false" stroke="transparent" stroke-width="3"/>
-          <g>
-<<<<<<< HEAD
-            <path fill="none" d="M 277.2524841279684,222.7475311308207 L 222.7475311308207,277.2524841279684" stroke-width="1" stroke="rgba(153,173,209,1)"/>
-            <path fill="none" d="M 288.68629150101526,211.31370849898477 L 211.31370849898477,288.68629150101526" stroke-width="3" stroke="transparent"/>
-=======
-            <path fill="none" d="M 280.08091125271454,219.91910400607452 L 219.91910400607452,280.08091125271454" class="key" stroke-width="1" stroke="rgba(153,173,209,1)"/>
-            <path fill="none" d="M 291.5147186257614,208.48528137423858 L 208.48528137423858,291.5147186257614" class="key" stroke-width="3" stroke="transparent"/>
->>>>>>> fe2f6346
-          </g>
-        </g>
-      </g>
-      <g fill="none">
-        <g fill="none" x="120" y="100" transform="matrix(1,0,0,1,120,100)">
-          <g>
-<<<<<<< HEAD
-            <circle fill="rgba(23,131,255,1)" stroke-width="0" stroke="rgba(0,0,0,1)" r="16"/>
-          </g>
-          <g fill="none" transform="matrix(1,0,0,1,0,18)">
-            <g>
-              <text fill="rgba(0,0,0,1)" dominant-baseline="central" paint-order="stroke" dx="0.5" dy="11.5px" font-size="12" text-anchor="middle" fill-opacity="0.85" font-weight="400">
-=======
-            <circle fill="rgba(23,131,255,1)" class="key" stroke-width="0" stroke="rgba(0,0,0,1)" r="12"/>
-          </g>
-          <g fill="none" class="label" transform="matrix(1,0,0,1,0,12)">
-            <g>
-              <text fill="rgba(0,0,0,0.8509803921568627)" dominant-baseline="central" paint-order="stroke" dx="0.5" dy="11.5px" class="text" font-size="12" text-anchor="middle" font-weight="400">
->>>>>>> fe2f6346
-                node-1
-              </text>
-            </g>
-          </g>
-        </g>
-        <g fill="none" x="288.56617811232354" y="211.43382188767646" transform="matrix(1,0,0,1,288.566193,211.433823)">
-          <g>
-<<<<<<< HEAD
-            <circle fill="rgba(23,131,255,1)" stroke-width="0" stroke="rgba(0,0,0,1)" r="16"/>
-          </g>
-          <g fill="none" transform="matrix(1,0,0,1,0,18)">
-            <g>
-              <text fill="rgba(0,0,0,1)" dominant-baseline="central" paint-order="stroke" dx="0.5" dy="11.5px" font-size="12" text-anchor="middle" fill-opacity="0.85" font-weight="400">
-=======
-            <circle fill="rgba(23,131,255,1)" class="key" stroke-width="0" stroke="rgba(0,0,0,1)" r="12"/>
-          </g>
-          <g fill="none" class="label" transform="matrix(1,0,0,1,0,12)">
-            <g>
-              <text fill="rgba(0,0,0,0.8509803921568627)" dominant-baseline="central" paint-order="stroke" dx="0.5" dy="11.5px" class="text" font-size="12" text-anchor="middle" font-weight="400">
->>>>>>> fe2f6346
-                node-2
-              </text>
-            </g>
-          </g>
-        </g>
-        <g fill="none" x="211.43382188767646" y="288.56617811232354" transform="matrix(1,0,0,1,211.433823,288.566193)">
-          <g>
-<<<<<<< HEAD
-            <circle fill="rgba(23,131,255,1)" stroke-width="0" stroke="rgba(0,0,0,1)" r="16"/>
-          </g>
-          <g fill="none" transform="matrix(1,0,0,1,0,18)">
-            <g>
-              <text fill="rgba(0,0,0,1)" dominant-baseline="central" paint-order="stroke" dx="0.5" dy="11.5px" font-size="12" text-anchor="middle" fill-opacity="0.85" font-weight="400">
-=======
-            <circle fill="rgba(23,131,255,1)" class="key" stroke-width="0" stroke="rgba(0,0,0,1)" r="12"/>
-          </g>
-          <g fill="none" class="label" transform="matrix(1,0,0,1,0,12)">
-            <g>
-              <text fill="rgba(0,0,0,0.8509803921568627)" dominant-baseline="central" paint-order="stroke" dx="0.5" dy="11.5px" class="text" font-size="12" text-anchor="middle" font-weight="400">
->>>>>>> fe2f6346
-                node-3
-              </text>
-            </g>
-          </g>
-        </g>
-      </g>
-    </g>
-  </g>
+  <defs/>
+  <g >
+    <g fill="none">
+      <g fill="none">
+        <g fill="none" x="210.2030937194824" y="211.7830924987793" transform="matrix(1,0,0,1,210.203094,211.783096)">
+          <g>
+            <circle fill="rgba(253,253,253,1)" class="key" stroke-dasharray="0,0" stroke-width="1" stroke="rgba(153,173,209,1)" r="182.99153554057744"/>
+          </g>
+          <g fill="none" class="label" transform="matrix(1,0,0,1,0,164.746597)">
+            <g>
+              <text fill="rgba(0,0,0,1)" dominant-baseline="central" paint-order="stroke" dx="0.5" dy="11.5px" class="text" font-size="12" text-anchor="middle" font-weight="400">
+                combo-2
+              </text>
+            </g>
+          </g>
+        </g>
+        <g fill="none" x="250.44000762939453" y="262.50000762939453" transform="matrix(1,0,0,1,250.440002,262.500000)">
+          <g>
+            <path fill="rgba(253,253,253,1)" d="M -70.1861849975586,-77.0661849975586 l 140.3723699951172,0 l 0,154.1323699951172 l-140.3723699951172 0 z" class="key" stroke-dasharray="0,0" stroke-width="1" stroke="rgba(153,173,209,1)" width="140.3723699951172" height="154.1323699951172" x="-70.1861849975586" y="-77.0661849975586"/>
+          </g>
+          <g fill="none" class="label" transform="matrix(1,0,0,1,0,38.500000)">
+            <g>
+              <text fill="rgba(0,0,0,1)" dominant-baseline="central" paint-order="stroke" dx="0.5" dy="11.5px" class="text" font-size="12" text-anchor="middle" font-weight="400">
+                combo-1
+              </text>
+            </g>
+          </g>
+        </g>
+      </g>
+      <g fill="none">
+        <g fill="none" marker-start="false" marker-end="false">
+          <g fill="none" marker-start="false" marker-end="false" stroke="transparent" stroke-width="3"/>
+          <g>
+            <path fill="none" d="M 133.34718944727342,108.82340829037128 L 275.2190031796797,202.61041434146466" class="key" stroke-width="1" stroke="rgba(153,173,209,1)"/>
+            <path fill="none" d="M 130.47888861468547,112.09102532463709 L 227.46666666666667,224" class="key" stroke-width="3" stroke="transparent"/>
+          </g>
+        </g>
+        <g fill="none" marker-start="false" marker-end="false">
+          <g fill="none" marker-start="false" marker-end="false" stroke="transparent" stroke-width="3"/>
+          <g>
+            <path fill="none" d="M 277.2524841279684,222.7475311308207 L 222.7475311308207,277.2524841279684" class="key" stroke-width="1" stroke="rgba(153,173,209,1)"/>
+            <path fill="none" d="M 288.68629150101526,211.31370849898477 L 211.31370849898477,288.68629150101526" class="key" stroke-width="3" stroke="transparent"/>
+          </g>
+        </g>
+      </g>
+      <g fill="none">
+        <g fill="none" x="120" y="100" transform="matrix(1,0,0,1,120,100)">
+          <g>
+            <circle fill="rgba(23,131,255,1)" class="key" stroke-width="0" stroke="rgba(0,0,0,1)" r="16"/>
+          </g>
+          <g fill="none" class="label" transform="matrix(1,0,0,1,0,18)">
+            <g>
+              <text fill="rgba(0,0,0,1)" dominant-baseline="central" paint-order="stroke" dx="0.5" dy="11.5px" class="text" font-size="12" text-anchor="middle" fill-opacity="0.85" font-weight="400">
+                node-1
+              </text>
+            </g>
+          </g>
+        </g>
+        <g fill="none" x="288.56617811232354" y="211.43382188767646" transform="matrix(1,0,0,1,288.566193,211.433823)">
+          <g>
+            <circle fill="rgba(23,131,255,1)" class="key" stroke-width="0" stroke="rgba(0,0,0,1)" r="16"/>
+          </g>
+          <g fill="none" class="label" transform="matrix(1,0,0,1,0,18)">
+            <g>
+              <text fill="rgba(0,0,0,1)" dominant-baseline="central" paint-order="stroke" dx="0.5" dy="11.5px" class="text" font-size="12" text-anchor="middle" fill-opacity="0.85" font-weight="400">
+                node-2
+              </text>
+            </g>
+          </g>
+        </g>
+        <g fill="none" x="211.43382188767646" y="288.56617811232354" transform="matrix(1,0,0,1,211.433823,288.566193)">
+          <g>
+            <circle fill="rgba(23,131,255,1)" class="key" stroke-width="0" stroke="rgba(0,0,0,1)" r="16"/>
+          </g>
+          <g fill="none" class="label" transform="matrix(1,0,0,1,0,18)">
+            <g>
+              <text fill="rgba(0,0,0,1)" dominant-baseline="central" paint-order="stroke" dx="0.5" dy="11.5px" class="text" font-size="12" text-anchor="middle" fill-opacity="0.85" font-weight="400">
+                node-3
+              </text>
+            </g>
+          </g>
+        </g>
+      </g>
+    </g>
+  </g>
 </svg>