--- conflicted
+++ resolved
@@ -1,137 +1,87 @@
 <svg xmlns="http://www.w3.org/2000/svg" width="500" height="500" style="background: transparent; position: absolute; outline: none;" color-interpolation-filters="sRGB" tabindex="1">
-  <defs/>
-  <g >
-    <g fill="none">
-      <g fill="none">
-        <g fill="none" x="345.02" y="359" transform="matrix(1,0,0,1,345.019989,359)">
-          <g>
-<<<<<<< HEAD
-            <circle fill="rgba(253,253,253,1)" stroke-dasharray="0,0" stroke-width="1" stroke="rgba(153,173,209,1)" r="151.8401791358269"/>
-          </g>
-          <g fill="none" transform="matrix(1,0,0,1,0,151.840179)">
-            <g>
-              <text fill="rgba(0,0,0,1)" dominant-baseline="central" paint-order="stroke" dx="0.5" dy="11.5px" font-size="12" text-anchor="middle" font-weight="400">
-=======
-            <circle fill="rgba(253,253,253,1)" class="key" stroke-dasharray="0,0" stroke-width="1" stroke="rgba(153,173,209,1)" r="147.7512774902471"/>
-          </g>
-          <g fill="none" class="label" transform="matrix(1,0,0,1,0,147.751282)">
-            <g>
-              <text fill="rgba(0,0,0,0.8509803921568627)" dominant-baseline="central" paint-order="stroke" dx="0.5" dy="11.5px" class="text" font-size="12" text-anchor="middle" font-weight="400">
->>>>>>> fe2f6346
-                combo-2
-              </text>
-            </g>
-          </g>
-        </g>
-        <g fill="none" x="50.5" y="162.5" transform="matrix(1,0,0,1,50.500000,162.500000)">
-          <g>
-<<<<<<< HEAD
-            <path fill="rgba(253,253,253,1)" d="M -31.680000000000003,-38.5 l 63.36000000000001,0 l 0,77 l-63.36000000000001 0 z" stroke-dasharray="0,0" stroke-width="1" stroke="rgba(153,173,209,1)" width="63.36000000000001" height="77" x="-31.680000000000003" y="-38.5"/>
-          </g>
-          <g fill="none" transform="matrix(1,0,0,1,0,38.500000)">
-            <g>
-              <text fill="rgba(0,0,0,1)" dominant-baseline="central" paint-order="stroke" dx="0.5" dy="11.5px" font-size="12" text-anchor="middle" font-weight="400">
-=======
-            <path fill="rgba(253,253,253,1)" d="M -31.680000000000003,-33.5 l 63.36000000000001,0 l 0,67 l-63.36000000000001 0 z" class="key" stroke-dasharray="0,0" stroke-width="1" stroke="rgba(153,173,209,1)" width="63.36000000000001" height="67" x="-31.680000000000003" y="-33.5"/>
-          </g>
-          <g fill="none" class="label" transform="matrix(1,0,0,1,0,33.500000)">
-            <g>
-              <text fill="rgba(0,0,0,0.8509803921568627)" dominant-baseline="central" paint-order="stroke" dx="0.5" dy="11.5px" class="text" font-size="12" text-anchor="middle" font-weight="400">
->>>>>>> fe2f6346
-                combo-1
-              </text>
-            </g>
-          </g>
-        </g>
-      </g>
-      <g fill="none">
-        <g fill="none" marker-start="false" marker-end="false">
-          <g fill="none" marker-start="false" marker-end="false" stroke="transparent" stroke-width="3"/>
-          <g>
-<<<<<<< HEAD
-            <path fill="none" d="M 397.3696162031143,364.2176972186857 L 382.6303837968857,275.7823027813143" stroke-width="1" stroke="rgba(153,173,209,1)"/>
-            <path fill="none" d="M 130.47888861468547,112.09102532463709 L 227.46666666666667,224" stroke-width="3" stroke="transparent"/>
-=======
-            <path fill="none" d="M 398.0272121523357,368.16327291401427 L 381.9727878476643,271.83672708598573" class="key" stroke-width="1" stroke="rgba(153,173,209,1)"/>
-            <path fill="none" d="M 127.8591664610141,109.06826899347782 L 227.46666666666667,224" class="key" stroke-width="3" stroke="transparent"/>
->>>>>>> fe2f6346
-          </g>
-        </g>
-        <g fill="none" marker-start="false" marker-end="false">
-          <g fill="none" marker-start="false" marker-end="false" stroke="transparent" stroke-width="3"/>
-          <g>
-<<<<<<< HEAD
-            <path fill="none" d="M 364.82106723119176,254.9403557437306 L 65.17893276880822,155.0596442562694" stroke-width="1" stroke="rgba(153,173,209,1)"/>
-            <path fill="none" d="M 288.68629150101526,211.31370849898477 L 211.31370849898477,288.68629150101526" stroke-width="3" stroke="transparent"/>
-=======
-            <path fill="none" d="M 368.6158004233938,256.20526680779795 L 61.384199576606164,153.79473319220205" class="key" stroke-width="1" stroke="rgba(153,173,209,1)"/>
-            <path fill="none" d="M 291.5147186257614,208.48528137423858 L 208.48528137423858,291.5147186257614" class="key" stroke-width="3" stroke="transparent"/>
->>>>>>> fe2f6346
-          </g>
-        </g>
-      </g>
-      <g fill="none">
-        <g fill="none" x="50" y="150" transform="matrix(1,0,0,1,50,150)">
-          <g>
-<<<<<<< HEAD
-            <circle fill="rgba(23,131,255,1)" stroke-width="0" stroke="rgba(0,0,0,1)" r="16"/>
-          </g>
-          <g fill="none" transform="matrix(1,0,0,1,0,18)">
-            <g>
-              <text fill="rgba(0,0,0,1)" dominant-baseline="central" paint-order="stroke" dx="0.5" dy="11.5px" font-size="12" text-anchor="middle" fill-opacity="0.85" font-weight="400">
-=======
-            <circle fill="rgba(23,131,255,1)" class="key" stroke-width="0" stroke="rgba(0,0,0,1)" r="12"/>
-          </g>
-          <g fill="none" class="label" transform="matrix(1,0,0,1,0,12)">
-            <g>
-              <text fill="rgba(0,0,0,0.8509803921568627)" dominant-baseline="central" paint-order="stroke" dx="0.5" dy="11.5px" class="text" font-size="12" text-anchor="middle" font-weight="400">
->>>>>>> fe2f6346
-                node-3
-              </text>
-            </g>
-          </g>
-        </g>
-        <g fill="none" x="380" y="260" transform="matrix(1,0,0,1,380,260)">
-          <g>
-<<<<<<< HEAD
-            <circle fill="rgba(23,131,255,1)" stroke-width="0" stroke="rgba(0,0,0,1)" r="16"/>
-          </g>
-          <g fill="none" transform="matrix(1,0,0,1,0,18)">
-            <g>
-              <text fill="rgba(0,0,0,1)" dominant-baseline="central" paint-order="stroke" dx="0.5" dy="11.5px" font-size="12" text-anchor="middle" fill-opacity="0.85" font-weight="400">
-=======
-            <circle fill="rgba(23,131,255,1)" class="key" stroke-width="0" stroke="rgba(0,0,0,1)" r="12"/>
-          </g>
-          <g fill="none" class="label" transform="matrix(1,0,0,1,0,12)">
-            <g>
-              <text fill="rgba(0,0,0,0.8509803921568627)" dominant-baseline="central" paint-order="stroke" dx="0.5" dy="11.5px" class="text" font-size="12" text-anchor="middle" font-weight="400">
->>>>>>> fe2f6346
-                node-2
-              </text>
-            </g>
-          </g>
-        </g>
-        <g fill="none" x="400" y="380" transform="matrix(1,0,0,1,400,380)">
-          <g>
-<<<<<<< HEAD
-            <circle fill="rgba(23,131,255,1)" stroke-width="0" stroke="rgba(0,0,0,1)" r="16"/>
-          </g>
-          <g fill="none" transform="matrix(1,0,0,1,0,18)">
-            <g>
-              <text fill="rgba(0,0,0,1)" dominant-baseline="central" paint-order="stroke" dx="0.5" dy="11.5px" font-size="12" text-anchor="middle" fill-opacity="0.85" font-weight="400">
-=======
-            <circle fill="rgba(23,131,255,1)" class="key" stroke-width="0" stroke="rgba(0,0,0,1)" r="12"/>
-          </g>
-          <g fill="none" class="label" transform="matrix(1,0,0,1,0,12)">
-            <g>
-              <text fill="rgba(0,0,0,0.8509803921568627)" dominant-baseline="central" paint-order="stroke" dx="0.5" dy="11.5px" class="text" font-size="12" text-anchor="middle" font-weight="400">
->>>>>>> fe2f6346
-                node-1
-              </text>
-            </g>
-          </g>
-        </g>
-      </g>
-    </g>
-  </g>
+  <defs/>
+  <g >
+    <g fill="none">
+      <g fill="none">
+        <g fill="none" x="345.02" y="359" transform="matrix(1,0,0,1,345.019989,359)">
+          <g>
+            <circle fill="rgba(253,253,253,1)" class="key" stroke-dasharray="0,0" stroke-width="1" stroke="rgba(153,173,209,1)" r="151.8401791358269"/>
+          </g>
+          <g fill="none" class="label" transform="matrix(1,0,0,1,0,151.840179)">
+            <g>
+              <text fill="rgba(0,0,0,1)" dominant-baseline="central" paint-order="stroke" dx="0.5" dy="11.5px" class="text" font-size="12" text-anchor="middle" font-weight="400">
+                combo-2
+              </text>
+            </g>
+          </g>
+        </g>
+        <g fill="none" x="50.5" y="162.5" transform="matrix(1,0,0,1,50.500000,162.500000)">
+          <g>
+            <path fill="rgba(253,253,253,1)" d="M -31.680000000000003,-38.5 l 63.36000000000001,0 l 0,77 l-63.36000000000001 0 z" class="key" stroke-dasharray="0,0" stroke-width="1" stroke="rgba(153,173,209,1)" width="63.36000000000001" height="77" x="-31.680000000000003" y="-38.5"/>
+          </g>
+          <g fill="none" class="label" transform="matrix(1,0,0,1,0,38.500000)">
+            <g>
+              <text fill="rgba(0,0,0,1)" dominant-baseline="central" paint-order="stroke" dx="0.5" dy="11.5px" class="text" font-size="12" text-anchor="middle" font-weight="400">
+                combo-1
+              </text>
+            </g>
+          </g>
+        </g>
+      </g>
+      <g fill="none">
+        <g fill="none" marker-start="false" marker-end="false">
+          <g fill="none" marker-start="false" marker-end="false" stroke="transparent" stroke-width="3"/>
+          <g>
+            <path fill="none" d="M 397.3696162031143,364.2176972186857 L 382.6303837968857,275.7823027813143" class="key" stroke-width="1" stroke="rgba(153,173,209,1)"/>
+            <path fill="none" d="M 130.47888861468547,112.09102532463709 L 227.46666666666667,224" class="key" stroke-width="3" stroke="transparent"/>
+          </g>
+        </g>
+        <g fill="none" marker-start="false" marker-end="false">
+          <g fill="none" marker-start="false" marker-end="false" stroke="transparent" stroke-width="3"/>
+          <g>
+            <path fill="none" d="M 364.82106723119176,254.9403557437306 L 65.17893276880822,155.0596442562694" class="key" stroke-width="1" stroke="rgba(153,173,209,1)"/>
+            <path fill="none" d="M 288.68629150101526,211.31370849898477 L 211.31370849898477,288.68629150101526" class="key" stroke-width="3" stroke="transparent"/>
+          </g>
+        </g>
+      </g>
+      <g fill="none">
+        <g fill="none" x="50" y="150" transform="matrix(1,0,0,1,50,150)">
+          <g>
+            <circle fill="rgba(23,131,255,1)" class="key" stroke-width="0" stroke="rgba(0,0,0,1)" r="16"/>
+          </g>
+          <g fill="none" class="label" transform="matrix(1,0,0,1,0,18)">
+            <g>
+              <text fill="rgba(0,0,0,1)" dominant-baseline="central" paint-order="stroke" dx="0.5" dy="11.5px" class="text" font-size="12" text-anchor="middle" fill-opacity="0.85" font-weight="400">
+                node-3
+              </text>
+            </g>
+          </g>
+        </g>
+        <g fill="none" x="380" y="260" transform="matrix(1,0,0,1,380,260)">
+          <g>
+            <circle fill="rgba(23,131,255,1)" class="key" stroke-width="0" stroke="rgba(0,0,0,1)" r="16"/>
+          </g>
+          <g fill="none" class="label" transform="matrix(1,0,0,1,0,18)">
+            <g>
+              <text fill="rgba(0,0,0,1)" dominant-baseline="central" paint-order="stroke" dx="0.5" dy="11.5px" class="text" font-size="12" text-anchor="middle" fill-opacity="0.85" font-weight="400">
+                node-2
+              </text>
+            </g>
+          </g>
+        </g>
+        <g fill="none" x="400" y="380" transform="matrix(1,0,0,1,400,380)">
+          <g>
+            <circle fill="rgba(23,131,255,1)" class="key" stroke-width="0" stroke="rgba(0,0,0,1)" r="16"/>
+          </g>
+          <g fill="none" class="label" transform="matrix(1,0,0,1,0,18)">
+            <g>
+              <text fill="rgba(0,0,0,1)" dominant-baseline="central" paint-order="stroke" dx="0.5" dy="11.5px" class="text" font-size="12" text-anchor="middle" fill-opacity="0.85" font-weight="400">
+                node-1
+              </text>
+            </g>
+          </g>
+        </g>
+      </g>
+    </g>
+  </g>
 </svg>