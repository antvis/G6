<svg xmlns="http://www.w3.org/2000/svg" width="500" height="500" style="background: transparent; position: absolute; outline: none;" color-interpolation-filters="sRGB" tabindex="1">
  <defs/>
  <g transform="matrix(1,0,0,1,150,50)">
    <g fill="none">
      <g fill="none">
        <g fill="none" x="200" y="150" transform="matrix(1,0,0,1,200,150)">
          <g>
            <circle fill="rgba(253,253,253,1)" class="key" stroke-dasharray="0,0" stroke-width="1" stroke="rgba(153,173,209,1)" r="72.80109889280519"/>
          </g>
        </g>
      </g>
      <g fill="none">
        <g fill="none" marker-start="false" marker-end="true">
          <g fill="none" marker-start="false" marker-end="true" stroke="transparent" stroke-width="3"/>
          <g>
<<<<<<< HEAD
            <path fill="none" d="M 110,100 L 184,100" stroke-width="1" stroke="rgba(153,173,209,1)"/>
            <path fill="none" d="M 110,100 L 184,100" stroke-width="3" stroke="transparent"/>
            <g transform="matrix(-1,0,-0,-1,184,100)">
              <path fill="rgba(153,173,209,1)" d="M -5,0 L 5,-5 L 3,0 L 5,5 Z" stroke="rgba(153,173,209,1)" width="10" height="10" stroke-dasharray="0,0" stroke-width="1"/>
=======
            <path fill="none" d="M 110,100 L 185,100" class="key" stroke-width="1" stroke="rgba(153,173,209,1)"/>
            <path fill="none" d="M 110,100 L 185,100" class="key" stroke-width="3" stroke="transparent"/>
            <g transform="matrix(-1,0,-0,-1,185,100)">
              <path fill="rgba(153,173,209,1)" d="M -4,0 L 4,-4 L 4,4 Z" stroke-width="1" stroke="rgba(153,173,209,1)" width="8" height="8" stroke-dasharray="0,0"/>
>>>>>>> fe2f6346
            </g>
          </g>
        </g>
        <g fill="none" marker-start="false" marker-end="true">
          <g fill="none" marker-start="false" marker-end="true" stroke="transparent" stroke-width="3"/>
          <g>
<<<<<<< HEAD
            <path fill="none" d="M 200,110 L 200,184" stroke-width="1" stroke="rgba(153,173,209,1)"/>
            <path fill="none" d="M 200,110 L 200,184" stroke-width="3" stroke="transparent"/>
            <g transform="matrix(0,-1,1,0,200,184)">
              <path fill="rgba(153,173,209,1)" d="M -5,0 L 5,-5 L 3,0 L 5,5 Z" stroke="rgba(153,173,209,1)" width="10" height="10" stroke-dasharray="0,0" stroke-width="1"/>
=======
            <path fill="none" d="M 200,110 L 200,185" class="key" stroke-width="1" stroke="rgba(153,173,209,1)"/>
            <path fill="none" d="M 200,110 L 200,185" class="key" stroke-width="3" stroke="transparent"/>
            <g transform="matrix(0,-1,1,0,200,185)">
              <path fill="rgba(153,173,209,1)" d="M -4,0 L 4,-4 L 4,4 Z" stroke-width="1" stroke="rgba(153,173,209,1)" width="8" height="8" stroke-dasharray="0,0"/>
>>>>>>> fe2f6346
            </g>
          </g>
        </g>
        <g fill="none" marker-start="false" marker-end="true">
          <g fill="none" marker-start="false" marker-end="true" stroke="transparent" stroke-width="3"/>
          <g>
<<<<<<< HEAD
            <path fill="none" d="M 100,110 L 100,184" stroke-width="1" stroke="rgba(153,173,209,1)"/>
            <path fill="none" d="M 100,110 L 100,184" stroke-width="3" stroke="transparent"/>
            <g transform="matrix(0,-1,1,0,100,184)">
              <path fill="rgba(153,173,209,1)" d="M -5,0 L 5,-5 L 3,0 L 5,5 Z" stroke="rgba(153,173,209,1)" width="10" height="10" stroke-dasharray="0,0" stroke-width="1"/>
=======
            <path fill="none" d="M 100,110 L 100,185" class="key" stroke-width="1" stroke="rgba(153,173,209,1)"/>
            <path fill="none" d="M 100,110 L 100,185" class="key" stroke-width="3" stroke="transparent"/>
            <g transform="matrix(0,-1,1,0,100,185)">
              <path fill="rgba(153,173,209,1)" d="M -4,0 L 4,-4 L 4,4 Z" stroke-width="1" stroke="rgba(153,173,209,1)" width="8" height="8" stroke-dasharray="0,0"/>
>>>>>>> fe2f6346
            </g>
          </g>
        </g>
        <g fill="none" marker-start="false" marker-end="true">
          <g fill="none" marker-start="false" marker-end="true" stroke="transparent" stroke-width="3"/>
          <g>
<<<<<<< HEAD
            <path fill="none" d="M 110,200 L 184,200" stroke-width="1" stroke="rgba(153,173,209,1)"/>
            <path fill="none" d="M 110,200 L 184,200" stroke-width="3" stroke="transparent"/>
            <g transform="matrix(-1,0,-0,-1,184,200)">
              <path fill="rgba(153,173,209,1)" d="M -5,0 L 5,-5 L 3,0 L 5,5 Z" stroke="rgba(153,173,209,1)" width="10" height="10" stroke-dasharray="0,0" stroke-width="1"/>
=======
            <path fill="none" d="M 110,200 L 185,200" class="key" stroke-width="1" stroke="rgba(153,173,209,1)"/>
            <path fill="none" d="M 110,200 L 185,200" class="key" stroke-width="3" stroke="transparent"/>
            <g transform="matrix(-1,0,-0,-1,185,200)">
              <path fill="rgba(153,173,209,1)" d="M -4,0 L 4,-4 L 4,4 Z" stroke-width="1" stroke="rgba(153,173,209,1)" width="8" height="8" stroke-dasharray="0,0"/>
>>>>>>> fe2f6346
            </g>
          </g>
        </g>
      </g>
      <g fill="none">
        <g fill="none" x="100" y="100" transform="matrix(1,0,0,1,100,100)">
          <g>
            <circle fill="rgba(23,131,255,1)" class="key" stroke-width="0" stroke="rgba(0,0,0,1)" r="10"/>
          </g>
        </g>
        <g fill="none" x="200" y="100" transform="matrix(1,0,0,1,200,100)">
          <g>
            <circle fill="rgba(23,131,255,1)" class="key" stroke-width="0" stroke="rgba(0,0,0,1)" r="10"/>
          </g>
        </g>
        <g fill="none" x="100" y="200" transform="matrix(1,0,0,1,100,200)">
          <g>
            <circle fill="rgba(23,131,255,1)" class="key" stroke-width="0" stroke="rgba(0,0,0,1)" r="10"/>
          </g>
        </g>
        <g fill="none" x="200" y="200" transform="matrix(1,0,0,1,200,200)">
          <g>
            <circle fill="rgba(23,131,255,1)" class="key" stroke-width="0" stroke="rgba(0,0,0,1)" r="10"/>
          </g>
        </g>
      </g>
    </g>
  </g>
</svg><|MERGE_RESOLUTION|>--- conflicted
+++ resolved
@@ -1,106 +1,78 @@
 <svg xmlns="http://www.w3.org/2000/svg" width="500" height="500" style="background: transparent; position: absolute; outline: none;" color-interpolation-filters="sRGB" tabindex="1">
-  <defs/>
-  <g transform="matrix(1,0,0,1,150,50)">
-    <g fill="none">
-      <g fill="none">
-        <g fill="none" x="200" y="150" transform="matrix(1,0,0,1,200,150)">
-          <g>
-            <circle fill="rgba(253,253,253,1)" class="key" stroke-dasharray="0,0" stroke-width="1" stroke="rgba(153,173,209,1)" r="72.80109889280519"/>
-          </g>
-        </g>
-      </g>
-      <g fill="none">
-        <g fill="none" marker-start="false" marker-end="true">
-          <g fill="none" marker-start="false" marker-end="true" stroke="transparent" stroke-width="3"/>
-          <g>
-<<<<<<< HEAD
-            <path fill="none" d="M 110,100 L 184,100" stroke-width="1" stroke="rgba(153,173,209,1)"/>
-            <path fill="none" d="M 110,100 L 184,100" stroke-width="3" stroke="transparent"/>
-            <g transform="matrix(-1,0,-0,-1,184,100)">
-              <path fill="rgba(153,173,209,1)" d="M -5,0 L 5,-5 L 3,0 L 5,5 Z" stroke="rgba(153,173,209,1)" width="10" height="10" stroke-dasharray="0,0" stroke-width="1"/>
-=======
-            <path fill="none" d="M 110,100 L 185,100" class="key" stroke-width="1" stroke="rgba(153,173,209,1)"/>
-            <path fill="none" d="M 110,100 L 185,100" class="key" stroke-width="3" stroke="transparent"/>
-            <g transform="matrix(-1,0,-0,-1,185,100)">
-              <path fill="rgba(153,173,209,1)" d="M -4,0 L 4,-4 L 4,4 Z" stroke-width="1" stroke="rgba(153,173,209,1)" width="8" height="8" stroke-dasharray="0,0"/>
->>>>>>> fe2f6346
-            </g>
-          </g>
-        </g>
-        <g fill="none" marker-start="false" marker-end="true">
-          <g fill="none" marker-start="false" marker-end="true" stroke="transparent" stroke-width="3"/>
-          <g>
-<<<<<<< HEAD
-            <path fill="none" d="M 200,110 L 200,184" stroke-width="1" stroke="rgba(153,173,209,1)"/>
-            <path fill="none" d="M 200,110 L 200,184" stroke-width="3" stroke="transparent"/>
-            <g transform="matrix(0,-1,1,0,200,184)">
-              <path fill="rgba(153,173,209,1)" d="M -5,0 L 5,-5 L 3,0 L 5,5 Z" stroke="rgba(153,173,209,1)" width="10" height="10" stroke-dasharray="0,0" stroke-width="1"/>
-=======
-            <path fill="none" d="M 200,110 L 200,185" class="key" stroke-width="1" stroke="rgba(153,173,209,1)"/>
-            <path fill="none" d="M 200,110 L 200,185" class="key" stroke-width="3" stroke="transparent"/>
-            <g transform="matrix(0,-1,1,0,200,185)">
-              <path fill="rgba(153,173,209,1)" d="M -4,0 L 4,-4 L 4,4 Z" stroke-width="1" stroke="rgba(153,173,209,1)" width="8" height="8" stroke-dasharray="0,0"/>
->>>>>>> fe2f6346
-            </g>
-          </g>
-        </g>
-        <g fill="none" marker-start="false" marker-end="true">
-          <g fill="none" marker-start="false" marker-end="true" stroke="transparent" stroke-width="3"/>
-          <g>
-<<<<<<< HEAD
-            <path fill="none" d="M 100,110 L 100,184" stroke-width="1" stroke="rgba(153,173,209,1)"/>
-            <path fill="none" d="M 100,110 L 100,184" stroke-width="3" stroke="transparent"/>
-            <g transform="matrix(0,-1,1,0,100,184)">
-              <path fill="rgba(153,173,209,1)" d="M -5,0 L 5,-5 L 3,0 L 5,5 Z" stroke="rgba(153,173,209,1)" width="10" height="10" stroke-dasharray="0,0" stroke-width="1"/>
-=======
-            <path fill="none" d="M 100,110 L 100,185" class="key" stroke-width="1" stroke="rgba(153,173,209,1)"/>
-            <path fill="none" d="M 100,110 L 100,185" class="key" stroke-width="3" stroke="transparent"/>
-            <g transform="matrix(0,-1,1,0,100,185)">
-              <path fill="rgba(153,173,209,1)" d="M -4,0 L 4,-4 L 4,4 Z" stroke-width="1" stroke="rgba(153,173,209,1)" width="8" height="8" stroke-dasharray="0,0"/>
->>>>>>> fe2f6346
-            </g>
-          </g>
-        </g>
-        <g fill="none" marker-start="false" marker-end="true">
-          <g fill="none" marker-start="false" marker-end="true" stroke="transparent" stroke-width="3"/>
-          <g>
-<<<<<<< HEAD
-            <path fill="none" d="M 110,200 L 184,200" stroke-width="1" stroke="rgba(153,173,209,1)"/>
-            <path fill="none" d="M 110,200 L 184,200" stroke-width="3" stroke="transparent"/>
-            <g transform="matrix(-1,0,-0,-1,184,200)">
-              <path fill="rgba(153,173,209,1)" d="M -5,0 L 5,-5 L 3,0 L 5,5 Z" stroke="rgba(153,173,209,1)" width="10" height="10" stroke-dasharray="0,0" stroke-width="1"/>
-=======
-            <path fill="none" d="M 110,200 L 185,200" class="key" stroke-width="1" stroke="rgba(153,173,209,1)"/>
-            <path fill="none" d="M 110,200 L 185,200" class="key" stroke-width="3" stroke="transparent"/>
-            <g transform="matrix(-1,0,-0,-1,185,200)">
-              <path fill="rgba(153,173,209,1)" d="M -4,0 L 4,-4 L 4,4 Z" stroke-width="1" stroke="rgba(153,173,209,1)" width="8" height="8" stroke-dasharray="0,0"/>
->>>>>>> fe2f6346
-            </g>
-          </g>
-        </g>
-      </g>
-      <g fill="none">
-        <g fill="none" x="100" y="100" transform="matrix(1,0,0,1,100,100)">
-          <g>
-            <circle fill="rgba(23,131,255,1)" class="key" stroke-width="0" stroke="rgba(0,0,0,1)" r="10"/>
-          </g>
-        </g>
-        <g fill="none" x="200" y="100" transform="matrix(1,0,0,1,200,100)">
-          <g>
-            <circle fill="rgba(23,131,255,1)" class="key" stroke-width="0" stroke="rgba(0,0,0,1)" r="10"/>
-          </g>
-        </g>
-        <g fill="none" x="100" y="200" transform="matrix(1,0,0,1,100,200)">
-          <g>
-            <circle fill="rgba(23,131,255,1)" class="key" stroke-width="0" stroke="rgba(0,0,0,1)" r="10"/>
-          </g>
-        </g>
-        <g fill="none" x="200" y="200" transform="matrix(1,0,0,1,200,200)">
-          <g>
-            <circle fill="rgba(23,131,255,1)" class="key" stroke-width="0" stroke="rgba(0,0,0,1)" r="10"/>
-          </g>
-        </g>
-      </g>
-    </g>
-  </g>
+  <defs/>
+  <g transform="matrix(1,0,0,1,150,50)">
+    <g fill="none">
+      <g fill="none">
+        <g fill="none" x="200" y="150" transform="matrix(1,0,0,1,200,150)">
+          <g>
+            <circle fill="rgba(253,253,253,1)" class="key" stroke-dasharray="0,0" stroke-width="1" stroke="rgba(153,173,209,1)" r="72.80109889280519"/>
+          </g>
+        </g>
+      </g>
+      <g fill="none">
+        <g fill="none" marker-start="false" marker-end="true">
+          <g fill="none" marker-start="false" marker-end="true" stroke="transparent" stroke-width="3"/>
+          <g>
+            <path fill="none" d="M 110,100 L 184,100" class="key" stroke-width="1" stroke="rgba(153,173,209,1)"/>
+            <path fill="none" d="M 110,100 L 184,100" class="key" stroke-width="3" stroke="transparent"/>
+            <g transform="matrix(-1,0,-0,-1,184,100)">
+              <path fill="rgba(153,173,209,1)" d="M -5,0 L 5,-5 L 3,0 L 5,5 Z" stroke="rgba(153,173,209,1)" width="10" height="10" stroke-dasharray="0,0" stroke-width="1"/>
+            </g>
+          </g>
+        </g>
+        <g fill="none" marker-start="false" marker-end="true">
+          <g fill="none" marker-start="false" marker-end="true" stroke="transparent" stroke-width="3"/>
+          <g>
+            <path fill="none" d="M 200,110 L 200,184" class="key" stroke-width="1" stroke="rgba(153,173,209,1)"/>
+            <path fill="none" d="M 200,110 L 200,184" class="key" stroke-width="3" stroke="transparent"/>
+            <g transform="matrix(0,-1,1,0,200,184)">
+              <path fill="rgba(153,173,209,1)" d="M -5,0 L 5,-5 L 3,0 L 5,5 Z" stroke="rgba(153,173,209,1)" width="10" height="10" stroke-dasharray="0,0" stroke-width="1"/>
+            </g>
+          </g>
+        </g>
+        <g fill="none" marker-start="false" marker-end="true">
+          <g fill="none" marker-start="false" marker-end="true" stroke="transparent" stroke-width="3"/>
+          <g>
+            <path fill="none" d="M 100,110 L 100,184" class="key" stroke-width="1" stroke="rgba(153,173,209,1)"/>
+            <path fill="none" d="M 100,110 L 100,184" class="key" stroke-width="3" stroke="transparent"/>
+            <g transform="matrix(0,-1,1,0,100,184)">
+              <path fill="rgba(153,173,209,1)" d="M -5,0 L 5,-5 L 3,0 L 5,5 Z" stroke="rgba(153,173,209,1)" width="10" height="10" stroke-dasharray="0,0" stroke-width="1"/>
+            </g>
+          </g>
+        </g>
+        <g fill="none" marker-start="false" marker-end="true">
+          <g fill="none" marker-start="false" marker-end="true" stroke="transparent" stroke-width="3"/>
+          <g>
+            <path fill="none" d="M 110,200 L 184,200" class="key" stroke-width="1" stroke="rgba(153,173,209,1)"/>
+            <path fill="none" d="M 110,200 L 184,200" class="key" stroke-width="3" stroke="transparent"/>
+            <g transform="matrix(-1,0,-0,-1,184,200)">
+              <path fill="rgba(153,173,209,1)" d="M -5,0 L 5,-5 L 3,0 L 5,5 Z" stroke="rgba(153,173,209,1)" width="10" height="10" stroke-dasharray="0,0" stroke-width="1"/>
+            </g>
+          </g>
+        </g>
+      </g>
+      <g fill="none">
+        <g fill="none" x="100" y="100" transform="matrix(1,0,0,1,100,100)">
+          <g>
+            <circle fill="rgba(23,131,255,1)" class="key" stroke-width="0" stroke="rgba(0,0,0,1)" r="10"/>
+          </g>
+        </g>
+        <g fill="none" x="200" y="100" transform="matrix(1,0,0,1,200,100)">
+          <g>
+            <circle fill="rgba(23,131,255,1)" class="key" stroke-width="0" stroke="rgba(0,0,0,1)" r="10"/>
+          </g>
+        </g>
+        <g fill="none" x="100" y="200" transform="matrix(1,0,0,1,100,200)">
+          <g>
+            <circle fill="rgba(23,131,255,1)" class="key" stroke-width="0" stroke="rgba(0,0,0,1)" r="10"/>
+          </g>
+        </g>
+        <g fill="none" x="200" y="200" transform="matrix(1,0,0,1,200,200)">
+          <g>
+            <circle fill="rgba(23,131,255,1)" class="key" stroke-width="0" stroke="rgba(0,0,0,1)" r="10"/>
+          </g>
+        </g>
+      </g>
+    </g>
+  </g>
 </svg>