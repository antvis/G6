<svg xmlns="http://www.w3.org/2000/svg" width="500" height="500" style="background: transparent; position: absolute; outline: none;" color-interpolation-filters="sRGB" tabindex="1">
  <defs/>
  <g >
    <g fill="none">
      <g fill="none">
        <g fill="none" x="250" y="250" transform="matrix(1,0,0,1,250,250)">
          <g>
            <path fill="rgba(253,253,253,1)" d="M -26,-26 l 52,0 l 0,52 l-52 0 z" class="key" stroke-dasharray="5,5" stroke-width="1" stroke="rgba(153,173,209,1)" width="52" height="52" x="-26" y="-26"/>
          </g>
          <g fill="none" class="label" transform="matrix(1,0,0,1,0,26)">
            <g>
<<<<<<< HEAD
              <text fill="rgba(0,0,0,1)" dominant-baseline="central" paint-order="stroke" dx="0.5" dy="11.5px" font-size="12" text-anchor="middle" font-weight="400">
=======
              <text fill="rgba(0,0,0,0.8509803921568627)" dominant-baseline="central" paint-order="stroke" dx="0.5" dy="11.5px" class="text" font-size="12" text-anchor="middle" font-weight="400">
>>>>>>> fe2f6346
                combo-1
              </text>
            </g>
          </g>
          <g fill="none" class="collapsed-marker" x="0" y="0">
            <g>
              <text fill="rgba(0,0,0,1)" dominant-baseline="central" paint-order="stroke" dx="0.5" class="icon" text-anchor="middle" font-size="12">
                2
              </text>
            </g>
          </g>
        </g>
        <g fill="none" x="188.11" y="191.5" transform="matrix(1,0,0,1,188.110001,191.500000)">
          <g>
<<<<<<< HEAD
            <circle fill="rgba(253,253,253,1)" stroke-dasharray="0,0" stroke-width="1" stroke="rgba(153,173,209,1)" r="153.21566140574532"/>
          </g>
          <g fill="none" transform="matrix(1,0,0,1,0,153.215668)">
            <g>
              <text fill="rgba(0,0,0,1)" dominant-baseline="central" paint-order="stroke" dx="0.5" dy="11.5px" font-size="12" text-anchor="middle" font-weight="400">
=======
            <circle fill="rgba(253,253,253,1)" class="key" stroke-dasharray="0,0" stroke-width="1" stroke="rgba(153,173,209,1)" r="151.68730632455703"/>
          </g>
          <g fill="none" class="label" transform="matrix(1,0,0,1,0,151.687302)">
            <g>
              <text fill="rgba(0,0,0,0.8509803921568627)" dominant-baseline="central" paint-order="stroke" dx="0.5" dy="11.5px" class="text" font-size="12" text-anchor="middle" font-weight="400">
>>>>>>> fe2f6346
                combo-2
              </text>
            </g>
          </g>
        </g>
      </g>
      <g fill="none">
        <g fill="none" marker-start="false" marker-end="false">
          <g fill="none" marker-start="false" marker-end="false" stroke="transparent" stroke-width="3"/>
          <g>
<<<<<<< HEAD
            <path fill="none" d="M 130.47888861468547,112.09102532463709 L 227.46666666666667,224" stroke-width="1" stroke="rgba(153,173,209,1)"/>
            <path fill="none" d="M 130.47888861468547,112.09102532463709 L 227.46666666666667,224" stroke-width="3" stroke="transparent"/>
=======
            <path fill="none" d="M 127.8591664610141,109.06826899347782 L 227.46666666666667,224" class="key" stroke-width="1" stroke="rgba(153,173,209,1)"/>
            <path fill="none" d="M 127.8591664610141,109.06826899347782 L 227.46666666666667,224" class="key" stroke-width="3" stroke="transparent"/>
>>>>>>> fe2f6346
          </g>
        </g>
      </g>
      <g fill="none">
        <g fill="none" x="120" y="100" transform="matrix(1,0,0,1,120,100)">
          <g>
<<<<<<< HEAD
            <circle fill="rgba(23,131,255,1)" stroke-width="0" stroke="rgba(0,0,0,1)" r="16" visibility="visible"/>
          </g>
          <g fill="none" transform="matrix(1,0,0,1,0,18)">
            <g>
              <text fill="rgba(0,0,0,1)" dominant-baseline="central" paint-order="stroke" dx="0.5" dy="11.5px" font-size="12" text-anchor="middle" fill-opacity="0.85" font-weight="400" visibility="visible">
=======
            <circle fill="rgba(23,131,255,1)" class="key" stroke-width="0" stroke="rgba(0,0,0,1)" r="12" visibility="visible"/>
          </g>
          <g fill="none" class="label" transform="matrix(1,0,0,1,0,12)">
            <g>
              <text fill="rgba(0,0,0,0.8509803921568627)" dominant-baseline="central" paint-order="stroke" dx="0.5" dy="11.5px" class="text" font-size="12" text-anchor="middle" font-weight="400" visibility="visible">
>>>>>>> fe2f6346
                node-1
              </text>
            </g>
          </g>
        </g>
      </g>
    </g>
  </g>
</svg><|MERGE_RESOLUTION|>--- conflicted
+++ resolved
@@ -1,88 +1,63 @@
 <svg xmlns="http://www.w3.org/2000/svg" width="500" height="500" style="background: transparent; position: absolute; outline: none;" color-interpolation-filters="sRGB" tabindex="1">
-  <defs/>
-  <g >
-    <g fill="none">
-      <g fill="none">
-        <g fill="none" x="250" y="250" transform="matrix(1,0,0,1,250,250)">
-          <g>
-            <path fill="rgba(253,253,253,1)" d="M -26,-26 l 52,0 l 0,52 l-52 0 z" class="key" stroke-dasharray="5,5" stroke-width="1" stroke="rgba(153,173,209,1)" width="52" height="52" x="-26" y="-26"/>
-          </g>
-          <g fill="none" class="label" transform="matrix(1,0,0,1,0,26)">
-            <g>
-<<<<<<< HEAD
-              <text fill="rgba(0,0,0,1)" dominant-baseline="central" paint-order="stroke" dx="0.5" dy="11.5px" font-size="12" text-anchor="middle" font-weight="400">
-=======
-              <text fill="rgba(0,0,0,0.8509803921568627)" dominant-baseline="central" paint-order="stroke" dx="0.5" dy="11.5px" class="text" font-size="12" text-anchor="middle" font-weight="400">
->>>>>>> fe2f6346
-                combo-1
-              </text>
-            </g>
-          </g>
-          <g fill="none" class="collapsed-marker" x="0" y="0">
-            <g>
-              <text fill="rgba(0,0,0,1)" dominant-baseline="central" paint-order="stroke" dx="0.5" class="icon" text-anchor="middle" font-size="12">
-                2
-              </text>
-            </g>
-          </g>
-        </g>
-        <g fill="none" x="188.11" y="191.5" transform="matrix(1,0,0,1,188.110001,191.500000)">
-          <g>
-<<<<<<< HEAD
-            <circle fill="rgba(253,253,253,1)" stroke-dasharray="0,0" stroke-width="1" stroke="rgba(153,173,209,1)" r="153.21566140574532"/>
-          </g>
-          <g fill="none" transform="matrix(1,0,0,1,0,153.215668)">
-            <g>
-              <text fill="rgba(0,0,0,1)" dominant-baseline="central" paint-order="stroke" dx="0.5" dy="11.5px" font-size="12" text-anchor="middle" font-weight="400">
-=======
-            <circle fill="rgba(253,253,253,1)" class="key" stroke-dasharray="0,0" stroke-width="1" stroke="rgba(153,173,209,1)" r="151.68730632455703"/>
-          </g>
-          <g fill="none" class="label" transform="matrix(1,0,0,1,0,151.687302)">
-            <g>
-              <text fill="rgba(0,0,0,0.8509803921568627)" dominant-baseline="central" paint-order="stroke" dx="0.5" dy="11.5px" class="text" font-size="12" text-anchor="middle" font-weight="400">
->>>>>>> fe2f6346
-                combo-2
-              </text>
-            </g>
-          </g>
-        </g>
-      </g>
-      <g fill="none">
-        <g fill="none" marker-start="false" marker-end="false">
-          <g fill="none" marker-start="false" marker-end="false" stroke="transparent" stroke-width="3"/>
-          <g>
-<<<<<<< HEAD
-            <path fill="none" d="M 130.47888861468547,112.09102532463709 L 227.46666666666667,224" stroke-width="1" stroke="rgba(153,173,209,1)"/>
-            <path fill="none" d="M 130.47888861468547,112.09102532463709 L 227.46666666666667,224" stroke-width="3" stroke="transparent"/>
-=======
-            <path fill="none" d="M 127.8591664610141,109.06826899347782 L 227.46666666666667,224" class="key" stroke-width="1" stroke="rgba(153,173,209,1)"/>
-            <path fill="none" d="M 127.8591664610141,109.06826899347782 L 227.46666666666667,224" class="key" stroke-width="3" stroke="transparent"/>
->>>>>>> fe2f6346
-          </g>
-        </g>
-      </g>
-      <g fill="none">
-        <g fill="none" x="120" y="100" transform="matrix(1,0,0,1,120,100)">
-          <g>
-<<<<<<< HEAD
-            <circle fill="rgba(23,131,255,1)" stroke-width="0" stroke="rgba(0,0,0,1)" r="16" visibility="visible"/>
-          </g>
-          <g fill="none" transform="matrix(1,0,0,1,0,18)">
-            <g>
-              <text fill="rgba(0,0,0,1)" dominant-baseline="central" paint-order="stroke" dx="0.5" dy="11.5px" font-size="12" text-anchor="middle" fill-opacity="0.85" font-weight="400" visibility="visible">
-=======
-            <circle fill="rgba(23,131,255,1)" class="key" stroke-width="0" stroke="rgba(0,0,0,1)" r="12" visibility="visible"/>
-          </g>
-          <g fill="none" class="label" transform="matrix(1,0,0,1,0,12)">
-            <g>
-              <text fill="rgba(0,0,0,0.8509803921568627)" dominant-baseline="central" paint-order="stroke" dx="0.5" dy="11.5px" class="text" font-size="12" text-anchor="middle" font-weight="400" visibility="visible">
->>>>>>> fe2f6346
-                node-1
-              </text>
-            </g>
-          </g>
-        </g>
-      </g>
-    </g>
-  </g>
+  <defs/>
+  <g >
+    <g fill="none">
+      <g fill="none">
+        <g fill="none" x="250" y="250" transform="matrix(1,0,0,1,250,250)">
+          <g>
+            <path fill="rgba(253,253,253,1)" d="M -26,-26 l 52,0 l 0,52 l-52 0 z" class="key" stroke-dasharray="5,5" stroke-width="1" stroke="rgba(153,173,209,1)" width="52" height="52" x="-26" y="-26"/>
+          </g>
+          <g fill="none" class="label" transform="matrix(1,0,0,1,0,26)">
+            <g>
+              <text fill="rgba(0,0,0,1)" dominant-baseline="central" paint-order="stroke" dx="0.5" dy="11.5px" class="text" font-size="12" text-anchor="middle" font-weight="400">
+                combo-1
+              </text>
+            </g>
+          </g>
+          <g fill="none" class="collapsed-marker" x="0" y="0">
+            <g>
+              <text fill="rgba(0,0,0,1)" dominant-baseline="central" paint-order="stroke" dx="0.5" class="icon" text-anchor="middle" font-size="12">
+                2
+              </text>
+            </g>
+          </g>
+        </g>
+        <g fill="none" x="188.11" y="191.5" transform="matrix(1,0,0,1,188.110001,191.500000)">
+          <g>
+            <circle fill="rgba(253,253,253,1)" class="key" stroke-dasharray="0,0" stroke-width="1" stroke="rgba(153,173,209,1)" r="153.21566140574532"/>
+          </g>
+          <g fill="none" class="label" transform="matrix(1,0,0,1,0,153.215668)">
+            <g>
+              <text fill="rgba(0,0,0,1)" dominant-baseline="central" paint-order="stroke" dx="0.5" dy="11.5px" class="text" font-size="12" text-anchor="middle" font-weight="400">
+                combo-2
+              </text>
+            </g>
+          </g>
+        </g>
+      </g>
+      <g fill="none">
+        <g fill="none" marker-start="false" marker-end="false">
+          <g fill="none" marker-start="false" marker-end="false" stroke="transparent" stroke-width="3"/>
+          <g>
+            <path fill="none" d="M 130.47888861468547,112.09102532463709 L 227.46666666666667,224" class="key" stroke-width="1" stroke="rgba(153,173,209,1)"/>
+            <path fill="none" d="M 130.47888861468547,112.09102532463709 L 227.46666666666667,224" class="key" stroke-width="3" stroke="transparent"/>
+          </g>
+        </g>
+      </g>
+      <g fill="none">
+        <g fill="none" x="120" y="100" transform="matrix(1,0,0,1,120,100)">
+          <g>
+            <circle fill="rgba(23,131,255,1)" class="key" stroke-width="0" stroke="rgba(0,0,0,1)" r="16" visibility="visible"/>
+          </g>
+          <g fill="none" class="label" transform="matrix(1,0,0,1,0,18)">
+            <g>
+              <text fill="rgba(0,0,0,1)" dominant-baseline="central" paint-order="stroke" dx="0.5" dy="11.5px" class="text" font-size="12" text-anchor="middle" fill-opacity="0.85" font-weight="400" visibility="visible">
+                node-1
+              </text>
+            </g>
+          </g>
+        </g>
+      </g>
+    </g>
+  </g>
 </svg>