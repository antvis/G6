import { pick } from '@antv/util';
<<<<<<< HEAD
import { Circle, Cubic, Ellipse, Image, Line, Polyline, Quadratic, Rect, Star, Triangle } from '../../src/elements';
=======
import {
  Circle,
  Cubic,
  CubicHorizontal,
  CubicVertical,
  Ellipse,
  Line,
  Polyline,
  Quadratic,
  Rect,
  Star,
  Triangle,
} from '../../src/elements';
>>>>>>> 370c6dc9
import { getPlugin, getPlugins, register, registerBuiltInPlugins } from '../../src/registry';
import { dark, light } from '../../src/themes';

describe('registry', () => {
  it('registerBuiltInPlugins', () => {
    registerBuiltInPlugins();

    expect(getPlugins('node')).toEqual({
      circle: Circle,
      ellipse: Ellipse,
      image: Image,
      rect: Rect,
      star: Star,
      triangle: Triangle,
    });
    expect(getPlugins('edge')).toEqual({
      cubic: Cubic,
      line: Line,
      polyline: Polyline,
      quadratic: Quadratic,
      'cubic-horizontal': CubicHorizontal,
      'cubic-vertical': CubicVertical,
    });
    expect(getPlugins('combo')).toEqual({});
    expect(getPlugins('theme')).toEqual({
      dark,
      light,
    });
  });

  it('register, getPlugin, getPlugins', () => {
    class CircleNode {}
    class RectNode {}
    class Edge {}
    register('node', 'circle-node', CircleNode as any);
    register('node', 'rect-node', RectNode as any);
    register('edge', 'line-edge', Edge);
    expect(getPlugin('node', 'circle-node')).toEqual(CircleNode);
    expect(getPlugin('node', 'rect-node')).toEqual(RectNode);
    expect(getPlugin('node', 'diamond-node')).toEqual(undefined);
    expect(getPlugin('edge', 'line-edge')).toEqual(Edge);

    const error = console.error;
    console.error = jest.fn();

    register('node', 'circle-node', CircleNode as any);
    // @ts-expect-error mock exists on jest.fn()
    expect(console.error.mock.calls[0][0]).toBe('The plugin circle-node of node has been registered before.');
    console.error = error;

    expect(pick(getPlugins('node'), ['circle-node', 'rect-node'])).toEqual({
      'circle-node': CircleNode,
      'rect-node': RectNode,
    });
  });
});<|MERGE_RESOLUTION|>--- conflicted
+++ resolved
@@ -1,13 +1,11 @@
 import { pick } from '@antv/util';
-<<<<<<< HEAD
-import { Circle, Cubic, Ellipse, Image, Line, Polyline, Quadratic, Rect, Star, Triangle } from '../../src/elements';
-=======
 import {
   Circle,
   Cubic,
   CubicHorizontal,
   CubicVertical,
   Ellipse,
+  Image,
   Line,
   Polyline,
   Quadratic,
@@ -15,7 +13,6 @@
   Star,
   Triangle,
 } from '../../src/elements';
->>>>>>> 370c6dc9
 import { getPlugin, getPlugins, register, registerBuiltInPlugins } from '../../src/registry';
 import { dark, light } from '../../src/themes';
 
