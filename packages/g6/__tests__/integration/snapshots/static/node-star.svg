--- conflicted
+++ resolved
@@ -17,51 +17,6 @@
             points="45.65071278216737,0 59.75755883718672,28.58359213500126 91.30142556433474,33.16718427000252 68.47606917325105,55.41640786499874 73.86440489220608,86.83281572999748 45.65071278216737,72 17.437020672128657,86.83281572999748 22.825356391083684,55.41640786499874 0,33.16718427000252 31.543866727148014,28.58359213500126"
           />
         </g>
-<<<<<<< HEAD
-=======
-        <g
-          id="label"
-          fill="none"
-          transform="matrix(1,0,0,1,0.000002,-4.583592)"
-        >
-          <g transform="matrix(1,0,0,1,-5,-5)">
-            <path
-              id="background"
-              fill="none"
-              d="M 0,0 l 10,0 l 0,10 l-10 0 z"
-              width="10"
-              height="10"
-            />
-          </g>
-          <g transform="matrix(1,0,0,1,0,0)">
-            <text
-              id="text"
-              fill="rgba(0,0,0,1)"
-              dominant-baseline="central"
-              paint-order="stroke"
-              text-anchor="middle"
-            />
-          </g>
-        </g>
-        <g transform="matrix(1,0,0,1,-45.650711,-48)">
-          <polygon
-            id="halo"
-            fill="rgba(0,128,0,1)"
-            points="45.65071278216737,0 59.75755883718672,28.58359213500126 91.30142556433474,33.16718427000252 68.47606917325105,55.41640786499874 73.86440489220608,86.83281572999748 45.65071278216737,72 17.437020672128657,86.83281572999748 22.825356391083684,55.41640786499874 0,33.16718427000252 31.543866727148014,28.58359213500126"
-          />
-        </g>
-        <g id="icon" fill="none" transform="matrix(1,0,0,1,0.000002,-4.583592)">
-          <g transform="matrix(1,0,0,1,0,0)">
-            <text
-              id="icon"
-              fill="rgba(0,0,0,1)"
-              dominant-baseline="central"
-              paint-order="stroke"
-              text-anchor="middle"
-            />
-          </g>
-        </g>
->>>>>>> dd313356
       </g>
       <g id="g-svg-7" fill="none" transform="matrix(1,0,0,1,300,100)">
         <g transform="matrix(1,0,0,1,-60.867619,-64)">
@@ -123,41 +78,6 @@
             </text>
           </g>
         </g>
-<<<<<<< HEAD
-=======
-        <g transform="matrix(1,0,0,1,-60.867619,-64)">
-          <polygon
-            id="halo"
-            fill="rgba(255,0,0,1)"
-            points="60.867617042889826,0 79.67674511624897,38.11145618000168 121.73523408577965,44.22291236000336 91.30142556433474,73.88854381999832 98.4858731896081,115.77708763999664 60.867617042889826,96 23.249360896171545,115.77708763999664 30.433808521444913,73.88854381999832 0,44.22291236000336 42.058488969530686,38.11145618000168"
-            opacity="0.4"
-            stroke="rgba(128,128,128,1)"
-            stroke-width="12"
-            pointer-events="none"
-          />
-        </g>
-        <g
-          id="icon"
-          fill="none"
-          width="32"
-          height="32"
-          transform="matrix(1,0,0,1,-0.000002,-6.111456)"
-        >
-          <g transform="matrix(1,0,0,1,0,0)">
-            <image
-              id="icon"
-              fill="none"
-              preserveAspectRatio="none"
-              x="0"
-              y="0"
-              href="https://gw.alipayobjects.com/zos/basement_prod/012bcf4f-423b-4922-8c24-32a89f8c41ce.svg"
-              transform="translate(-16,-16)"
-              width="32"
-              height="32"
-            />
-          </g>
-        </g>
->>>>>>> dd313356
         <g id="badge-0" fill="none" transform="matrix(1,0,0,1,60.867615,-64)">
           <g id="label" fill="none" transform="matrix(1,0,0,1,0,0)">
             <g transform="matrix(1,0,0,1,-4,-20)">
@@ -322,40 +242,6 @@
           />
         </g>
         <g
-<<<<<<< HEAD
-=======
-          id="label"
-          fill="none"
-          transform="matrix(1,0,0,1,-0.000002,-6.111456)"
-        >
-          <g transform="matrix(1,0,0,1,-5,-5)">
-            <path
-              id="background"
-              fill="none"
-              d="M 0,0 l 10,0 l 0,10 l-10 0 z"
-              width="10"
-              height="10"
-            />
-          </g>
-          <g transform="matrix(1,0,0,1,0,0)">
-            <text
-              id="text"
-              fill="rgba(0,0,0,1)"
-              dominant-baseline="central"
-              paint-order="stroke"
-              text-anchor="middle"
-            />
-          </g>
-        </g>
-        <g transform="matrix(1,0,0,1,-60.867619,-64)">
-          <polygon
-            id="halo"
-            fill="rgba(255,192,203,1)"
-            points="60.867617042889826,0 74.97446309790918,44.58359213500126 121.73523408577965,44.22291236000336 83.6929734339735,71.41640786499873 98.4858731896081,115.77708763999664 60.867617042889826,88 23.249360896171545,115.77708763999664 38.042260651806146,71.41640786499873 0,44.22291236000336 46.76077098787047,44.58359213500126"
-          />
-        </g>
-        <g
->>>>>>> dd313356
           id="icon"
           fill="none"
           transform="matrix(1,0,0,1,-0.000002,-6.111456)"
