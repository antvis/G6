import { fade, translate } from '../animations';
<<<<<<< HEAD
import { Circle, Cubic, Ellipse, Image, Line, Polyline, Quadratic, Rect, Star, Triangle } from '../elements';
=======
import {
  Circle,
  Cubic,
  CubicHorizontal,
  CubicVertical,
  Ellipse,
  Line,
  Polyline,
  Quadratic,
  Rect,
  Star,
  Triangle,
} from '../elements';
>>>>>>> 370c6dc9
import {
  CircularLayout,
  ComboCombinedLayout,
  ConcentricLayout,
  D3ForceLayout,
  DagreLayout,
  ForceAtlas2Layout,
  ForceLayout,
  FruchtermanLayout,
  GridLayout,
  MDSLayout,
  RadialLayout,
  RandomLayout,
  compactBox,
  dendrogram,
  indented,
  mindmap,
} from '../layouts';
import { blues, greens, oranges, spectral } from '../palettes';
import { dark, light } from '../themes';

/**
 * <zh/> 内置插件统一在这里注册。
 * <en/> Built-in plugins are registered here.
 */
export const BUILT_IN_PLUGINS = {
  animation: {
    fade,
    translate,
  },
  behavior: {},
  combo: {},
  edge: {
    cubic: Cubic,
    line: Line,
    polyline: Polyline,
    quadratic: Quadratic,
    'cubic-horizontal': CubicHorizontal,
    'cubic-vertical': CubicVertical,
  },
  layout: {
    'combo-combined': ComboCombinedLayout,
    'compact-box': compactBox,
    'force-atlas2': ForceAtlas2Layout,
    circular: CircularLayout,
    concentric: ConcentricLayout,
    d3force: D3ForceLayout,
    dagre: DagreLayout,
    dendrogram,
    force: ForceLayout,
    fruchterman: FruchtermanLayout,
    grid: GridLayout,
    indented,
    mds: MDSLayout,
    mindmap,
    radial: RadialLayout,
    random: RandomLayout,
  },
  node: {
    circle: Circle,
    ellipse: Ellipse,
    image: Image,
    rect: Rect,
    star: Star,
    triangle: Triangle,
  },
  palette: {
    spectral,
    oranges,
    greens,
    blues,
  },
  theme: {
    dark,
    light,
  },
  widget: {},
};<|MERGE_RESOLUTION|>--- conflicted
+++ resolved
@@ -1,13 +1,11 @@
 import { fade, translate } from '../animations';
-<<<<<<< HEAD
-import { Circle, Cubic, Ellipse, Image, Line, Polyline, Quadratic, Rect, Star, Triangle } from '../elements';
-=======
 import {
   Circle,
   Cubic,
   CubicHorizontal,
   CubicVertical,
   Ellipse,
+  Image,
   Line,
   Polyline,
   Quadratic,
@@ -15,7 +13,6 @@
   Star,
   Triangle,
 } from '../elements';
->>>>>>> 370c6dc9
 import {
   CircularLayout,
   ComboCombinedLayout,
