import {
  CircleStyleProps,
  RectStyleProps,
  EllipseStyleProps,
  PolygonStyleProps,
  LineStyleProps,
  PathStyleProps,
  PolylineStyleProps,
  TextStyleProps,
  ImageStyleProps,
} from '@antv/g';
import {
  CubeGeometryProps,
  PlaneGeometryProps,
  SphereGeometryProps,
  TorusGeometryProps,
} from '@antv/g-plugin-3d';
import { ShapeStyle, BadgePosition, IBadgePosition } from '../types/item';
import { IAnchorPositionMap } from '../types/node';

export type {
  CircleStyleProps,
  RectStyleProps,
  EllipseStyleProps,
  PolygonStyleProps,
  LineStyleProps,
  PathStyleProps,
  PolylineStyleProps,
  TextStyleProps,
  ImageStyleProps,
  CubeGeometryProps,
  PlaneGeometryProps,
  SphereGeometryProps,
  TorusGeometryProps,
  BadgePosition,
  IBadgePosition,
  ShapeStyle,
  IAnchorPositionMap,
};
export type { NodeUserModelData, NodeShapeStyles } from '../types/node';
<<<<<<< HEAD
export type { GShapeStyle } from '../types/item';
export { BaseNode as CustomNode } from '../stdlib/item/node/base';
export * from '../stdlib/item/node';
=======
export type { GShapeStyle } from '../types/item'
export { BaseNode as CustomNode } from '../stdlib/item/node/base'
export { BaseNode3D as CustomNode3D } from '../stdlib/item/node/base3d'
export { BaseEdge as CustomEdge } from '../stdlib/item/edge/base'
export * from '../stdlib/item/node'
>>>>>>> db8088b0
<|MERGE_RESOLUTION|>--- conflicted
+++ resolved
@@ -38,14 +38,8 @@
   IAnchorPositionMap,
 };
 export type { NodeUserModelData, NodeShapeStyles } from '../types/node';
-<<<<<<< HEAD
 export type { GShapeStyle } from '../types/item';
 export { BaseNode as CustomNode } from '../stdlib/item/node/base';
-export * from '../stdlib/item/node';
-=======
-export type { GShapeStyle } from '../types/item'
-export { BaseNode as CustomNode } from '../stdlib/item/node/base'
-export { BaseNode3D as CustomNode3D } from '../stdlib/item/node/base3d'
-export { BaseEdge as CustomEdge } from '../stdlib/item/edge/base'
-export * from '../stdlib/item/node'
->>>>>>> db8088b0
+export { BaseNode3D as CustomNode3D } from '../stdlib/item/node/base3d';
+export { BaseEdge as CustomEdge } from '../stdlib/item/edge/base';
+export * from '../stdlib/item/node';