import type { DisplayObject, DisplayObjectConfig, Group, GroupStyleProps, IAnimation } from '@antv/g';
import { CustomElement } from '@antv/g';
import { deepMix } from '@antv/util';
import { createAnimationsProxy, preprocessKeyframes } from '../../utils/animation';

export interface BaseShapeStyleProps extends GroupStyleProps {}

export abstract class BaseShape<T extends BaseShapeStyleProps> extends CustomElement<T> {
  constructor(options: DisplayObjectConfig<T>) {
    super(options);

    this.render(this.attributes as Required<T>, this);
    this.bindEvents();
  }

  /**
   * <zh> 图形实例映射表
   *
   * <en> shape instance map
   */
  protected shapeMap: Record<string, DisplayObject> = {};

  /**
   * <zh> 动画实例映射表
   *
   * <en> animation instance map
   */
  protected animateMap: Record<string, IAnimation> = {};

  /**
   * <zh> 创建、更新或删除图形
   *
   * <en> create, update or remove shape
   * @param key - <zh> 图形名称 | <en> shape name
   * @param Ctor - <zh> 图形类型 | <en> shape type
   * @param style - <zh> 图形样式 | <en> shape style
   * @param container - <zh> 容器 | <en> container
   * @returns <zh> 图形实例 | <en> shape instance
   */
  protected upsert<P extends DisplayObject>(
    key: string,
    Ctor: { new (...args: any[]): P },
    style: P['attributes'] | false,
    container: DisplayObject,
  ): P | undefined {
    const target = this.shapeMap[key];
    // remove
    // 如果 style 为 false，则删除图形 / remove shape if style is false
    if (style === false) {
      if (target) {
        container.removeChild(target);
        delete this.shapeMap[key];
      }
      return;
    }

    // create
    if (!target) {
      const instance = new Ctor({ style });
      instance.id = key;
      container.appendChild(instance);
      this.shapeMap[key] = instance;
      return instance;
    }

    // update
    // 如果图形实例存在 update 方法，则调用 update 方法，否则调用 attr 方法
    // if shape instance has update method, call update method, otherwise call attr method
    if ('update' in target) (target.update as (...args: unknown[]) => unknown)(style);
    else target.attr(style);

    return target as P;
  }

  /**
   * <zh> 创建动画代理，将动画同步到子图形实例上
   *
   * <en> create animation proxy, synchronize animation to child shape instance
   * @example
   * ```ts
   * const result = shape.animate(keyframes, options);
   * const proxy = shape.proxyAnimate(result);
   * ```
   * @param result - <zh> 主动画实例 | <en> main animation instance
   * @returns <zh> 动画代理 | <en> animation proxy
   */
  protected proxyAnimate(result: IAnimation) {
    return createAnimationsProxy(result, Object.values(this.animateMap));
  }

  public update(attr: Partial<T> = {}): void {
    this.attr(deepMix({}, this.attributes, attr));
    return this.render(this.attributes as Required<T>, this);
  }

  /**
   * <zh> 在初始化时会被自动调用
   *
   * <en> will be called automatically when initializing
   * @param attributes
   * @param container
   */
  public abstract render(attributes: T, container: Group): void;

  public bindEvents() {}

  /**
   * <zh/> 从给定的属性对象中提取图形样式属性。删除特定的属性，如位置、变换和类名
   *
   * <en/> Extracts the graphic style properties from a given attribute object.
   * Removes specific properties like position, transformation, and class name.
   * @param attributes - <zh/> 属性对象 | <en/> attribute object
   * @returns <zh/> 仅包含样式属性的对象 | <en/> An object containing only the style properties.
   */
  public getGraphicStyle<T extends Record<string, any>>(
    attributes: T,
  ): Omit<T, 'x' | 'y' | 'transform' | 'transformOrigin' | 'className' | 'anchor'> {
    const { x, y, className, transform, transformOrigin, anchor, ...style } = attributes;
    return style;
  }

  public animate(
    keyframes: PropertyIndexedKeyframes | Keyframe[],
    options?: number | KeyframeAnimationOptions,
  ): IAnimation {
    this.animateMap = {};

    const result = super.animate(keyframes, options)!;

    if (Array.isArray(keyframes) && keyframes.length > 0) {
      Object.entries(this.shapeMap).forEach(([key, shape]) => {
        // 如果存在方法名为 `get${key}Style` 的方法，则使用该方法获取样式，并自动为该图形实例创建动画
        // if there is a method named `get${key}Style`, use this method to get style and automatically create animation for the shape instance
        const methodName = `get${key[0].toUpperCase()}${key.slice(1)}Style` as keyof this;
        const method = this[methodName];

        if (typeof method === 'function') {
          const subKeyframes: Keyframe[] = keyframes.map((style) =>
            method.call(this, { ...this.attributes, ...style }),
<<<<<<< HEAD
          );

          // 转化为 PropertyIndexedKeyframes 格式方便后续处理
          // convert to PropertyIndexedKeyframes format for subsequent processing
          const propertyIndexedKeyframes = subKeyframes.reduce(
            (acc, kf) => {
              Object.entries(kf).forEach(([key, value]) => {
                if (acc[key] === undefined) acc[key] = [value];
                else acc[key].push(value);
              });
              return acc;
            },
            {} as Record<string, any[]>,
=======
>>>>>>> 896fe149
          );

          this.animateMap[key] = shape.animate(preprocessKeyframes(subKeyframes), options)!;
        }
      });
    } else {
      // TODO: support PropertyIndexedKeyframes
    }

    return this.proxyAnimate(result);
  }
}<|MERGE_RESOLUTION|>--- conflicted
+++ resolved
@@ -137,22 +137,6 @@
         if (typeof method === 'function') {
           const subKeyframes: Keyframe[] = keyframes.map((style) =>
             method.call(this, { ...this.attributes, ...style }),
-<<<<<<< HEAD
-          );
-
-          // 转化为 PropertyIndexedKeyframes 格式方便后续处理
-          // convert to PropertyIndexedKeyframes format for subsequent processing
-          const propertyIndexedKeyframes = subKeyframes.reduce(
-            (acc, kf) => {
-              Object.entries(kf).forEach(([key, value]) => {
-                if (acc[key] === undefined) acc[key] = [value];
-                else acc[key].push(value);
-              });
-              return acc;
-            },
-            {} as Record<string, any[]>,
-=======
->>>>>>> 896fe149
           );
 
           this.animateMap[key] = shape.animate(preprocessKeyframes(subKeyframes), options)!;
