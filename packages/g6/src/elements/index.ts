<<<<<<< HEAD
export { Cubic, Line, Polyline, Quadratic } from './edges';
export { Circle, Ellipse, Image, Rect, Star, Triangle } from './nodes';
=======
export { Cubic, CubicHorizontal, CubicVertical, Line, Polyline, Quadratic } from './edges';
export { Circle, Ellipse, Rect, Star, Triangle } from './nodes';
>>>>>>> 370c6dc9
<|MERGE_RESOLUTION|>--- conflicted
+++ resolved
@@ -1,7 +1,2 @@
-<<<<<<< HEAD
-export { Cubic, Line, Polyline, Quadratic } from './edges';
-export { Circle, Ellipse, Image, Rect, Star, Triangle } from './nodes';
-=======
 export { Cubic, CubicHorizontal, CubicVertical, Line, Polyline, Quadratic } from './edges';
-export { Circle, Ellipse, Rect, Star, Triangle } from './nodes';
->>>>>>> 370c6dc9
+export { Circle, Ellipse, Image, Rect, Star, Triangle } from './nodes';