export { BaseNode } from './base-node';
export { Circle } from './circle';
<<<<<<< HEAD
export type { CircleStyleProps } from './circle';
export { Diamond } from './diamond';
export type { DiamondStyleProps } from './diamond';
=======
>>>>>>> 2fc6e0eb
export { Ellipse } from './ellipse';
export { Image } from './image';
export { Rect } from './rect';
export { Star } from './star';
export { Triangle } from './triangle';

export type { BaseNodeStyleProps } from './base-node';
export type { CircleStyleProps } from './circle';
export type { EllipseStyleProps } from './ellipse';
export type { ImageStyleProps } from './image';
export type { RectStyleProps } from './rect';
export type { StarStyleProps } from './star';
export type { TriangleStyleProps } from './triangle';<|MERGE_RESOLUTION|>--- conflicted
+++ resolved
@@ -1,11 +1,7 @@
 export { BaseNode } from './base-node';
 export { Circle } from './circle';
-<<<<<<< HEAD
-export type { CircleStyleProps } from './circle';
 export { Diamond } from './diamond';
 export type { DiamondStyleProps } from './diamond';
-=======
->>>>>>> 2fc6e0eb
 export { Ellipse } from './ellipse';
 export { Image } from './image';
 export { Rect } from './rect';
