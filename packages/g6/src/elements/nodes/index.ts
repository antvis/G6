export { BaseNode } from './base-node';
export { Circle } from './circle';
export { Rect } from './rect';
export { Star } from './star';
export { Triangle } from './triangle';

export type { BaseNodeStyleProps } from './base-node';
export type { CircleStyleProps } from './circle';
<<<<<<< HEAD
export type { StarStyleProps } from './star';
export type { TriangleStyleProps } from './triangle';
=======
export type { RectStyleProps } from './rect';
export type { StarStyleProps } from './star';
>>>>>>> 6c5d4077
<|MERGE_RESOLUTION|>--- conflicted
+++ resolved
@@ -6,10 +6,6 @@
 
 export type { BaseNodeStyleProps } from './base-node';
 export type { CircleStyleProps } from './circle';
-<<<<<<< HEAD
-export type { StarStyleProps } from './star';
-export type { TriangleStyleProps } from './triangle';
-=======
 export type { RectStyleProps } from './rect';
 export type { StarStyleProps } from './star';
->>>>>>> 6c5d4077
+export type { TriangleStyleProps } from './triangle';