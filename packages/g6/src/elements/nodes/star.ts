--- conflicted
+++ resolved
@@ -38,15 +38,10 @@
     return { ...keyStyle, points };
   }
 
-<<<<<<< HEAD
-  protected getHaloStyle(attributes: ParsedStarStyleProps) {
+  protected getHaloStyle(attributes: ParsedStarStyleProps): PolygonStyleProps | false {
     if (attributes.halo === false) return false;
 
-    const haloStyle = subStyleProps(this.getGraphicStyle(attributes), 'halo') as Partial<KeyShapeStyleProps>;
-=======
-  protected getHaloStyle(attributes: ParsedStarStyleProps): PolygonStyleProps {
     const haloStyle = subStyleProps(this.getGraphicStyle(attributes), 'halo');
->>>>>>> dd313356
     const keyStyle = this.getKeyStyle(attributes);
 
     return {
