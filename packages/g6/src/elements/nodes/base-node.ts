import type { DisplayObjectConfig, CircleStyleProps as GCircleStyleProps, Group } from '@antv/g';
import { Circle as GCircle } from '@antv/g';
<<<<<<< HEAD
import { deepMix, isEmpty } from '@antv/util';
import type { BadgePosition, LabelPosition, PrefixObject } from '../../types';
import { getAnchorPosition, getTextStyleByPosition, getXYByPosition } from '../../utils/element';
import { omitStyleProps, subStyleProps } from '../../utils/prefix';
import { getWordWrapWidthByBox } from '../../utils/text';
=======
import type { BadgePosition, LabelPosition, Point, PrefixObject } from '../../types';
import { getAnchorPosition, getTextStyleByPosition, getXYByPosition } from '../../utils/element';
import { getRectIntersectPoint } from '../../utils/point';
import { omitStyleProps, subObject, subStyleProps } from '../../utils/prefix';
>>>>>>> dd313356
import type { BadgeStyleProps, BaseShapeStyleProps, IconStyleProps, LabelStyleProps } from '../shapes';
import { Badge, BaseShape, Icon, Label } from '../shapes';

export type NodeLabelStyleProps = LabelStyleProps & { position: LabelPosition; maxWidth: string | number };
export type NodeBadgeStyleProps = BadgeStyleProps & { position: BadgePosition };
export type NodeAnchorStyleProps = GCircleStyleProps & { key?: string; position: string | [number, number] };
export type NodeIconStyleProps = IconStyleProps;

export type BaseNodeStyleProps<KT extends object> = BaseShapeStyleProps &
  // Key
  KT & {
    // Whether to show the blocks.
    label?: boolean;
    halo?: boolean;
    icon?: boolean;
    badge?: boolean;
    anchor?: boolean;
  } & PrefixObject<NodeLabelStyleProps, 'label'> & // Label
  // Halo
  PrefixObject<KT, 'halo'> &
  // Icon
  PrefixObject<NodeIconStyleProps, 'icon'> &
  // Badge
  PrefixObject<
    {
      options: NodeBadgeStyleProps[];
    },
    'badge'
  > &
  // Anchor
  PrefixObject<
    {
      options: NodeAnchorStyleProps[];
    },
    'anchor'
  >;

type ParsedBaseNodeStyleProps<KT extends object> = Required<BaseNodeStyleProps<KT>>;

type BaseNodeOptions<KT extends object> = DisplayObjectConfig<BaseNodeStyleProps<KT>>;

/**
 * Design document: https://www.yuque.com/antv/g6/gl1iof1xpzg6ed98
 * - key [default]
 * - halo
 * - icon
 * - badges
 * - label, background included
 * - anchors / ports
 */
export abstract class BaseNode<KT extends object, KS> extends BaseShape<BaseNodeStyleProps<KT>> {
  static defaultStyleProps: BaseNodeStyleProps<BaseShapeStyleProps> = {
    labelMaxWidth: '200%',
    halo: false,
    haloFill: 'none',
    haloPointerEvents: 'none',
    haloOpacity: 0.25,
    haloLineWidth: 12,
  };

  constructor(options: BaseNodeOptions<KT>) {
    super(deepMix({}, { style: BaseNode.defaultStyleProps }, options));
  }

  protected getKeyStyle(attributes: ParsedBaseNodeStyleProps<KT>): KT {
    const style = this.getGraphicStyle(attributes);
    return omitStyleProps(style, ['label', 'halo', 'icon', 'badge', 'anchor']);
  }

  protected getLabelStyle(attributes: ParsedBaseNodeStyleProps<KT>) {
    if (attributes.label === false || isEmpty(attributes.labelText)) return false;

    const { position, maxWidth, ...labelStyle } = subStyleProps<NodeLabelStyleProps>(
      this.getGraphicStyle(attributes),
      'label',
    ) as unknown as NodeLabelStyleProps;
    const keyShape = this.shapeMap.key;

    return {
      ...getTextStyleByPosition(keyShape.getLocalBounds(), position),
      wordWrapWidth: getWordWrapWidthByBox(keyShape.getLocalBounds(), maxWidth),
      ...labelStyle,
    } as NodeLabelStyleProps;
  }

  protected abstract getHaloStyle(attributes: ParsedBaseNodeStyleProps<KT>): KT | false;

  protected getIconStyle(attributes: ParsedBaseNodeStyleProps<KT>) {
    if (attributes.icon === false || isEmpty(attributes.iconText || attributes.iconSrc)) return false;

    const iconStyle = subStyleProps(this.getGraphicStyle(attributes), 'icon');
    const keyShape = this.shapeMap.key;
    const [x, y] = getXYByPosition(keyShape.getLocalBounds(), 'center');

    return {
      x,
      y,
      ...iconStyle,
    } as IconStyleProps;
  }

  protected getBadgesStyle(attributes: ParsedBaseNodeStyleProps<KT>): NodeBadgeStyleProps[] {
    if (attributes.badge === false) return [];

    const badgesStyle = this.getGraphicStyle(attributes).badgeOptions || [];
    const keyShape = this.shapeMap.key;

    return badgesStyle.map((badgeStyle) => {
      const { position, ...style } = badgeStyle;
      const textStyle = getTextStyleByPosition(keyShape.getLocalBounds(), position);
      return { ...textStyle, ...style } as NodeBadgeStyleProps;
    });
  }

  protected getAnchorsStyle(attributes: ParsedBaseNodeStyleProps<KT>): NodeAnchorStyleProps[] {
    if (attributes.anchor === false) return [];

    const anchorStyle = this.getGraphicStyle(attributes).anchorOptions || [];
    const keyShape = this.shapeMap.key;

    return anchorStyle.map((anchorStyle) => {
      const { position, ...style } = anchorStyle;
      const [cx, cy] = getAnchorPosition(keyShape.getLocalBounds(), position as any);
      return { cx, cy, ...style } as NodeAnchorStyleProps;
    });
  }

  public getAnchors(): Record<string, GCircle> {
    return subObject(this.shapeMap, 'anchor-');
  }

  public getCenter(): Point {
    return this.shapeMap.key.getBounds().center;
  }

  public getIntersectPoint(point: Point): Point {
    const keyShapeBounds = this.shapeMap.key.getBounds();
    return getRectIntersectPoint(point, keyShapeBounds);
  }

  protected abstract drawKeyShape(attributes: ParsedBaseNodeStyleProps<KT>, container: Group): KS;

  public render(attributes = this.parsedAttributes, container: Group = this) {
    /**
     * The order of rendering is important, the later one will cover the previous one.
     * const NODE_INDEX = {
     *   KEY: 1,
     *   HALO: 2,
     *   ICON: 3,
     *   BADGE: 4,
     *   LABEL: 5,
     *   ANCHOR: 6,
     * };
     */

    // 1. key shape
    const keyShape = this.drawKeyShape(attributes, container);
    if (!keyShape) return;

    // 2. halo, use shape same with keyShape
    this.upsert('halo', keyShape.constructor as any, this.getHaloStyle(attributes), container);

    // 3. icon
    this.upsert('icon', Icon, this.getIconStyle(attributes), container);

    // 4. badges
    const badgesStyle = this.getBadgesStyle(attributes);
    badgesStyle.forEach((badgeStyle, i) => {
      this.upsert(`badge-${i}`, Badge, badgeStyle, container);
    });

    // 5. label
    this.upsert('label', Label, this.getLabelStyle(attributes), container);

    // 6. anchors
    const anchorStyle = this.getAnchorsStyle(attributes);
    anchorStyle.forEach((anchorStyle, i) => {
      const { key } = anchorStyle;
      this.upsert(`anchor-${key ? key : i}`, GCircle, anchorStyle, container);
    });
  }

  connectedCallback() {}
}<|MERGE_RESOLUTION|>--- conflicted
+++ resolved
@@ -1,17 +1,11 @@
 import type { DisplayObjectConfig, CircleStyleProps as GCircleStyleProps, Group } from '@antv/g';
 import { Circle as GCircle } from '@antv/g';
-<<<<<<< HEAD
 import { deepMix, isEmpty } from '@antv/util';
-import type { BadgePosition, LabelPosition, PrefixObject } from '../../types';
-import { getAnchorPosition, getTextStyleByPosition, getXYByPosition } from '../../utils/element';
-import { omitStyleProps, subStyleProps } from '../../utils/prefix';
-import { getWordWrapWidthByBox } from '../../utils/text';
-=======
 import type { BadgePosition, LabelPosition, Point, PrefixObject } from '../../types';
 import { getAnchorPosition, getTextStyleByPosition, getXYByPosition } from '../../utils/element';
 import { getRectIntersectPoint } from '../../utils/point';
 import { omitStyleProps, subObject, subStyleProps } from '../../utils/prefix';
->>>>>>> dd313356
+import { getWordWrapWidthByBox } from '../../utils/text';
 import type { BadgeStyleProps, BaseShapeStyleProps, IconStyleProps, LabelStyleProps } from '../shapes';
 import { Badge, BaseShape, Icon, Label } from '../shapes';
 
@@ -139,14 +133,27 @@
     });
   }
 
+  /**
+   * Get the anchors for the node.
+   * @returns Anchors shape map.
+   */
   public getAnchors(): Record<string, GCircle> {
     return subObject(this.shapeMap, 'anchor-');
   }
 
+  /**
+   * Get the center point of the node.
+   * @returns The center point of the node.
+   */
   public getCenter(): Point {
     return this.shapeMap.key.getBounds().center;
   }
 
+  /**
+   * Whether the point is intersected with the node.
+   * @param point - The point to intersect with the node.
+   * @returns boolean
+   */
   public getIntersectPoint(point: Point): Point {
     const keyShapeBounds = this.shapeMap.key.getBounds();
     return getRectIntersectPoint(point, keyShapeBounds);
