--- conflicted
+++ resolved
@@ -40,11 +40,8 @@
  * <zh/> 二次贝塞尔曲线
  *
  * <en/> Quadratic Bezier curve
-<<<<<<< HEAD
  * @remarks
  * <img width="300" src="https://mdn.alipayobjects.com/huamei_qa8qxu/afts/img/A*CLx6RqrqMvMAAAAAAAAAAAAADmJ7AQ/original" />
-=======
->>>>>>> 7cc8278f
  */
 export class Quadratic extends BaseEdge {
   static defaultStyleProps: Partial<QuadraticStyleProps> = {
