--- conflicted
+++ resolved
@@ -41,11 +41,8 @@
    *
    * <en/> Routing name, currently supports 'orth'
    * @defaultValue 'orth'
-<<<<<<< HEAD
    * @remarks
    * <img width="300" src="https://mdn.alipayobjects.com/huamei_qa8qxu/afts/img/A*8Ia2RJFFQSoAAAAAAAAAAAAADmJ7AQ/original" />
-=======
->>>>>>> 7cc8278f
    */
   routerName?: 'orth';
   /**
@@ -62,11 +59,8 @@
  * <zh/> 折线
  *
  * <en/> Polyline
-<<<<<<< HEAD
  * @remarks
  * <img width="300" src="https://mdn.alipayobjects.com/huamei_qa8qxu/afts/img/A*LeBUQKp9QD0AAAAAAAAAAAAADmJ7AQ/original" />
-=======
->>>>>>> 7cc8278f
  */
 export class Polyline extends BaseEdge {
   static defaultStyleProps: Partial<PolylineStyleProps> = {
