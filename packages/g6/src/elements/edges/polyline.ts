--- conflicted
+++ resolved
@@ -6,25 +6,7 @@
 import type { BaseEdgeKeyStyleProps, BaseEdgeStyleProps } from './base-edge';
 import { BaseEdge } from './base-edge';
 
-<<<<<<< HEAD
 type PolylineKeyStyleProps = BaseEdgeKeyStyleProps<PathStyleProps> & {
-=======
-type PolylineKeyStyleProps = PathStyleProps & {
-  /**
-   * <zh/> 边的起点
-   * <en/> The source point. Represents the start of the edge
-   */
-  sourcePoint?: Point;
-  /**
-   * <zh/> 边的终点
-   * <en/> The target point. Represents the end of the edge
-   */
-  targetPoint?: Point;
->>>>>>> dd313356
-  /**
-   * <zh/> 拐弯处的圆角弧度，默认为 0
-   * <en/> The radius of the rounded corner at the turning point. The default is 0
-   */
   radius?: number;
   /**
    * <zh/> 控制点数组。如果不指定，将会根据 A* 算法自动生成折线
