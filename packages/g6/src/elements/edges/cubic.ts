--- conflicted
+++ resolved
@@ -40,11 +40,8 @@
  * <zh/> 三次贝塞尔曲线
  *
  * <en/> Cubic Bezier curve
-<<<<<<< HEAD
  * @remarks
  * <img width="300" src="https://mdn.alipayobjects.com/huamei_qa8qxu/afts/img/A*cVd-TLQWujYAAAAAAAAAAAAADmJ7AQ/original" />
-=======
->>>>>>> 7cc8278f
  */
 export class Cubic extends BaseEdge {
   static defaultStyleProps: Partial<CubicStyleProps> = {
