--- conflicted
+++ resolved
@@ -30,15 +30,12 @@
  * <zh/> 垂直方向的三次贝塞尔曲线
  *
  * <en/> Cubic Bezier curve in vertical direction
-<<<<<<< HEAD
  * @remarks
  * <zh/> 特别注意，计算控制点时主要考虑 y 轴上的距离，忽略 x 轴的变化
  *
  * <en/> Please note that when calculating the control points, the distance on the y-axis is mainly considered, and the change on the x-axis is ignored
  *
  * <img width="300" src="https://mdn.alipayobjects.com/huamei_qa8qxu/afts/img/A*wrDlQKxNHNEAAAAAAAAAAAAADmJ7AQ/original" />
-=======
->>>>>>> 7cc8278f
  */
 export class CubicVertical extends Cubic {
   static defaultStyleProps: Partial<CubicVerticalStyleProps> = {
