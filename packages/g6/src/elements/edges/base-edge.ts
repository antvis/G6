import type {
  BaseStyleProps,
  DisplayObject,
  DisplayObjectConfig,
  Group,
  LineStyleProps,
  PathStyleProps,
} from '@antv/g';
import { Path } from '@antv/g';
import { deepMix, isFunction } from '@antv/util';
import type { EdgeKey, EdgeLabelStyleProps, Point, PrefixObject } from '../../types';
<<<<<<< HEAD
=======
import type { Node } from '../../types/element';
>>>>>>> dd313356
import { getLabelPositionStyle } from '../../utils/edge';
import { findAnchor } from '../../utils/element';
import { getEllipseIntersectPoint } from '../../utils/point';
import { omitStyleProps, subStyleProps } from '../../utils/prefix';
import type { SymbolFactor } from '../../utils/symbol';
import * as Symbol from '../../utils/symbol';
import { getWordWrapWidthByEnds } from '../../utils/text';
import type { LabelStyleProps } from '../shapes';
import { Label } from '../shapes';
import type { BaseShapeStyleProps } from '../shapes/base-shape';
import { BaseShape } from '../shapes/base-shape';

type SymbolName = 'triangle' | 'circle' | 'diamond' | 'vee' | 'rect' | 'triangleRect' | 'simple';

type EdgeArrowStyleProps = {
  ctor?: { new (...args: any[]): DisplayObject };
  type?: SymbolName | SymbolFactor;
  width?: number;
  height?: number;
} & PathStyleProps &
  Record<string, unknown>;

export type BaseEdgeKeyStyleProps<KT> = KT & {
  /**
   * <zh/> 边的起点
   * <en/> The source point. Represents the start of the edge
   */
  sourcePoint: Point;
  /**
   * <zh/> 边的终点
   * <en/> The target point. Represents the end of the edge
   */
  targetPoint: Point;
};

export type BaseEdgeStyleProps<KT extends object> = BaseShapeStyleProps &
<<<<<<< HEAD
  BaseEdgeKeyStyleProps<KT> & {
=======
  KT & {
    sourceNode: Node;
    targetNode: Node;
    sourceAnchor?: string;
    targetAnchor?: string;
    sourcePoint?: Point;
    targetPoint?: Point;
>>>>>>> dd313356
    label?: boolean;
    halo?: boolean;
    startArrow?: boolean;
    endArrow?: boolean;
    startArrowOffset?: number;
    endArrowOffset?: number;
  } & PrefixObject<EdgeLabelStyleProps, 'label'> &
  PrefixObject<KT, 'halo'> &
  PrefixObject<EdgeArrowStyleProps, 'startArrow'> &
  PrefixObject<EdgeArrowStyleProps, 'endArrow'>;

export type BaseEdgeOptions<KT extends object> = DisplayObjectConfig<BaseEdgeStyleProps<KT>>;

type ParsedBaseEdgeStyleProps<KT extends object> = Required<BaseEdgeStyleProps<KT>>;
export abstract class BaseEdge<KT extends object, KS extends DisplayObject> extends BaseShape<BaseEdgeStyleProps<KT>> {
<<<<<<< HEAD
  static defaultStyleProps: BaseEdgeStyleProps<any> = {
=======
  static defaultStyleProps: Partial<BaseEdgeStyleProps<Record<string, unknown>>> = {
>>>>>>> dd313356
    isBillboard: true,
    label: true,
    labelPosition: 'center',
    labelMaxWidth: '80%',
    labelOffsetX: 4,
    labelOffsetY: -6,
    labelIsBillboard: true,
    labelAutoRotate: true,
    halo: false,
    haloLineDash: 0,
    haloPointerEvents: 'none',
    haloZIndex: -1,
    haloDroppable: false,
    startArrow: false,
    startArrowCtor: Path,
    startArrowType: 'triangle',
    startArrowWidth: 10,
    startArrowHeight: 10,
    startArrowAnchor: '0.5 0.5',
    startArrowTransformOrigin: 'center',
    startArrowLineDash: 0,
    endArrow: false,
    endArrowCtor: Path,
    endArrowType: 'triangle',
    endArrowWidth: 10,
    endArrowHeight: 10,
    endArrowAnchor: '0.5 0.5',
    endArrowTransformOrigin: 'center',
    endArrowLineDash: 0,
  };

  constructor(options: BaseEdgeOptions<KT>) {
    super(deepMix({}, { style: BaseEdge.defaultStyleProps }, options));
  }

  protected getKeyStyle(attributes: ParsedBaseEdgeStyleProps<KT>): KT {
    const style = this.getGraphicStyle(attributes);
    const {
      sourceNode,
      targetNode,
      sourceAnchor: sourceAnchorKey,
      targetAnchor: targetAnchorKey,
      sourcePoint: rawSourcePoint,
      targetPoint: rawTargetPoint,
      ...restStyle
    } = style;
    const [sourcePoint, targetPoint] = this.getPoints(
      sourceNode,
      targetNode,
      sourceAnchorKey,
      targetAnchorKey,
      rawSourcePoint,
      rawTargetPoint,
    );

    return { sourcePoint, targetPoint, ...omitStyleProps(restStyle, ['halo', 'label', 'startArrow', 'endArrow']) };
  }

  protected getPoints(
    sourceNode: Node,
    targetNode: Node,
    sourceAnchorKey?: string,
    targetAnchorKey?: string,
    rawSourcePoint?: Point,
    rawTargetPoint?: Point,
  ): [Point, Point] {
    if (rawSourcePoint && rawTargetPoint) return [rawSourcePoint, rawTargetPoint];

    const sourceAnchor = findAnchor(sourceNode, sourceAnchorKey, targetNode);
    const targetAnchor = findAnchor(targetNode, targetAnchorKey, sourceNode);

    const sourcePoint = sourceAnchor
      ? getEllipseIntersectPoint(targetNode.getCenter(), sourceAnchor.getLocalBounds())
      : sourceNode.getIntersectPoint(targetAnchor?.getPosition() || targetNode.getCenter());
    const targetPoint = targetAnchor
      ? getEllipseIntersectPoint(sourceNode.getCenter(), targetAnchor.getLocalBounds())
      : targetNode.getIntersectPoint(sourceAnchor?.getPosition() || sourceNode.getCenter());

    return [sourcePoint || sourceNode.getCenter(), targetPoint || targetNode.getCenter()];
  }

  protected getHaloStyle(attributes: ParsedBaseEdgeStyleProps<KT>): false | KT {
    if (attributes.halo === false) return false;

    const keyStyle = this.getKeyStyle(attributes);
    const haloStyle = subStyleProps<LineStyleProps>(this.getGraphicStyle(attributes), 'halo');

    return { ...keyStyle, ...haloStyle };
  }

  protected getLabelStyle(attributes: ParsedBaseEdgeStyleProps<KT>): false | LabelStyleProps {
    if (attributes.label === false) return false;

    const labelStyle = subStyleProps<Required<EdgeLabelStyleProps>>(this.getGraphicStyle(attributes), 'label');
    const { position, offsetX, offsetY, autoRotate, maxWidth, ...restStyle } = labelStyle;
    const labelPositionStyle = getLabelPositionStyle(
      this.shapeMap.key as EdgeKey,
      position,
      autoRotate,
      offsetX,
      offsetY,
    );

    const { sourcePoint, targetPoint } = attributes;
    const points = [
      { x: sourcePoint[0], y: sourcePoint[1] },
      { x: targetPoint[0], y: targetPoint[1] },
    ];

    const wordWrapWidth = getWordWrapWidthByEnds(points, maxWidth);
    // @ts-ignore
    return { wordWrapWidth, ...labelPositionStyle, ...restStyle } as LabelStyleProps;
  }

  protected drawArrow(attributes: ParsedBaseEdgeStyleProps<KT>, isStart: boolean) {
    const arrowType = isStart ? 'startArrow' : 'endArrow';
    const arrowPresence = attributes[arrowType];

    if (arrowPresence) {
      const { ctor } = subStyleProps<Required<EdgeArrowStyleProps>>(this.getGraphicStyle(attributes), arrowType);
      const arrowStyle = this.getArrowStyle(attributes, isStart);
      this.shapeMap.key.style[isStart ? 'markerStart' : 'markerEnd'] = new ctor({ style: arrowStyle });
      this.shapeMap.key.style[isStart ? 'markerStartOffset' : 'markerEndOffset'] =
        (isStart ? attributes.startArrowOffset : attributes.endArrowOffset) ||
        (arrowStyle.width + Number(arrowStyle.lineWidth)) / 2;
    } else {
      this.shapeMap.key.style[isStart ? 'markerStart' : 'markerEnd'] = undefined;
    }
  }

  private getArrowStyle(attributes: ParsedBaseEdgeStyleProps<KT>, isStart: boolean) {
    const keyStyle = this.getKeyStyle(attributes) as BaseStyleProps;
    const arrowType = isStart ? 'startArrow' : 'endArrow';
    const { width, height, type, ctor, ...arrowStyle } = subStyleProps<Required<EdgeArrowStyleProps>>(
      this.getGraphicStyle(attributes),
      arrowType,
    );

    let path;
    if (ctor === Path) {
      const arrowFn = isFunction(type) ? type : Symbol[type] || Symbol.triangle;
      path = arrowFn(width, height);
    }
    return {
      ...keyStyle,
      width,
      height,
      ...(path && { path, fill: type === 'simple' ? '' : keyStyle.stroke }),
      ...arrowStyle,
    };
  }

  protected drawLabelShape(attributes: ParsedBaseEdgeStyleProps<KT>, container: Group) {
    this.upsert('label', Label, this.getLabelStyle(attributes), container);
  }

  protected abstract drawKeyShape(attributes: ParsedBaseEdgeStyleProps<KT>, container: Group): KS | undefined;

  public render(attributes = this.parsedAttributes, container: Group = this): void {
    // 1. key shape
    const keyShape = this.drawKeyShape(attributes, container);
    if (!keyShape) return;

    // 2. arrows
    this.drawArrow(attributes, true);
    this.drawArrow(attributes, false);

    // 3. label
    this.drawLabelShape(attributes, container);

    // 4. halo
    this.upsert(
      'halo',
      this.shapeMap.key.constructor as new (...args: any[]) => KS,
      this.getHaloStyle(attributes),
      container,
    );
  }

  animate(keyframes: Keyframe[] | PropertyIndexedKeyframes, options?: number | KeyframeAnimationOptions) {
    const result = super.animate(keyframes, options);

    result.onframe = () => {
      this.drawLabelShape(this.parsedAttributes, this);
    };

    return result;
  }
}<|MERGE_RESOLUTION|>--- conflicted
+++ resolved
@@ -9,10 +9,7 @@
 import { Path } from '@antv/g';
 import { deepMix, isFunction } from '@antv/util';
 import type { EdgeKey, EdgeLabelStyleProps, Point, PrefixObject } from '../../types';
-<<<<<<< HEAD
-=======
 import type { Node } from '../../types/element';
->>>>>>> dd313356
 import { getLabelPositionStyle } from '../../utils/edge';
 import { findAnchor } from '../../utils/element';
 import { getEllipseIntersectPoint } from '../../utils/point';
@@ -37,29 +34,39 @@
 
 export type BaseEdgeKeyStyleProps<KT> = KT & {
   /**
+   * <zh/> 边的起点 shape
+   * <en/> The source shape. Represents the start of the edge
+   */
+  sourceNode: Node;
+  /**
+   * <zh/> 边的终点 shape
+   * <en/> The source shape. Represents the start of the edge
+   */
+  targetNode: Node;
+  /**
+   * <zh/> 边起始连接的 anchor
+   * <en/> The Anchor of the source node
+   */
+  sourceAnchor?: string;
+  /**
+   * <zh/> 边终点连接的 anchor
+   * <en/> The Anchor of the target node
+   */
+  targetAnchor?: string;
+  /**
    * <zh/> 边的起点
    * <en/> The source point. Represents the start of the edge
    */
-  sourcePoint: Point;
+  sourcePoint?: Point;
   /**
    * <zh/> 边的终点
    * <en/> The target point. Represents the end of the edge
    */
-  targetPoint: Point;
+  targetPoint?: Point;
 };
 
 export type BaseEdgeStyleProps<KT extends object> = BaseShapeStyleProps &
-<<<<<<< HEAD
   BaseEdgeKeyStyleProps<KT> & {
-=======
-  KT & {
-    sourceNode: Node;
-    targetNode: Node;
-    sourceAnchor?: string;
-    targetAnchor?: string;
-    sourcePoint?: Point;
-    targetPoint?: Point;
->>>>>>> dd313356
     label?: boolean;
     halo?: boolean;
     startArrow?: boolean;
@@ -75,11 +82,7 @@
 
 type ParsedBaseEdgeStyleProps<KT extends object> = Required<BaseEdgeStyleProps<KT>>;
 export abstract class BaseEdge<KT extends object, KS extends DisplayObject> extends BaseShape<BaseEdgeStyleProps<KT>> {
-<<<<<<< HEAD
   static defaultStyleProps: BaseEdgeStyleProps<any> = {
-=======
-  static defaultStyleProps: Partial<BaseEdgeStyleProps<Record<string, unknown>>> = {
->>>>>>> dd313356
     isBillboard: true,
     label: true,
     labelPosition: 'center',
@@ -183,15 +186,10 @@
       offsetY,
     );
 
-    const { sourcePoint, targetPoint } = attributes;
-    const points = [
-      { x: sourcePoint[0], y: sourcePoint[1] },
-      { x: targetPoint[0], y: targetPoint[1] },
-    ];
-
-    const wordWrapWidth = getWordWrapWidthByEnds(points, maxWidth);
-    // @ts-ignore
-    return { wordWrapWidth, ...labelPositionStyle, ...restStyle } as LabelStyleProps;
+    const bbox = this.shapeMap.key.getLocalBounds();
+    const wordWrapWidth = getWordWrapWidthByEnds([bbox.min, bbox.max], maxWidth);
+
+    return Object.assign({ wordWrapWidth }, labelPositionStyle, restStyle);
   }
 
   protected drawArrow(attributes: ParsedBaseEdgeStyleProps<KT>, isStart: boolean) {
