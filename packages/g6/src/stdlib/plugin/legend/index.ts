<<<<<<< HEAD
import { Category } from '@antv/gui';
import { Canvas, DisplayObject, Circle, Line } from '@antv/g';
import { isFunction, isString, upperFirst } from '@antv/util';
=======
>>>>>>> 1eda86a0
import { createDom } from '@antv/dom-util';
import { Canvas, Circle, DisplayObject, Line } from '@antv/g';
import { ID } from '@antv/graphlib';
import { Category } from '@antv/gui';
import { isFunction, upperFirst } from '@antv/util';
import { IGraph } from '../../../types';
import { RendererName } from '../../../types/render';
import { Plugin as Base, IPluginBaseConfig } from '../../../types/plugin';
import { createCanvas } from '../../../util/canvas';
import { ShapeTagMap, formatPadding } from '../../../util/shape';

type ItemLegendConfig = {
  // whether show the item legend
  enable: boolean;
  // the field name of the item type
  typeField?: string;
  // title of the item legend
  title?: string;
  // number of rows
  rows?: number;
  // number of cols
  cols?: number;
  // padding between cols
  colPadding?: number;
  // padding between rows
  rowPadding?: number;
  // padding of the item legend
  padding?: number | number[];
  // formatter for the label
  labelFormatter?: (type: string) => string;
  // style for the label
  labelStyle?: {
    [shapeAttr: string]: unknown;
  };
  // style config or mapper for the marker, could be value/map/function
  markerStyle?: {
    shape?: string | { [nodeType: string]: string };
    size?: number | number[] | { [nodeType: string]: number | number[] };
    color?: string | { [nodeType: string]: string };
    [styleName: string]: unknown | { [nodeType: string]: unknown };
  };
};

<<<<<<< HEAD
interface LegendConfig extends IPluginBaseConfig {
  /**
   * container for the legend, using graph's container by default
   */
  container?: HTMLDivElement | string;

  renderer?: RendererName;
  /**
   * user-defined canvas
   */
  canvas?: Canvas;
  /**
   * The color used to clear the canvas when it is initialized.
   * @see https://g.antv.antgroup.com/api/canvas/options#background
   */
  background?: string;
  /**
   * className for the DOM wrapper, "g6-category-legend" by default
   */
=======
export interface LegendConfig extends IPluginBaseConfig {
  // container for the legend, using graph's container by default
  container?: HTMLDivElement | null;
  // className for the DOM wrapper, "g6-category-legend" by default
>>>>>>> 1eda86a0
  className?: string;
  /**
   * size for the legend canvas, 'fit-content', or an array of number(px) and string(percentage with %)
   */
  size?: 'fit-content' | [number | string, number | string];
  /**
   * orientation for the legend layout
   */
  orientation?: 'horizontal' | 'vertical';
  // Selected state name, triggered while clicking a legend item. Click will not take effect if selectedState is not assigned
  selectedState?: string;
  // Active state name, triggered while mouseenter a legend item. Mouseenter will not take effect if activeState is not assigned
  activeState?: string;
  // Inactive state name, triggered on other items while mouseenter a legend item. Mouseleave will not take effect if inactiveState is not assigned
  inactiveState?: string;
  // config for the node legend
  node?: ItemLegendConfig;
  // config for the edge legend
  edge?: ItemLegendConfig;
}

export default class Legend extends Base {
  /**
   * GUI instance for the node legend.
   */
  private nodeLegend: Category;

  /**
   * GUI instance for the edge legend.
   */
  private edgeLegend: Category;

  private wrapper: HTMLDivElement;
  private canvas: Canvas;

  private size: ('fit-content' | number)[];
  private selectedTypes: {
    node: Set<string>;
    edge: Set<string>;
  };
  private activeType: {
    node: string | undefined;
    edge: string | undefined;
  };
  private selectedIds: {
    node: Set<ID>;
    edge: Set<ID>;
  };
  private activeIds: {
    node: Set<ID>;
    edge: Set<ID>;
  };
  private styleCache: {
    node: {
      [type: string]: any;
    };
    edge: {
      [type: string]: any;
    };
  };

  constructor(options?: LegendConfig) {
    super(options);
  }

  public getDefaultCfgs(): LegendConfig {
    return {
      container: null,
      className: 'g6-category-legend',
      orientation: 'horizontal',
      selectedState: 'selected',
      activeState: 'active',
    };
  }

  public getEvents() {
    return {
      afterrender: this.updateLegend,
    };
  }

  public init(graph: IGraph) {
    super.init(graph);
    const { size = 'fit-content', orientation } = this.options;
    const graphSize = graph.getSize();
    this.size = size;
    this.selectedTypes = {
      node: new Set<string>(),
      edge: new Set<string>(),
    };
    this.activeType = {
      node: undefined,
      edge: undefined,
    };
    this.selectedIds = {
      node: new Set<string>(),
      edge: new Set<string>(),
    };
    this.activeIds = {
      node: new Set<string>(),
      edge: new Set<string>(),
    };
    this.styleCache = {
      node: {},
      edge: {},
    };
    // If size is set to "fit-content", sets the size of the legend canvas to fit the content.
    if (size === 'fit-content') {
      this.size = [
        orientation === 'horizontal' ? graphSize[0] : 'fit-content',
        orientation === 'horizontal' ? 'fit-content' : graphSize[1],
      ];
    }
    // If size is set to "100%", sets the size of the legend canvas to match the size of the graph.
    if (typeof size[0] === 'number') {
      // Otherwise, sets the size of the legend canvas to the specified size.
      this.size[0] = size[0];
    } else if (size[0].includes('%')) {
      const ratio = Number(size[0].replace('%')) / 100 || 1;
      this.size[0] = graphSize[0] * ratio;
    }

    if (typeof size[1] === 'number') {
      // Otherwise, sets the size of the legend canvas to the specified size.
      this.size[1] = size[1];
    } // If size is set to "100%", sets the size of the legend canvas to match the size of the graph.
    else if (size[1] === '100%') {
      const ratio = Number(size[0].replace('%')) / 100 || 1;
      this.size[1] = graphSize[1] * ratio;
    }
  }

  /**
   * Update or create the legend including node and edge legend.
   */
  private updateLegend() {
    const { size } = this;

    // If canvas does not exist, create it
    if (!this.canvas) {
      const canvasSize = [
        size[0] === 'fit-content' ? 0 : size[0],
        size[1] === 'fit-content' ? 0 : size[1],
      ];

      const {
        canvas,
        background,
        renderer = 'canvas',
      } = this.options as LegendConfig;
      if (canvas) {
        this.canvas = canvas;
      } else {
        // If wrapper does not exist, create it
        if (!this.wrapper) {
          this.wrapper = this.createWrapper();
        }

        this.canvas = createCanvas(
          renderer,
          this.wrapper,
          canvasSize[0],
          canvasSize[1],
          undefined,
          background,
        );
      }

      // Add click event listener to canvas
      this.canvas.addEventListener('click', (evt) => {
        // If the click target is not canvas, return
        if (evt.target?.nodeName !== 'document') return;

        // Clear relevant states on the graph
        const { graph, options } = this;
        const { activeState, selectedState } = options;
        if (this.activeIds.node.size)
          graph.clearItemState(Array.from(this.activeIds.node), activeState);
        if (this.activeIds.edge.size)
          graph.clearItemState(Array.from(this.activeIds.edge), activeState);
        this.activeIds = {
          node: new Set<ID>(),
          edge: new Set<ID>(),
        };
        if (selectedState) {
          const { node: selectedNodes, edge: selectedEdges } = this.selectedIds;
          graph.clearItemState(Array.from(selectedNodes), selectedState);
          graph.clearItemState(Array.from(selectedEdges), selectedState);
          this.selectedIds = {
            node: new Set<ID>(),
            edge: new Set<ID>(),
          };
        }

        // Clear legend states
        this.selectedTypes.node.forEach((nodeType) => {
          const marker = this.canvas
            .getRoot()
            .querySelector(`#marker-node-${nodeType}`);
          if (!marker) return;
          const lineWidth = this.styleCache.node[nodeType].lineWidth;
          marker.style.lineWidth = lineWidth;
        });
        this.selectedTypes.edge.forEach((edgeType) => {
          const marker = this.canvas
            .getRoot()
            .querySelector(`#marker-edge-${edgeType}`);
          if (!marker) return;
          const lineWidth = this.styleCache.edge[edgeType].lineWidth;
          marker.style.lineWidth = lineWidth;
        });
        this.selectedTypes = {
          node: new Set<string>(),
          edge: new Set<string>(),
        };
        this.activeType = {
          node: undefined,
          edge: undefined,
        };
      });
    }

    const promise = this.canvas.ready;
    promise.then(() => {
      this.nodeLegend = this.upsertLegend('node');
      this.edgeLegend = this.upsertLegend('edge');
      this.updateLayout();
    });
  }

  /**
   * Creates a wrapper div element for the graph and appends it to the container.
   * @returns {HTMLDivElement} - The created wrapper div element.
   */
  private createWrapper() {
    const { options, graph, size } = this;
    const { container, className } = options;
    let $container: HTMLElement;
    // If the container is a string, it will find the corresponding element in the document.
    if (isString(container)) {
      $container = document.getElementById(container as string);
    }
    // If the container is not found, it will use the graph's container.
    if (!$container) {
      $container = graph.container;
    }

    const wrapperSize = [
      size[0] === 'fit-content' ? 0 : size[0],
      size[1] === 'fit-content' ? 0 : size[1],
    ];
    const wrapper = (HTMLDivElement = createDom(
      `<div class='${className}' style='width: ${wrapperSize[0]}px; height: ${wrapperSize[1]}px; overflow: hidden;'></div>`,
    ));
    $container.appendChild(wrapper);
    return wrapper;
  }

  /**
   * Creates a legend for the graph based on the given item type (node or edge).
   * @param {string} itemType - The type of item for which the legend is being created (node or edge).
   * @returns {Category} - The created legend.
   */
  private upsertLegend(itemType: 'node' | 'edge' = 'node') {
    const { graph, options, canvas } = this;
    const { node, edge, orientation } = options;

    // Checks if the legend is enabled for the given item type. If not, it returns.
    const itemLegendConfig = itemType === 'node' ? node : edge;
    if (!itemLegendConfig?.enable) return;

    // Extracts the necessary configuration options from the options object.
    const {
      title,
      typeField,
      labelFormatter,
      rows = 1,
      cols = 4,
      colPadding = 5,
      rowPadding = 8,
      padding: propsPadding = [0, 0, 0, 0],
      labelStyle = {},
      markerStyle: propsMarkerStyle,
    } = itemLegendConfig;
    const defaultStyle = {
      shape: itemType === 'node' ? 'circle' : 'line',
      size: 10,
      color: '#ccc',
      fillOpacity: 0.3,
    };

    // Calculates the necessary padding, spacing, and size for the legend.
    const padding = formatPadding(propsPadding);
    const labelRelatedStyle: any = {};
    Object.keys(labelStyle).forEach((key) => {
      labelRelatedStyle[`itemLabel${upperFirst(key)}`] = labelStyle[key];
    });
    const itemSpacing = labelRelatedStyle.itemLabelSpacing;
    const { size: legendSize, grid } = this.getLegendSize(rows, cols, padding);

    // Gets all the data for the given item type and extracts the unique types based on the typeField.
    const datas =
      itemType === 'node' ? graph.getAllNodesData() : graph.getAllEdgesData();
    const typeSet = new Set<string>();
    const typeModelMap = {};
    datas.map((model) => {
      if (model.data[typeField]) {
        const type = model.data[typeField];
        typeSet.add(type);
        if (!typeModelMap[type]) typeModelMap[type] = model;
      }
    });
    const types = Array.from(typeSet);

    // Creates the legend data based on the unique types and labelFormatter function.
    const legendData = types.map((type) => ({
      typeValue: type,
      label: labelFormatter ? labelFormatter(type) : type,
    }));

    const markerStyleKeys = [
      'fill',
      'stroke',
      'fillOpacity',
      'opacity',
      'lineWidth',
      'shadow',
      'shadowBlur',
      'size',
    ];

    // Creates the marker style for the legend based on the propsMarkerStyle or the style of the corresponding element on the graph.
    const markerRelatedStyle: any = {};
    let getShape;
    if (!propsMarkerStyle) {
      // 使用图上对应元素的样式
      const graphGroup = graph.canvas.getRoot();
      const itemTypeGroup =
        graphGroup.getElementById(`${itemType}-group`) || graphGroup;
      const typeStyleMap = {};
      const formatStyles = {
        x1: -10,
        y1: 0,
        x2: 10,
        y2: 0,
      };
      types.forEach((type) => {
        const itemGroup = itemTypeGroup.find(
          (ele) => ele.getAttribute('data-item-id') === typeModelMap[type].id,
        );
        const keyShape = itemGroup.querySelector('#keyShape');
        typeStyleMap[type] = {
          shape: keyShape.nodeName,
          style: {
            ...keyShape.attributes,
            ...formatStyles,
          },
        };
      });

      markerStyleKeys.forEach((key) => {
        markerRelatedStyle[`itemMarker${upperFirstLetter(key)}`] = (item) => {
          const { typeValue } = item;
          let markerStyleKey = key;
          if (key === 'size') {
            if (typeStyleMap[typeValue].style.r) markerStyleKey = 'r';
            markerStyleKey = 'width';
          }
          return (
            typeStyleMap[typeValue].style[markerStyleKey] || defaultStyle[key]
          );
        };
      });
      getShape = (item) => {
        const { typeValue } = item;
        const shape = typeStyleMap[typeValue].shape || defaultStyle.shape;
        return {
          Shape: ShapeTagMap[shape],
          style: typeStyleMap[typeValue].style,
        };
      };
    } else {
      // 使用 markerStyle 中的样式映射
      const { shape: markerShape, ...markerStyle } = Object.assign(
        {},
        defaultStyle,
        propsMarkerStyle || {},
      );
      getShape = this.getShapeConfig(itemType, markerShape);
      Object.keys(markerStyle).forEach((key) => {
        const styleValue = markerStyle[key];
        let value = styleValue;
        if (typeof styleValue === 'object') {
          value = (item) => {
            return (
              styleValue[item.typeValue] ||
              styleValue[item.typeValue].size ||
              10
            );
          };
        } else if (isFunction(styleValue)) {
          value = (item) => styleValue(item.typeValue);
        }
        if (key === 'color') {
          markerRelatedStyle['itemMarkerFill'] =
            markerRelatedStyle['itemMarkerFill'] || value;
          markerRelatedStyle['itemMarkerStroke'] =
            markerRelatedStyle['itemMarkerStroke'] || value;
        } else {
          markerRelatedStyle[`itemMarker${upperFirstLetter(key)}`] = value;
        }
      });
    }

    // Creates the legend using the Category component and appends it to the canvas.
    const legend = new Category({
      style: {
        x: padding[3],
        y: padding[0],
        data: legendData,
        layout: 'flex',
        orientation,
        gridRow: grid[0],
        gridCol: grid[1],
        colPadding,
        rowPadding,
        width: legendSize[0],
        height: legendSize[1],
        titleText: title,
        itemSpacing,
        ...labelRelatedStyle,
        ...markerRelatedStyle,
        // itemMarkerFillOpacity: 0.5,
        itemMarker: (item) => {
          const { Shape, style } = getShape(item as any);
          const { typeValue } = item;
          this.styleCache[itemType][typeValue] = style;
          return () =>
            new Shape({ style, id: `marker-${itemType}-${typeValue}` });
        },
        mouseenter: (ele) =>
          this.handleMouseEnter(ele, types, typeField, itemType, datas),
        mouseleave: (ele) =>
          this.handleMouseLeave(ele, types, typeField, itemType),
        click: (ele) =>
          this.handleClick(ele, types, typeField, itemType, datas),
      },
    });

    canvas.appendChild(legend);
    return legend;
  }

  /**
   * Updates the layout by positioning the node and edge legends.
   */
  private updateLayout() {
    const { nodeLegend, edgeLegend, options, size } = this;
    // If both node and edge legends exist, it determines the order of the legends based on their respective orders in the options object.
    if (nodeLegend && edgeLegend) {
      const { node, edge, orientation } = options;
      const { order: nodeOrder = 1, padding: nodePadding } = node;
      const { order: edgeOrder = 2, padding: edgePadding } = edge;
      let firstItem;
      let secondItem;
      if (nodeOrder < edgeOrder) {
        firstItem = {
          padding: formatPadding(nodePadding),
          legend: nodeLegend,
        };
        secondItem = {
          padding: formatPadding(edgePadding),
          legend: edgeLegend,
        };
      } else {
        secondItem = {
          padding: formatPadding(nodePadding),
          legend: nodeLegend,
        };
        firstItem = {
          padding: formatPadding(edgePadding),
          legend: edgeLegend,
        };
      }
      const bbox = firstItem.legend.getRenderBounds();

      // Positions the legends based on their orientation and padding values.
      if (orientation === 'horizontal') {
        firstItem.legend.translateLocal([
          0,
          -bbox.min[1] + firstItem.padding[0],
        ]);

        const firstItemBounds =
          firstItem.legend.childNodes[1].childNodes[0].childNodes[0].getRenderBounds();
        const firstBottom = firstItemBounds.max[1] + firstItem.padding[2];

        secondItem.legend.translateLocal([0, firstBottom]);
      } else {
        firstItem.legend.translateLocal([
          -bbox.min[0] + firstItem.padding[3],
          0,
        ]);
        const firstRight =
          firstItem.legend.childNodes[1].childNodes[0].childNodes[0].childNodes[1].getRenderBounds()
            .max[0] + firstItem.padding[1];
        secondItem.legend.translateLocal([firstRight, 0]);
      }
    }

    // If the size of the canvas is set to "fit-content", it resizes the canvas to fit the total bounding box of the legend.
    if (size[0] === 'fit-content' || size[1] === 'fit-content') {
      const totalBBox = this.canvas.getRoot().getRenderBounds();
      const canvasSize = [
        size[0] === 'fit-content'
          ? totalBBox.max[0] - totalBBox.min[0]
          : size[0],
        size[1] === 'fit-content'
          ? totalBBox.max[1] - totalBBox.min[1]
          : size[1],
      ];
      this.canvas.resize(canvasSize[0], canvasSize[1]);
      // During serverside rendering, wrapper is not available.
      if (this.wrapper) {
        this.wrapper.style.width = `${canvasSize[1]}px`;
        this.wrapper.style.height = `${canvasSize[0]}px`;
      }
    }
  }

  /**
   * generate a function that takes an legend's item object and returns an object with Shape and style properties for the item marker rendering.
   * @param itemType specifies whether the item is a node or an edge.
   * @param markerShape
   * @returns
   */
  private getShapeConfig(
    itemType: 'node' | 'edge',
    markerShape,
  ): (item: { typeValue: string }) => { Shape: DisplayObject; style: any } {
    const DefaultShape: typeof Circle | typeof Line =
      itemType === 'node' ? Circle : Line;
    const defaultStyle =
      itemType === 'node'
        ? { r: 10, width: 20, height: 20, lineWidth: 1 }
        : { lineWidth: 4, x1: -10, y1: 0, x2: 10, y2: 0 };

    if (typeof markerShape === 'string') {
      // If markerShape is a string, it is used as a key to look up a shape in the ShapeTagMap object. If the key is not found, the DefaultShape is used.
      const Shape = ShapeTagMap[markerShape] || DefaultShape;
      return () => ({
        Shape: Shape,
        style: defaultStyle,
      });
    } else {
      // If markerShape is an object, it is used to look up a shape configuration based on the item's typeValue property.
      return (item) => {
        const shapeConfig = markerShape[item.typeValue];
        if (typeof shapeConfig === 'string') {
          // If the configuration is a string, it is used as a key to look up a shape in the ShapeTagMap object. If the key is not found, the DefaultShape is used.
          const Shape = ShapeTagMap[shapeConfig];
          return {
            Shape,
            style: defaultStyle,
          };
        } else {
          // If the configuration is an object, it is used to determine the shape type and style. The shape type is looked up in the ShapeTagMap object. If the key is not found, the DefaultShape is used. The style is a combination of the defaultStyle and the style property of the configuration object.
          const { type: shapeType, style } = shapeConfig;
          const Shape = ShapeTagMap[shapeType] || DefaultShape;
          return {
            Shape,
            style: { ...defaultStyle, ...style },
          };
        }
      };
    }
  }

  /**
   * Calculates the size of the legend based on the number of rows and columns, padding, and the orientation of the legend.
   * @param rows
   * @param cols
   * @param padding
   * @returns
   */
  private getLegendSize(rows, cols, padding) {
    const { graph, options, size } = this;
    const { orientation } = options;
    let [width, height] = size;
    let grid = [rows, cols];
    const [graphWidth, graphHeight] = graph.getSize();

    if (orientation === 'horizontal') {
      // If the orientation is horizontal, it checks if the first value in the size array is "fit-content" and sets the width to the graphWidth if it is.
      if (size[0] === 'fit-content') width = graphWidth;
      if (size[1] === 'fit-content') height = 50;
    } else {
      // If the orientation is not horizontal, it checks if the first value in the size array is "fit-content" and sets the width to 50 if it is.
      if (size[0] === 'fit-content') width = 50;
      if (size[1] === 'fit-content') height = graphHeight;
      // Swaps the values of rows and cols in the grid array.
      grid = [cols, rows];
    }
    // Adds the padding to the width and height.
    width += padding[1] + padding[3];
    height += padding[0] + padding[2];
    return {
      size: [width, height],
      grid,
    };
  }

  /**
   * Handles the mouse enter event for a given element.
   * @param {Object} ele - The element (legend item marker) that triggered the event.
   * @param {Array} types - An array of all the types on the legend.
   * @param {string} typeField - The field that contains the type information.
   * @param {string} itemType - The type of item, node or edge.
   * @param {Array} datas - An array of data models.
   */
  private handleMouseEnter(ele, types, typeField, itemType, datas) {
    const { graph, options } = this;
    const { activeState } = options;
    if (!activeState) return;
    const { index } = ele.__data__;
    const type = types[index];
    this.activeType[typeField] = type;
    const activeIds = datas
      .filter((model) => model.data[typeField] === type)
      .map((model) => model.id);
    graph.setItemState(activeIds, activeState, true);
    activeIds.forEach((id) => this.activeIds[itemType].add(id));

    // Update legend style.
    ele.querySelector('.legend-category-item-marker').style.lineWidth =
      this.styleCache[itemType][type].lineWidth + 2 || 4;
  }

  /**
   * Handles mouse leave event for a given element.
   * @param {HTMLElement} ele - The element (legend item marker) that triggered the event.
   * @param {Array} types - An array of all the types on the legend.
   * @param {string} typeField - The field that contains the type information.
   * @param {string} itemType - The type of the item, node or edge.
   */
  private handleMouseLeave(ele, types, typeField, itemType) {
    const { graph, options } = this;
    const { activeState } = options;
    if (!activeState) return;
    this.activeType[typeField] = undefined;
    const currentActiveIds = graph.findIdByState(itemType, activeState, true);
    const { index } = ele.__data__;
    const type = types[index];
    if (this.selectedTypes[itemType].has(type)) {
      ele.querySelector('.legend-category-item-marker').style.lineWidth =
        this.styleCache[itemType][type].lineWidth + 4 || 6;
    } else {
      ele.querySelector('.legend-category-item-marker').style.lineWidth =
        this.styleCache[itemType][type].lineWidth || 1;
    }
    graph.setItemState(currentActiveIds, activeState, false);
    currentActiveIds.forEach((id) => this.activeIds[itemType].delete(id));
  }

  /**
   * Handles the click event on a legend category item.
   * @param {HTMLElement} ele - The legend category item element that was clicked.
   * @param {Array} types - An array of all the types on the legend.
   * @param {string} typeField - The field in the data model that contains the type of the data.
   * @param {string} itemType - The type of the item, node or edge.
   * @param {Array} datas - An array of data models.
   */
  private handleClick(ele, types, typeField, itemType, datas) {
    const { graph, options } = this;
    const { selectedState } = options;
    if (!selectedState) return;
    const { index } = ele.__data__;
    const type = types[index];
    const ids = datas
      .filter((model) => model.data[typeField] === type)
      .map((model) => model.id);
    if (this.selectedTypes[itemType].has(type)) {
      this.selectedTypes[itemType].delete(type);
      ids.forEach((id) => this.selectedIds[itemType].delete(id));
      graph.setItemState(ids, selectedState, false);
      ele.querySelector('.legend-category-item-marker').style.lineWidth = 4;
    } else {
      this.selectedTypes[itemType].add(type);
      ids.forEach((id) => this.selectedIds[itemType].add(id));
      graph.setItemState(ids, selectedState, true);
      ele.querySelector('.legend-category-item-marker').style.lineWidth =
        this.styleCache[itemType][type].lineWidth + 4 || 6;
    }
  }

  public destroy() {
    super.destroy();
    this.canvas?.destroy();
  }
}

/**
 * Takes a string as input and returns the same string with the first letter capitalized.
 * @param str
 * @returns
 */
const upperFirstLetter = (str: string) => {
  if (!str) return '';
  return `${str.substring(0, 1).toUpperCase()}${str.substring(1)}`;
};<|MERGE_RESOLUTION|>--- conflicted
+++ resolved
@@ -1,9 +1,6 @@
-<<<<<<< HEAD
 import { Category } from '@antv/gui';
 import { Canvas, DisplayObject, Circle, Line } from '@antv/g';
 import { isFunction, isString, upperFirst } from '@antv/util';
-=======
->>>>>>> 1eda86a0
 import { createDom } from '@antv/dom-util';
 import { Canvas, Circle, DisplayObject, Line } from '@antv/g';
 import { ID } from '@antv/graphlib';
@@ -47,7 +44,6 @@
   };
 };
 
-<<<<<<< HEAD
 interface LegendConfig extends IPluginBaseConfig {
   /**
    * container for the legend, using graph's container by default
@@ -67,12 +63,6 @@
   /**
    * className for the DOM wrapper, "g6-category-legend" by default
    */
-=======
-export interface LegendConfig extends IPluginBaseConfig {
-  // container for the legend, using graph's container by default
-  container?: HTMLDivElement | null;
-  // className for the DOM wrapper, "g6-category-legend" by default
->>>>>>> 1eda86a0
   className?: string;
   /**
    * size for the legend canvas, 'fit-content', or an array of number(px) and string(percentage with %)
