import { isBoolean, isNumber, isObject } from '@antv/util';
import { Behavior } from '../../types/behavior';
import { ID, IG6GraphEvent } from '../../types';

interface ScrollCanvasOptions {
  /**
   * The direction of dragging that is allowed. Options: 'x', 'y', 'both'. 'both' by default.
   */
  direction?: string;
  /**
   * Whether enable optimize strategies, which will hide all the shapes excluding node keyShape while scrolling.
   */
  enableOptimize?: boolean;
  /**
   * When the zoom ratio of the graph is smaller than ```optimizeZoom```, all shapes except for node keyShape will always be hidden.
   * This option requires ```enableOptimize=true```;
   */
  optimizeZoom?: number;
  /**
   * Switch to zooming while pressing the key and wheeling. Options: 'shift', 'ctrl', 'alt', 'control', 'meta', using an array of these options allows any of these keys to trigger zooming;
   * Use ```'ctrl'``` by default;
   */
  zoomKey?: string | string[];
  /** Switch to zooming while pressing the key and wheeling. This option allows you to control the zoom ratio for each event.
   * Use ```'0.05'``` by default;
   */
  zoomRatio?: number;
  /**
   * The range of canvas to limit dragging, 0 by default, which means the graph cannot be dragged totally out of the view port range.
   * If scalableRange is number or a string without 'px', means it is a ratio of the graph content.
   * If scalableRange is a string with 'px', it is regarded as pixels.
   * If scalableRange = 0, no constrains;
   * If scalableRange > 0, the graph can be dragged out of the view port range
   * If scalableRange < 0, the range is smaller than the view port.
   * Refer to https://gw.alipayobjects.com/mdn/rms_f8c6a0/afts/img/A*IFfoS67_HssAAAAAAAAAAAAAARQnAQ
   */
  scalableRange?: string | number;
  /**
   * Whether allow trigger this behavior when drag start on nodes / edges / combos.
   */
  allowDragOnItem?:
    | boolean
    | {
        node?: boolean;
        edge?: boolean;
        combo?: boolean;
      };
}

const DEFAULT_OPTIONS: ScrollCanvasOptions = {
  direction: 'both',
  enableOptimize: false,
  zoomKey: 'ctrl',
  scalableRange: 0,
  allowDragOnItem: true,
  zoomRatio: 0.05,
};

export class ScrollCanvas extends Behavior {
  private hiddenEdgeIds: ID[];
  private hiddenNodeIds: ID[];

  declare options: ScrollCanvasOptions;
  timeout?: number;
  optimized = false;
  constructor(options: Partial<ScrollCanvasOptions>) {
    const finalOptions = Object.assign({}, DEFAULT_OPTIONS, options, {
      zoomKey: initZoomKey(options.zoomKey),
    });
    super(finalOptions);
  }

  getEvents = () => {
    return {
      wheel: this.onWheel,
    };
  };

  onWheel(ev: IG6GraphEvent & { deltaX?: number; deltaY?: number }) {
    if (!this.allowDrag(ev)) return;
    const graph = this.graph;
<<<<<<< HEAD
    const { zoomKey, zoomRatio, scalableRange, direction, enableOptimize } =
      this.options;
=======
    const { zoomKey, zoomRatio, enableOptimize } = this.options;
>>>>>>> 20bb27cf
    const zoomKeys = Array.isArray(zoomKey) ? [].concat(zoomKey) : [zoomKey];
    if (zoomKeys.includes('control')) zoomKeys.push('ctrl');
    const keyDown = zoomKeys.some((ele) => ev[`${ele}Key`]);

    const nativeEvent = ev.nativeEvent as
      | (WheelEvent & { wheelDelta: number })
      | undefined;

    if (keyDown) {
      const canvas = graph.canvas;
      const point = canvas.client2Viewport({ x: ev.client.x, y: ev.client.y });
      let ratio = graph.getZoom();
      if (nativeEvent && nativeEvent.wheelDelta > 0) {
        ratio = ratio + ratio * zoomRatio;
      } else {
        ratio = ratio - ratio * zoomRatio;
      }
      graph.zoomTo(ratio, {
        x: point.x,
        y: point.y,
      });
    } else {
      const diffX = ev.deltaX || ev.movement.x;
      const diffY = ev.deltaY || ev.movement.y;

      const { dx, dy } = this.formatDisplacement(diffX, diffY);
      graph.translate({ dx: -dx, dy: -dy });
    }

    if (enableOptimize) {
      const optimized = this.optimized;

      // hiding
      if (!optimized) {
        this.hideShapes();
        this.optimized = true;
      }

      // showing after 100ms
      clearTimeout(this.timeout);
      this.timeout = undefined;
      const timeout = window.setTimeout(() => {
        this.showShapes();
        this.optimized = false;
      }, 100);
      this.timeout = timeout;
    }
  }
  private formatDisplacement(dx: number, dy: number) {
    const { graph } = this;
    const { scalableRange, direction } = this.options;
    const [width, height] = graph.getSize();
    const graphBBox = graph.canvas.getRoot().getRenderBounds();
    let rangeNum = Number(scalableRange);
    let isPixel;
    if (typeof scalableRange === 'string') {
      if (scalableRange.includes('px')) {
        isPixel = scalableRange.includes('px');
        rangeNum = Number(scalableRange.replace('px', ''));
      }
      if (scalableRange.includes('%')) {
        rangeNum = Number(scalableRange.replace('%', '')) / 100;
      }
    }

    let expandWidth = rangeNum;
    let expandHeight = rangeNum;
    // If it is not a string with 'px', regard as ratio
    if (!isPixel) {
      expandWidth = width * rangeNum;
      expandHeight = height * rangeNum;
    }
    const leftTopClient = graph.getViewportByCanvas({
      x: graphBBox.min[0],
      y: graphBBox.min[1],
    });
    const rightBottomClient = graph.getViewportByCanvas({
      x: graphBBox.max[0],
      y: graphBBox.max[1],
    });
    const minX = leftTopClient.x;
    const minY = leftTopClient.y;
    const maxX = rightBottomClient.x;
    const maxY = rightBottomClient.y;
    if (dx > 0) {
      if (maxX < -expandWidth) {
        dx = 0;
      } else if (maxX - dx < -expandWidth) {
        dx = maxX + expandWidth;
      }
    } else if (dx < 0) {
      if (minX > width + expandWidth) {
        dx = 0;
      } else if (minX - dx > width + expandWidth) {
        dx = minX - (width + expandWidth);
      }
    }

    if (dy > 0) {
      if (maxY < -expandHeight) {
        dy = 0;
      } else if (maxY - dy < -expandHeight) {
        dy = maxY + expandHeight;
      }
    } else if (dy < 0) {
      if (minY > height + expandHeight) {
        dy = 0;
      } else if (minY - dy > height + expandHeight) {
        dy = minY - (height + expandHeight);
      }
    }

    if (direction === 'x') {
      dy = 0;
    } else if (direction === 'y') {
      dx = 0;
    }

    return { dx, dy };
  }

  private allowDrag(evt: IG6GraphEvent) {
    const { itemType } = evt;
    const { allowDragOnItem } = this.options;
    const targetIsCanvas = itemType === 'canvas';
    if (isBoolean(allowDragOnItem) && !allowDragOnItem && !targetIsCanvas)
      return false;
    if (isObject(allowDragOnItem)) {
      const { node, edge, combo } = allowDragOnItem;
      if (!node && itemType === 'node') return false;
      if (!edge && itemType === 'edge') return false;
      if (!combo && itemType === 'combo') return false;
    }
    return true;
  }

  private hideShapes() {
    const { graph, options } = this;
    const { tileBehavior: graphBehaviorOptimize, tileBehaviorSize = 1000 } =
      graph.getSpecification().optimize || {};
    const { optimizeZoom } = options;
    const optimize = this.options.enableOptimize || graphBehaviorOptimize;
    const shouldOptimzie = isNumber(optimize)
      ? graph.getAllNodesData().length > optimize
      : optimize;
    if (shouldOptimzie) {
      const currentZoom = graph.getZoom();
      const newHiddenEdgeIds = graph
        .getAllEdgesData()
        .map((edge) => edge.id)
        .filter((id) => graph.getItemVisible(id));
      graph.hideItem(newHiddenEdgeIds, true);

      if (currentZoom < optimizeZoom) {
        this.hiddenEdgeIds.push(...newHiddenEdgeIds);
      } else {
        this.hiddenEdgeIds = newHiddenEdgeIds;
      }

      const newHiddenNodeIds = graph
        .getAllNodesData()
        .map((node) => node.id)
        .filter((id) => graph.getItemVisible(id));

      let requestId;
      const sectionNum = Math.ceil(newHiddenNodeIds.length / tileBehaviorSize);
      const sections = Array.from({ length: sectionNum }, (v, i) =>
        newHiddenNodeIds.slice(
          i * tileBehaviorSize,
          i * tileBehaviorSize + tileBehaviorSize,
        ),
      );
      const update = () => {
        if (!sections.length) {
          cancelAnimationFrame(requestId);
          return;
        }
        const section = sections.shift();
        graph.startHistoryBatch();
        graph.hideItem(section, false, true);
        graph.stopHistoryBatch();
        requestId = requestAnimationFrame(update);
      };
      requestId = requestAnimationFrame(update);

      if (currentZoom < optimizeZoom) {
        this.hiddenNodeIds.push(...newHiddenNodeIds);
      } else {
        this.hiddenNodeIds = newHiddenNodeIds;
      }
    }
  }
  private showShapes() {
    const { graph, hiddenEdgeIds, hiddenNodeIds } = this;
    const currentZoom = graph.getZoom();
    const { optimizeZoom } = this.options;

    // hide the shapes when the zoom ratio is smaller than optimizeZoom
    // hide the shapes when zoomming
    if (currentZoom < optimizeZoom) {
      return;
    }

    const { tileBehavior: graphBehaviorOptimize, tileBehaviorSize = 1000 } =
      graph.getSpecification().optimize || {};
    const optimize = this.options.enableOptimize || graphBehaviorOptimize;
    const shouldOptimzie = isNumber(optimize)
      ? graph.getAllNodesData().length > optimize
      : optimize;
    if (!shouldOptimzie) {
      this.hiddenEdgeIds = this.hiddenNodeIds = [];
      return;
    }

    let requestId;
    const hiddenIds = [...hiddenNodeIds, ...hiddenEdgeIds];
    const sectionNum = Math.ceil(hiddenIds.length / tileBehaviorSize);
    const sections = Array.from({ length: sectionNum }, (v, i) =>
      hiddenIds.slice(
        i * tileBehaviorSize,
        i * tileBehaviorSize + tileBehaviorSize,
      ),
    );
    const update = () => {
      if (!sections.length) {
        cancelAnimationFrame(requestId);
        return;
      }
      graph.executeWithNoStack(() => {
        graph.showItem(sections.shift(), false);
      });
      requestId = requestAnimationFrame(update);
    };
    requestId = requestAnimationFrame(update);

    this.hiddenEdgeIds = this.hiddenNodeIds = [];
  }
}

const ALLOW_EVENTS = ['shift', 'ctrl', 'alt', 'control', 'meta'];

function initZoomKey(zoomKey?: string | string[]) {
  const zoomKeys = zoomKey
    ? Array.isArray(zoomKey)
      ? zoomKey
      : [zoomKey]
    : [];

  const validZoomKeys = zoomKeys.filter((zoomKey) => {
    const keyIsValid = ALLOW_EVENTS.includes(zoomKey);
    if (!keyIsValid)
      console.warn(
        `Invalid zoomKey: ${zoomKey}, please use a valid zoomKey: ${JSON.stringify(
          ALLOW_EVENTS,
        )}`,
      );

    return keyIsValid;
  });

  if (validZoomKeys.length === 0) {
    validZoomKeys.push('ctrl');
  }

  return validZoomKeys;
}<|MERGE_RESOLUTION|>--- conflicted
+++ resolved
@@ -79,12 +79,7 @@
   onWheel(ev: IG6GraphEvent & { deltaX?: number; deltaY?: number }) {
     if (!this.allowDrag(ev)) return;
     const graph = this.graph;
-<<<<<<< HEAD
-    const { zoomKey, zoomRatio, scalableRange, direction, enableOptimize } =
-      this.options;
-=======
     const { zoomKey, zoomRatio, enableOptimize } = this.options;
->>>>>>> 20bb27cf
     const zoomKeys = Array.isArray(zoomKey) ? [].concat(zoomKey) : [zoomKey];
     if (zoomKeys.includes('control')) zoomKeys.push('ctrl');
     const keyDown = zoomKeys.some((ele) => ev[`${ele}Key`]);
