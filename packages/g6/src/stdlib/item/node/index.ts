--- conflicted
+++ resolved
@@ -1,8 +1,5 @@
 export * from './circle';
 export * from './sphere';
 export * from './rect';
-<<<<<<< HEAD
 export * from './triangle';
-=======
-export * from './ellipse';
->>>>>>> 61473706
+export * from './ellipse';