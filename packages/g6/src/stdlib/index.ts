import Hierarchy from '@antv/hierarchy';
import { registry as layoutRegistry } from '@antv/layout';
import { Lib } from '../types/stdlib';
import ActivateRelations from './behavior/activate-relations';
import BrushSelect from './behavior/brush-select';
import ClickSelect from './behavior/click-select';
import DragCanvas from './behavior/drag-canvas';
import DragCombo from './behavior/drag-combo';
import DragNode from './behavior/drag-node';
import LassoSelect from './behavior/lasso-select';
import { comboFromNode } from './data/comboFromNode';
import { LineEdge } from './item/edge';
<<<<<<< HEAD
import { CircleNode, RectNode, SphereNode } from './item/node';
=======
import {
  CircleNode,
  SphereNode,
  RectNode,
  EllipseNode,
  TriangleNode,
} from './item/node';
>>>>>>> 156dc710
import DarkTheme from './theme/dark';
import LightTheme from './theme/light';
import SpecThemeSolver from './themeSolver/spec';
import SubjectThemeSolver from './themeSolver/subject';

import CollapseExpandCombo from './behavior/collapse-expand-combo';
import HoverActivate from './behavior/hover-activate';
import OrbitCanvas3D from './behavior/orbit-canvas-3d';
import RotateCanvas3D from './behavior/rotate-canvas-3d';
import TrackCanvas3D from './behavior/track-canvas-3d';
import ZoomCanvas from './behavior/zoom-canvas';
import ZoomCanvas3D from './behavior/zoom-canvas-3d';
import { CircleCombo } from './item/combo/circle';

import CollapseExpandTree from './behavior/collapse-expand-tree';
import { CubicEdge } from './item/edge/cubic';
import { CubicHorizonEdge } from './item/edge/cubic-horizon';
import { CubicVerticalEdge } from './item/edge/cubic-vertical';
import { Quadratic } from './item/edge/quadratic';
import Fisheye from './plugin/fisheye';
import Grid from './plugin/grid';
import Legend from './plugin/legend';
import Menu from './plugin/menu';
import Minimap from './plugin/minimap';
import toolbar from './plugin/toolbar';
import Tooltip from './plugin/tooltip';
import lassoSelector from './selector/lasso';
import rectSelector from './selector/rect';

const stdLib = {
  transforms: {
    comboFromNode,
  },
  themes: {
    light: LightTheme,
    dark: DarkTheme,
  },
  themeSolvers: {
    spec: SpecThemeSolver,
    subject: SubjectThemeSolver,
  },
  layouts: {
    ...layoutRegistry,
    ...Hierarchy,
  },
  behaviors: {
    'activate-relations': ActivateRelations,
    'drag-canvas': DragCanvas,
    'hover-activate': HoverActivate,
    'zoom-canvas': ZoomCanvas,
    'drag-node': DragNode,
    'drag-combo': DragCombo,
    'collapse-expand-combo': CollapseExpandCombo,
    'collapse-expand-tree': CollapseExpandTree,
    'click-select': ClickSelect,
    'brush-select': BrushSelect,
    'lasso-select': LassoSelect,
    'zoom-canvas-3d': ZoomCanvas3D,
    'rotate-canvas-3d': RotateCanvas3D,
    'track-canvas-3d': TrackCanvas3D,
    'orbit-canvas-3d': OrbitCanvas3D,
  },
  plugins: {
    minimap: Minimap,
    fisheye: Fisheye,
    legend: Legend,
    grid: Grid,
    tooltip: Tooltip,
    menu: Menu,
    toolbar,
  },
  nodes: {
    'circle-node': CircleNode,
    'sphere-node': SphereNode,
    'rect-node': RectNode,
    'triangle-node': TriangleNode,
    'ellipse-node': EllipseNode,
  },
  edges: {
    'line-edge': LineEdge,
    'cubic-edge': CubicEdge,
    'cubic-horizon-edge': CubicHorizonEdge,
    'cubic-vertical-edge': CubicVerticalEdge,
    'quadratic-edge': Quadratic,
  },
  combos: {
    'circle-combo': CircleCombo,
  },
};

const useLib: Lib = {
  transforms: {},
  themes: {},
  layouts: {},
  behaviors: {},
  plugins: {},
  nodes: {},
  edges: {},
  combos: {},
};

const utils = {
  rectSelector,
  lassoSelector,
};

const registery = { useLib };
export default registery;
export { registery, stdLib, utils };<|MERGE_RESOLUTION|>--- conflicted
+++ resolved
@@ -10,17 +10,13 @@
 import LassoSelect from './behavior/lasso-select';
 import { comboFromNode } from './data/comboFromNode';
 import { LineEdge } from './item/edge';
-<<<<<<< HEAD
-import { CircleNode, RectNode, SphereNode } from './item/node';
-=======
 import {
   CircleNode,
+  EllipseNode,
+  RectNode,
   SphereNode,
-  RectNode,
-  EllipseNode,
   TriangleNode,
 } from './item/node';
->>>>>>> 156dc710
 import DarkTheme from './theme/dark';
 import LightTheme from './theme/light';
 import SpecThemeSolver from './themeSolver/spec';
