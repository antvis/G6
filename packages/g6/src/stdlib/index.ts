--- conflicted
+++ resolved
@@ -10,17 +10,14 @@
 import DragCombo from './behavior/drag-combo';
 import { comboFromNode } from './data/comboFromNode';
 import { LineEdge } from './item/edge';
-<<<<<<< HEAD
-import { CircleNode, SphereNode, RectNode, HexagonNode } from './item/node';
-=======
 import {
   CircleNode,
   SphereNode,
   RectNode,
   EllipseNode,
   TriangleNode,
+  HexagonNode
 } from './item/node';
->>>>>>> c53fb92e
 import DarkTheme from './theme/dark';
 import LightTheme from './theme/light';
 import SpecThemeSolver from './themeSolver/spec';
@@ -93,12 +90,9 @@
     'circle-node': CircleNode,
     'sphere-node': SphereNode,
     'rect-node': RectNode,
-<<<<<<< HEAD
     'hexagon-node': HexagonNode,
-=======
     'triangle-node': TriangleNode,
     'ellipse-node': EllipseNode,
->>>>>>> c53fb92e
   },
   edges: {
     'line-edge': LineEdge,
