import EventEmitter from '@antv/event-emitter';
import type { FederatedMouseEvent } from '@antv/g';
import { isEqual, isString } from '@antv/util';
import { CommonEvent } from '../constants';
import { isEqualIgnoreOrder } from './array';

export interface ShortcutOptions {}

export type ShortcutKey = string[];

type Handler = (event: any) => void;

const lowerCaseKeys = (keys: ShortcutKey) => keys.map((key) => (isString(key) ? key.toLocaleLowerCase() : key));

export class Shortcut {
  private map: Map<ShortcutKey, Handler> = new Map();

  private emitter: EventEmitter;

  private recordKey = new Set<string>();

  constructor(emitter: EventEmitter) {
    this.emitter = emitter;
    this.bindEvents();
  }

  public bind(key: ShortcutKey, handler: Handler) {
    if (key.length === 0) return;
    this.map.set(key, handler);
  }

  public unbind(key: ShortcutKey, handler?: Handler) {
    this.map.forEach((h, k) => {
      if (isEqual(k, key)) {
        if (!handler || handler === h) this.map.delete(k);
      }
    });
  }

  public unbindAll() {
    this.map.clear();
  }

  public match(key: ShortcutKey) {
<<<<<<< HEAD
    const recordKeyList = Array.from(this.recordKey).map((k) => k.toLocaleLowerCase());
    const keyList = key.map((k) => k.toLocaleLowerCase());
    return isEqualIgnoreOrder(recordKeyList, keyList);
=======
    // 排序
    const recordKeyList = lowerCaseKeys(Array.from(this.recordKey)).sort();
    const keyList = lowerCaseKeys(key).sort();
    return isEqual(recordKeyList, keyList);
>>>>>>> a0d6cfe7
  }

  private bindEvents() {
    const { emitter } = this;

    emitter.on(CommonEvent.KEY_DOWN, this.onKeyDown);
    emitter.on(CommonEvent.KEY_UP, this.onKeyUp);
    emitter.on(CommonEvent.WHEEL, this.onWheel);
    emitter.on(CommonEvent.DRAG, this.onDrag);
  }

  private onKeyDown = (event: KeyboardEvent) => {
    if (!event?.key) return;
    this.recordKey.add(event.key);
    this.trigger(event);
  };

  private onKeyUp = (event: KeyboardEvent) => {
    if (!event?.key) return;
    this.recordKey.delete(event.key);
  };

  private trigger(event: KeyboardEvent) {
    this.map.forEach((handler, key) => {
      if (this.match(key)) handler(event);
    });
  }

  /**
   * <zh/> 扩展 wheel, drag 操作
   *
   * <en/> Extend wheel, drag operations
   * @param eventType - event name
   * @param event - event
   */
  private triggerExtendKey(eventType: CommonEvent, event: unknown) {
    this.map.forEach((handler, key) => {
      if (key.includes(eventType)) {
        if (
          isEqual(
            Array.from(this.recordKey),
            key.filter((k) => k !== eventType),
          )
        ) {
          handler(event);
        }
      }
    });
  }

  private onWheel = (event: WheelEvent) => {
    this.triggerExtendKey(CommonEvent.WHEEL, event);
  };

  private onDrag = (event: FederatedMouseEvent) => {
    this.triggerExtendKey(CommonEvent.DRAG, event);
  };

  public destroy() {
    this.unbindAll();
    this.emitter.off(CommonEvent.KEY_DOWN, this.onKeyDown);
    this.emitter.off(CommonEvent.KEY_UP, this.onKeyUp);
    this.emitter.off(CommonEvent.WHEEL, this.onWheel);
    this.emitter.off(CommonEvent.DRAG, this.onDrag);
  }
}<|MERGE_RESOLUTION|>--- conflicted
+++ resolved
@@ -2,7 +2,6 @@
 import type { FederatedMouseEvent } from '@antv/g';
 import { isEqual, isString } from '@antv/util';
 import { CommonEvent } from '../constants';
-import { isEqualIgnoreOrder } from './array';
 
 export interface ShortcutOptions {}
 
@@ -42,16 +41,10 @@
   }
 
   public match(key: ShortcutKey) {
-<<<<<<< HEAD
-    const recordKeyList = Array.from(this.recordKey).map((k) => k.toLocaleLowerCase());
-    const keyList = key.map((k) => k.toLocaleLowerCase());
-    return isEqualIgnoreOrder(recordKeyList, keyList);
-=======
     // 排序
     const recordKeyList = lowerCaseKeys(Array.from(this.recordKey)).sort();
     const keyList = lowerCaseKeys(key).sort();
     return isEqual(recordKeyList, keyList);
->>>>>>> a0d6cfe7
   }
 
   private bindEvents() {
