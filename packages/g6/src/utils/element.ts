import type { AABB, Circle as GCircle, TextStyleProps } from '@antv/g';
import { get, isEmpty, isString } from '@antv/util';
import type { Node, Point } from '../types';
import type {
  AnchorPosition,
  EllipseAnchorPosition,
  LabelPosition,
  RelativePosition,
  StarAnchorPosition,
} from '../types/node';
import { findNearestPoints } from './point';

/**
 * Get the Badge x, y by `position`.
 * @param bbox - BBox of element.
 * @param position - The postion relative with element.
 * @returns [x, y]
 */
export function getXYByPosition(bbox: AABB, position: RelativePosition = 'center'): Point {
  const direction = position.split('-');
  const x = direction.includes('left') ? bbox.min[0] : direction.includes('right') ? bbox.max[0] : bbox.center[0];
  const y = direction.includes('top') ? bbox.min[1] : direction.includes('bottom') ? bbox.max[1] : bbox.center[1];
  return [x, y];
}

/**
 * Get the Anchor x, y by `position`.
 * @param bbox - BBox of element.
 * @param position - The postion relative with element.
 * @returns [x, y]
 */
export function getAnchorPosition(bbox: AABB, position?: AnchorPosition): Point {
  const MAP = {
    top: [0.5, 0],
    right: [1, 0.5],
    bottom: [0.5, 1],
    left: [0, 0.5],
  };

  const DEFAULT = [0.5, 0.5];

  const p: [number, number] = isString(position) ? get(MAP, position.toLocaleLowerCase(), DEFAULT) : position;

  const [x, y] = p || DEFAULT;

  const w = bbox.max[0] - bbox.min[0];
  const h = bbox.max[1] - bbox.min[1];

  return [bbox.min[0] + w * x, bbox.min[1] + h * y];
}

/**
 * <zh/> 获取节点的锚点
 *
 * <en/> Get the Anchor of Node.
 * @param node - <zh/> 节点 | <en/> Node
 * @param anchorKey - <zh/> 锚点的 key | <en/> Anchor key
 * @param oppositeNode - <zh/> 对端节点 | <en/> Opposite Node
 * @returns <zh/> 锚点 | <en/> Anchor
 */
export function findAnchor(node: Node, anchorKey?: string, oppositeNode?: Node): GCircle | undefined {
  if (anchorKey && node.getAnchors()[anchorKey]) {
    return node.getAnchors()[anchorKey];
  } else {
    const anchors = Object.values(node.getAnchors());
    if (!isEmpty(anchors)) {
      const positions = anchors.map((anchor) => anchor.getPosition());
      const targetPosition = oppositeNode ? [oppositeNode.getCenter()] : positions;
      const [nearestPosition] = findNearestPoints(positions, targetPosition);
      return anchors.find((anchor) => anchor.getPosition() === nearestPosition);
    }
    return undefined;
  }
}

/**
 * Get the Text style by `position`.
 * @param bbox - BBox of element.
 * @param position - The postion relative with element.
 * @returns Partial<TextStyleProps>
 */
export function getTextStyleByPosition(bbox: AABB, position: LabelPosition = 'bottom'): Partial<TextStyleProps> {
  const direction = position.split('-');
  const [x, y] = getXYByPosition(bbox, position);

  const textBaseline = direction.includes('top') ? 'bottom' : direction.includes('bottom') ? 'top' : 'middle';
  const textAlign = direction.includes('left') ? 'right' : direction.includes('right') ? 'left' : 'center';

  return {
    x,
    y,
    textBaseline,
    textAlign,
  };
}

/**
 * Get Star PathArray.
 * @param outerR - outer redius
 * @param innerR - inner redius
 * @returns The PathArray for G
 */
export function getStarPoints(outerR: number, innerR?: number): Point[] {
  innerR = innerR ? innerR : (outerR * 3) / 8;
  return [
    [0, -outerR],
    [innerR * Math.cos((3 * Math.PI) / 10), -innerR * Math.sin((3 * Math.PI) / 10)],
    [outerR * Math.cos(Math.PI / 10), -outerR * Math.sin(Math.PI / 10)],
    [innerR * Math.cos(Math.PI / 10), innerR * Math.sin(Math.PI / 10)],
    [outerR * Math.cos((3 * Math.PI) / 10), outerR * Math.sin((3 * Math.PI) / 10)],
    [0, innerR],
    [-outerR * Math.cos((3 * Math.PI) / 10), outerR * Math.sin((3 * Math.PI) / 10)],
    [-innerR * Math.cos(Math.PI / 10), innerR * Math.sin(Math.PI / 10)],
    [-outerR * Math.cos(Math.PI / 10), -outerR * Math.sin(Math.PI / 10)],
    [-innerR * Math.cos((3 * Math.PI) / 10), -innerR * Math.sin((3 * Math.PI) / 10)],
  ];
}

/**
 * Get Star Anchor Point.
 * @param outerR - outer radius
 * @param innerR - inner radius
 * @returns Anchor points for Star.
 */
export function getStarAnchors(outerR: number, innerR: number): Record<string, Point> {
  const r: Record<string, Point> = {};

  r['top'] = [0, -outerR];

  r['left'] = [-outerR * Math.cos(Math.PI / 10), -outerR * Math.sin(Math.PI / 10)];

  r['left-bottom'] = [-outerR * Math.cos((3 * Math.PI) / 10), outerR * Math.sin((3 * Math.PI) / 10)];

  r['bottom'] = [0, innerR];

  r['right-bottom'] = [outerR * Math.cos((3 * Math.PI) / 10), outerR * Math.sin((3 * Math.PI) / 10)];

  r['right'] = r['default'] = [outerR * Math.cos(Math.PI / 10), -outerR * Math.sin(Math.PI / 10)];

  return r;
}

/**
 * Get Star Anchor Point by `position`.
 * @param position - position
 * @param anchors - anchors
 * @returns points
 */
export function getStarAnchorByPosition(position: StarAnchorPosition, anchors: Record<string, Point>) {
  return get(anchors, position.toLocaleLowerCase(), anchors['default']);
}

/**
<<<<<<< HEAD
 * Get Ellipse Anchor Point.
 * @param rx - The x-radius of the ellipse
 * @param ry - The y-radius of the ellipse
 * @returns Anchor points for Ellipse.
 */
export function getEllipseAnchors(rx: number, ry: number): Record<string, Point> {
  const res: Record<string, Point> = {};
  res['top'] = [0, -ry];
  res['bottom'] = [0, ry];
  res['left'] = [-rx, 0];
  res['right'] = res['default'] = [rx, 0];
  return res;
}

/**
 * Get Ellipse Anchor Point by `position`.
 * @param position - position
 * @param anchors - anchors
 * @returns points
 */
export function getEllipseAnchorByPosition(position: EllipseAnchorPosition, anchors: Record<string, Point>) {
  return get(anchors, position.toLocaleLowerCase(), anchors['default']);
=======
 * Get Rect PathArray.
 * @param width - rect width
 * @param height - rect height
 * @returns The PathArray for G
 */
export function getRectPoints(width: number, height: number): Point[] {
  return [
    [width / 2, -height / 2],
    [width / 2, height / 2],
    [-width / 2, height / 2],
    [-width / 2, -height / 2],
  ];
>>>>>>> 6c5d4077
}<|MERGE_RESOLUTION|>--- conflicted
+++ resolved
@@ -151,7 +151,6 @@
 }
 
 /**
-<<<<<<< HEAD
  * Get Ellipse Anchor Point.
  * @param rx - The x-radius of the ellipse
  * @param ry - The y-radius of the ellipse
@@ -174,7 +173,8 @@
  */
 export function getEllipseAnchorByPosition(position: EllipseAnchorPosition, anchors: Record<string, Point>) {
   return get(anchors, position.toLocaleLowerCase(), anchors['default']);
-=======
+}
+/**
  * Get Rect PathArray.
  * @param width - rect width
  * @param height - rect height
@@ -187,5 +187,4 @@
     [-width / 2, height / 2],
     [-width / 2, -height / 2],
   ];
->>>>>>> 6c5d4077
 }