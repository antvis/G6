--- conflicted
+++ resolved
@@ -151,7 +151,6 @@
 }
 
 /**
-<<<<<<< HEAD
  * Get Triangle Points.
  * @param r - radius of circumcircle of triangle
  * @param direction - direction of triangle
@@ -229,7 +228,9 @@
  */
 export function getTriangleAnchorByPosition(position: TriangleAnchorPosition, anchors: Record<string, Point>) {
   return get(anchors, position.toLocaleLowerCase(), anchors['default']);
-=======
+}
+
+/**
  * Get Rect PathArray.
  * @param width - rect width
  * @param height - rect height
@@ -242,5 +243,4 @@
     [-width / 2, height / 2],
     [-width / 2, -height / 2],
   ];
->>>>>>> 6c5d4077
 }