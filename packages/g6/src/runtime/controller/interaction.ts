import { isObject } from '@antv/util';
import { registry } from '../../stdlib';
import { IGraph } from '../../types';
import { getExtension } from '../../util/extension';

/**
 * Manages the interaction extensions and graph modes;
 * Storage related data.
 */
export class InteractionController {
  public extensions = {};
  public graph: IGraph;
  public mode: string;

  constructor(graph: IGraph<any>) {
    this.graph = graph;
    this.tap();
  }

  /**
   * Subscribe the lifecycle of graph.
   */
  private tap() {
    this.extensions = this.getExtensions();
    this.graph.hooks.init.tap(() => this.onModeChange(this, { mode: 'default' }));
    this.graph.hooks.modechange.tap((...params) => this.onModeChange(this, ...params));
    this.graph.hooks.behaviorchange.tap((...params) => this.onBehaviorChange(this, ...params));
  }

  /**
   * Get the extensions from useLib, stdLib is a sub set of useLib.
   * @returns
   */
  private getExtensions() {
    const { modes = {} } = this.graph.getSpecification();
    const modeBehaviors = {};
    Object.keys(modes).forEach((mode) => {
      modeBehaviors[mode] = modes[mode]
        .map((config) => getExtension(config, registry.useLib, 'behavior'))
        .filter((behavior) => !!behavior);
    });
    return modeBehaviors;
  }

  /**
   * Listener of graph's init hook. Add listeners from behaviors to graph.
   * @param param contains the mode to switch to
   */
  private onModeChange(self, param: { mode: string }) {
    self.mode = param.mode;
    // TODO: add listeners from behaviors in mode
    // ...
  }

  /**
   * Listener of graph's behaviorchange hook. Update, add, or remove behaviors from modes.
   * @param param contains action, modes, and behaviors
   */
  private onBehaviorChange(
    self,
    param: {
      action: 'update' | 'add' | 'remove';
      modes: string[];
      behaviors: (string | { key: string; type: string })[];
    },
  ) {
    const { action, modes, behaviors } = param;
    modes.forEach((mode) => {
      switch (action) {
        case 'add':
          behaviors.forEach((config) =>
            self.extensions[mode].push(getExtension(config, registry.useLib, 'behavior')),
          );
          break;
        case 'remove':
          behaviors.forEach((key) => {
            self.extensions[mode] = self.extensions[mode].filter(
              (behavior) => behavior.getKey() === key,
            );
          });
          break;
        case 'update':
          behaviors.forEach((config) => {
            if (isObject(config) && config.hasOwnProperty('key')) {
<<<<<<< HEAD
              const behaviorItem = self.extensions[mode].find(
                (behavior) => behavior.getKey() === config.key,
              );
=======
              const behaviorItem = self.extensions[mode].find(behavior => behavior.getKey() === config.key);
>>>>>>> 875a9eb3
              if (behaviorItem) behaviorItem.updateConfig(config);
            }
          });
          break;
        default:
          break;
      }
    });
  }
}<|MERGE_RESOLUTION|>--- conflicted
+++ resolved
@@ -82,13 +82,7 @@
         case 'update':
           behaviors.forEach((config) => {
             if (isObject(config) && config.hasOwnProperty('key')) {
-<<<<<<< HEAD
-              const behaviorItem = self.extensions[mode].find(
-                (behavior) => behavior.getKey() === config.key,
-              );
-=======
               const behaviorItem = self.extensions[mode].find(behavior => behavior.getKey() === config.key);
->>>>>>> 875a9eb3
               if (behaviorItem) behaviorItem.updateConfig(config);
             }
           });
