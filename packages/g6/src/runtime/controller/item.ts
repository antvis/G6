--- conflicted
+++ resolved
@@ -1274,13 +1274,7 @@
       });
       if (child.id !== comboModel.id) {
         if (!graphCore.getNode(child.data.parentId).data.collapsed) {
-<<<<<<< HEAD
-          this.graph.executeWithoutStacking(() => {
-            this.graph.showItem(child.id, false);
-          });
-=======
           nodesToShow.push(child.id);
->>>>>>> c01a1e1a
         }
         // re-add collapsed succeeds' virtual edges by calling collapseCombo
         if (child.data._isCombo && child.data.collapsed) {
@@ -1298,14 +1292,10 @@
       }),
     );
     // remove related virtual edges
-<<<<<<< HEAD
     this.graph.executeWithoutStacking(() => {
       this.graph.removeData('edge', uniq(relatedVirtualEdgeIds));
-    });
-=======
-    this.graph.removeData('edge', uniq(relatedVirtualEdgeIds));
-    this.graph.showItem(edgesToShow.concat(nodesToShow));
->>>>>>> c01a1e1a
+      this.graph.showItem(edgesToShow.concat(nodesToShow));
+    });
   }
 
   /**
