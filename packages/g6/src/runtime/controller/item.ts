import { AABB, Canvas, DisplayObject, Group } from '@antv/g';
import { GraphChange, ID } from '@antv/graphlib';
import {
  debounce,
  each,
  isArray,
  isNumber,
  isObject,
  map,
  throttle,
  uniq,
  uniqueId,
} from '@antv/util';
import { DirectionalLight, AmbientLight } from '@antv/g-plugin-3d';
import registry from '../../stdlib';
import {
  ComboModel,
  IGraph,
  NodeModel,
  NodeDisplayModel,
  NodeEncode,
  NodeModelData,
} from '../../types';
import { ComboDisplayModel, ComboEncode } from '../../types/combo';
import { GraphCore } from '../../types/data';
import {
  EdgeDisplayModel,
  EdgeEncode,
  EdgeModel,
  EdgeModelData,
} from '../../types/edge';
import Node from '../../item/node';
import Edge from '../../item/edge';
import Combo from '../../item/combo';
import { getCombinedBoundsByData, upsertShape } from '../../util/shape';
import { getExtension } from '../../util/extension';
import { upsertTransientItem } from '../../util/item';
import {
  ITEM_TYPE,
  ShapeStyle,
  SHAPE_TYPE,
  LodStrategyObj,
  DisplayMapper,
} from '../../types/item';
import {
  ThemeSpecification,
  NodeThemeSpecifications,
  EdgeThemeSpecifications,
  NodeStyleSet,
  EdgeStyleSet,
  ComboThemeSpecifications,
  ComboStyleSet,
} from '../../types/theme';
import { ViewportChangeHookParams } from '../../types/hook';
import { formatLodStrategy } from '../../util/zoom';
import {
  deconstructData,
  graphComboTreeDfs,
  graphCoreTreeDfs,
  traverseAncestors,
  traverseAncestorsAndSucceeds,
  traverseGraphAncestors,
} from '../../util/data';
import { getGroupedChanges } from '../../util/event';
import { BaseNode } from '../../stdlib/item/node/base';
import { BaseEdge } from '../../stdlib/item/edge/base';
import { EdgeCollisionChecker, QuadTree } from '../../util/polyline';
import { isBBoxInBBox, isPointInBBox } from '../../util/bbox';
import { convertToNumber } from '../../util/type';

/**
 * Manages and stores the node / edge / combo items.
 */
export class ItemController {
  public graph: IGraph;
  public nodeExtensions: BaseNode[] = [];
  public edgeExtensions: BaseEdge[] = [];
  public comboExtensions: BaseNode[] = [];

  public zoom: number;

  /**
   * Node / edge / combo items map
   */
  private itemMap: Map<ID, Node | Edge | Combo> = new Map<
    ID,
    Node | Edge | Combo
  >();

  /**
   * node / edge / combo 's mapper in graph config
   */
  private nodeMapper:
    | ((data: NodeModel) => NodeDisplayModel)
    | NodeEncode
    | undefined;
  private edgeMapper:
    | ((data: EdgeModel) => EdgeDisplayModel)
    | EdgeEncode
    | undefined;
  private comboMapper:
    | ((data: ComboModel) => ComboDisplayModel)
    | ComboEncode
    | undefined;

  private nodeStateMapper: {
    [stateName: string]: ((data: NodeModel) => NodeDisplayModel) | NodeEncode;
  };
  private edgeStateMapper: {
    [stateName: string]: ((data: EdgeModel) => EdgeDisplayModel) | EdgeEncode;
  };
  private comboStateMapper: {
    [stateName: string]:
      | ((data: ComboModel) => ComboDisplayModel)
      | ComboEncode;
  };

  // if the graph has combos, nodeGroup/edgeGroup/comboGroup point to the same group, so as transient groups.
  private nodeGroup: Group;
  private edgeGroup: Group;
  private comboGroup: Group;
  private transientNodeGroup: Group;
  private transientEdgeGroup: Group;
  private transientComboGroup: Group;

  private nodeDataTypeSet: Set<string> = new Set();
  private edgeDataTypeSet: Set<string> = new Set();
  private comboDataTypeSet: Set<string> = new Set();

  // The G shapes or groups on transient map drawn by this controller
  private transientObjectMap: Map<ID, DisplayObject> = new Map<
    ID,
    DisplayObject
  >();
  private transientItemMap: Map<ID, Node | Edge | Combo | Group> = new Map<
    ID,
    Node | Edge | Combo | Group
  >();

  constructor(graph: IGraph<any, any>) {
    this.graph = graph;
    // get mapper for node / edge / combo
    const {
      node,
      edge,
      combo,
      nodeState = {},
      edgeState = {},
      comboState = {},
    } = graph.getSpecification();
    this.nodeMapper = node;
    this.edgeMapper = edge;
    this.comboMapper = combo;
    this.nodeStateMapper = nodeState;
    this.edgeStateMapper = edgeState;
    this.comboStateMapper = comboState;

    this.tap();
  }

  /**
   * Subscribe the lifecycle of graph.
   */
  private tap() {
    // item extensions are node / edge / combo type registrations
    const extensions = this.getExtensions();
    this.nodeExtensions = extensions.node;
    this.edgeExtensions = extensions.edge;
    this.comboExtensions = extensions.combo;
    this.graph.hooks.render.tap(this.onRender.bind(this));
    this.graph.hooks.itemchange.tap(this.onChange.bind(this));
    this.graph.hooks.itemstatechange.tap(this.onItemStateChange.bind(this));
    this.graph.hooks.itemvisibilitychange.tap(
      this.onItemVisibilityChange.bind(this),
    );
    this.graph.hooks.itemzindexchange.tap(this.onItemZIndexChange.bind(this));
    this.graph.hooks.transientupdate.tap(this.onTransientUpdate.bind(this));
    this.graph.hooks.viewportchange.tap(this.onViewportChange.bind(this));
    this.graph.hooks.themechange.tap(this.onThemeChange.bind(this));
    this.graph.hooks.mapperchange.tap(this.onMapperChange.bind(this));
    this.graph.hooks.treecollapseexpand.tap(
      this.onTreeCollapseExpand.bind(this),
    );
    this.graph.hooks.destroy.tap(this.onDestroy.bind(this));
  }

  /**
   * Get the extensions from useLib, stdLib is a subset of useLib.
   */
  private getExtensions() {
    // TODO: user need to config using node/edge/combo types from useLib to spec?
    const { node, edge, combo } = this.graph.getSpecification();

    const nodeTypes = Object.keys(registry.useLib.nodes || {});
    const edgeTypes = Object.keys(registry.useLib.edges || {});
    const comboTypes = Object.keys(registry.useLib.combos || {});
    return {
      node: nodeTypes
        .map((config) => getExtension(config, registry.useLib, 'node'))
        .filter(Boolean),
      edge: edgeTypes
        .map((config) => getExtension(config, registry.useLib, 'edge'))
        .filter(Boolean),
      combo: comboTypes
        .map((config) => getExtension(config, registry.useLib, 'combo'))
        .filter(Boolean),
    };
  }

  /**
   * Listener of runtime's render hook.
   * @param param contains inner data stored in graphCore structure
   */
  private async onRender(param: {
    graphCore: GraphCore;
    theme: ThemeSpecification;
    transientCanvas: Canvas;
    tileOptimize?: {
      tileFirstRender?: boolean | number;
      tileFirstRenderSize?: number;
    };
  }) {
    const { graphCore, theme = {}, transientCanvas, tileOptimize = {} } = param;
    const { graph } = this;

    // 0. clear groups on canvas, and create new groups
    graph.canvas.removeChildren();
    const comboGroup = new Group({ id: 'combo-group' });
    const edgeGroup = new Group({ id: 'edge-group' });
    const nodeGroup = new Group({ id: 'node-group' });
    graph.canvas.appendChild(comboGroup);
    graph.canvas.appendChild(edgeGroup);
    graph.canvas.appendChild(nodeGroup);
    this.nodeGroup = nodeGroup;
    this.edgeGroup = edgeGroup;
    this.comboGroup = comboGroup;

    // Also create transient groups on transient canvas.
    transientCanvas.removeChildren();
    this.transientComboGroup = new Group({ id: 'combo-group' });
    this.transientEdgeGroup = new Group({ id: 'edge-group' });
    this.transientNodeGroup = new Group({ id: 'node-group' });
    transientCanvas.appendChild(this.transientComboGroup);
    transientCanvas.appendChild(this.transientEdgeGroup);
    transientCanvas.appendChild(this.transientNodeGroup);

    // 1. create lights for webgl 3d rendering
    if (graph.rendererType === 'webgl-3d') {
      const ambientLight = new AmbientLight({
        style: {
          fill: 'white',
          intensity: Math.PI * 2,
        },
      });
      const light = new DirectionalLight({
        style: {
          fill: 'white',
          direction: [-1, 0, 1],
          intensity: Math.PI * 0.7,
        },
      });
      // @ts-ignore
      graph.canvas.appendChild(ambientLight);
      // @ts-ignore
      graph.canvas.appendChild(light);
      const { width, height } = graph.canvas.getConfig();
      graph.canvas.getCamera().setPerspective(0.1, 50000, 45, width / height);
    }

    // 2. create node / edge / combo items, classes from ../../item, and element drawing and updating fns from node/edge/comboExtensions
    const { nodes, edges, combos } = deconstructData({
      nodes: graphCore.getAllNodes(),
      edges: graphCore.getAllEdges(),
    });

    const renderNodesPromise = this.renderNodes(
      nodes,
      theme.node,
      tileOptimize,
    );
    if (renderNodesPromise) {
      await renderNodesPromise;
    }
    this.renderCombos(combos, theme.combo, graphCore);
    const renderEdgesPromise = this.renderEdges(
      edges,
      theme.edge,
      tileOptimize,
    );
    if (renderEdgesPromise) {
      await renderEdgesPromise;
    }
    this.sortByComboTree(graphCore);
    // collapse the combos which has 'collapsed' in initial data
    if (graphCore.hasTreeStructure('combo')) {
      graphCoreTreeDfs(
        graphCore,
        graphCore.getRoots('combo'),
        (child) => {
          if (child.data.collapsed) this.collapseCombo(graphCore, child);
        },
        'BT',
        'combo',
      );
    }
    // collapse the sub tree which has 'collapsed' in initial data
    if (graphCore.hasTreeStructure('tree')) {
      const collapseNodes = [];
      graphCoreTreeDfs(
        graphCore,
        graphCore.getRoots('tree'),
        (child) => {
          if (child.data.collapsed) collapseNodes.push(child);
        },
        'BT',
        'tree',
      );
      this.collapseSubTree(collapseNodes, graphCore, false);
    }
  }

  /**
   * Listener of runtime's itemchange lifecycle hook.
   * @param param
   */
  private onChange(param: {
    type: ITEM_TYPE;
    changes: GraphChange<NodeModelData, EdgeModelData>[];
    graphCore: GraphCore;
    theme: ThemeSpecification;
    upsertAncestors?: boolean;
    animate?: boolean;
    action?: 'updatePosition';
    callback?: (
      model: NodeModel | EdgeModel | ComboModel,
      canceled?: boolean,
    ) => void;
  }) {
    const {
      changes,
      graphCore,
      action,
      animate = true,
      upsertAncestors = true,
      theme = {},
      callback = () => {},
    } = param;
    const groupedChanges = getGroupedChanges(graphCore, changes);
    const { itemMap } = this;
    // change items according to the order of the keys in groupedChanges

    // === 1. remove edges; 2. remove nodes ===
    [...groupedChanges.EdgeRemoved, ...groupedChanges.NodeRemoved].forEach(
      ({ value }) => {
        const { id } = value;
        const item = itemMap.get(id);
        if (item) {
          item.destroy();
          itemMap.delete(id);
        }
      },
    );

    const {
      node: nodeTheme = {},
      edge: edgeTheme = {},
      combo: comboTheme = {},
    } = theme;

    // === 3. add nodes ===
    if (groupedChanges.NodeAdded.length) {
      const newNodes: NodeModel[] = [];
      const newCombos: ComboModel[] = [];
      groupedChanges.NodeAdded.map((change) => change.value).forEach(
        (model) => {
          if (model.data._isCombo) newCombos.push(model as ComboModel);
          else newNodes.push(model);
        },
      );
      if (newNodes.length) {
        this.renderNodes(newNodes, nodeTheme);
      }
      if (newCombos.length) {
        this.renderCombos(newCombos, comboTheme, graphCore);
      }
    }
    // === 4. add edges ===
    if (groupedChanges.EdgeAdded.length) {
      this.renderEdges(
        groupedChanges.EdgeAdded.map((change) => change.value),
        edgeTheme,
      );
    }

    // === 5. update nodes's data ===
    // merge changes for each node or combo
    if (groupedChanges.NodeDataUpdated.length) {
      const nodeComboUpdate: any = {};
      groupedChanges.NodeDataUpdated.forEach((change) => {
        const { id, propertyName, newValue, oldValue } = change;
        nodeComboUpdate[id] = nodeComboUpdate[id] || {
          id,
          previous: {},
          current: {},
        };
        if (!propertyName) {
          nodeComboUpdate[id] = {
            id,
            isReplace: true, // whether replace the whole data
            previous: oldValue,
            current: newValue,
          };
        } else {
          nodeComboUpdate[id].previous[propertyName] = oldValue;
          nodeComboUpdate[id].current[propertyName] = newValue;
        }
      });
      const { dataTypeField: nodeDataTypeField } = nodeTheme;
      const edgeIdsToUpdate: Set<ID> = new Set<ID>();
      const comboIdsToUpdate: Set<ID> = new Set<ID>();
      const updateRelates = (edgeIds?: Set<ID>) => {
        const ids = edgeIds
          ? [...edgeIds]
          : [...comboIdsToUpdate, ...edgeIdsToUpdate];
        ids.forEach((nid) => {
          const item = itemMap.get(nid) as Edge | Combo;
          if (item && !item.destroyed) item.forceUpdate();
        });
      };
      const debounceUpdateRelates = debounce(updateRelates, 16, false);
      const throttleUpdateRelates = throttle(updateRelates, 16, {
        leading: true,
        trailing: true,
      });

      Object.values(nodeComboUpdate).forEach((updateObj: any) => {
        const { isReplace, previous, current, id } = updateObj;
        if (!graphCore.hasNode(id)) return;
        const onlyMove = action === 'updatePosition';
        const item = itemMap.get(id) as Node | Combo;
        if (!item || item.destroyed) return;
        const type = item.getType();
        const innerModel = graphCore.getNode(id);
        if (type === 'node' && onlyMove) {
          const { x, y, fx, fy } = current;
          if (isNaN(x) && isNaN(y) && isNaN(fx) && isNaN(fy)) {
            callback(innerModel, true);
            return;
          }
        }

        const nodeRelatedIdsToUpdate: Set<ID> = new Set<ID>();
        // collapse and expand
        if (graphCore.hasTreeStructure('combo')) {
          if (type === 'combo' && current.collapsed !== previous.collapsed) {
            if (current.collapsed) {
              this.collapseCombo(graphCore, innerModel as ComboModel);
            } else if (current.collapsed === false) {
              this.expandCombo(graphCore, innerModel as ComboModel);
            }
          }
          const previousParentId = item.displayModel.data.parentId;
          // update the current parent combo tree
          // if the node has previous parent, related previous parent combo should be updated to
          if (upsertAncestors) {
            const begins = [innerModel];
            if (
              previousParentId &&
              previousParentId !== current.parentId &&
              graphCore.hasNode(previousParentId as ID)
            ) {
              begins.push(graphCore.getNode(previousParentId as ID));
            }
            // ancestors and suceeds combos should be updated
            traverseAncestorsAndSucceeds(
              this.graph,
              graphCore,
              begins,
              (treeItem) => {
                if (treeItem.data._isCombo && treeItem.id !== innerModel.id)
                  comboIdsToUpdate.add(treeItem.id);
                const relatedEdges = graphCore.getRelatedEdges(treeItem.id);
                relatedEdges.forEach((edge) => {
                  edgeIdsToUpdate.add(edge.id);
                  nodeRelatedIdsToUpdate.add(edge.id);
                });
              },
            );
          } else if (type === 'combo') {
            // only the succeed combos should be updated
            graphComboTreeDfs(this.graph, [innerModel], (child) => {
              const relatedEdges = graphCore.getRelatedEdges(child.id);
              relatedEdges.forEach((edge) => {
                edgeIdsToUpdate.add(edge.id);
                nodeRelatedIdsToUpdate.add(edge.id);
              });
              if (child.data._isCombo && child.id !== innerModel.id)
                comboIdsToUpdate.add(child.id);
            });
          }
        }

        // update the theme if the dataType value is changed
        let itemTheme;
        if (
          nodeDataTypeField &&
          previous[nodeDataTypeField] !== current[nodeDataTypeField]
        ) {
          itemTheme = getItemTheme(
            this.nodeDataTypeSet,
            nodeDataTypeField,
            current[nodeDataTypeField],
            nodeTheme,
          );
        }

        const preventPolylineEdgeOverlap =
          innerModel?.data?.preventPolylineEdgeOverlap || false;
        const relatedEdgeInnerModels = preventPolylineEdgeOverlap
          ? this.findNearEdgesByNode(id, graphCore).concat(
              graphCore.getRelatedEdges(id),
            )
          : graphCore.getRelatedEdges(id);

        relatedEdgeInnerModels.forEach((edge) => {
          edgeIdsToUpdate.add(edge.id);
          nodeRelatedIdsToUpdate.add(edge.id);
        });

        item.onframe = () => throttleUpdateRelates(nodeRelatedIdsToUpdate);
        let statesCache;
        if (
          innerModel.data._isCombo &&
          previous.collapsed !== current.collapsed
        ) {
          statesCache = this.graph.getItemAllStates(id);
          this.graph.clearItemState(id);
        }
        item.update(
          innerModel,
          { previous, current },
          isReplace,
          itemTheme,
          onlyMove,
          animate,
          // call after updating finished
          throttle(
            (_, canceled) => {
              item.onframe?.(true);
              item.onframe = undefined;
              if (statesCache) {
                statesCache.forEach((state) =>
                  this.graph.setItemState(id, state, true),
                );
              }
              callback(innerModel, canceled);
            },
            500,
            {
              leading: false,
              trailing: true,
            },
          ),
        );

        const parentItem = this.itemMap.get(current.parentId);
        if (current.parentId && parentItem?.model.data.collapsed) {
          this.graph.executeWithNoStack(() => {
            this.graph.hideItem(innerModel.id, false);
          });
        }
      });
      debounceUpdateRelates();
    }
    // === 6. update edges' data ===
    if (groupedChanges.EdgeDataUpdated.length) {
      const edgeUpdate = {};
      groupedChanges.EdgeDataUpdated.forEach((change) => {
        const { id, propertyName, newValue, oldValue } = change;
        edgeUpdate[id] = edgeUpdate[id] || { id, previous: {}, current: {} };
        if (!propertyName) {
          edgeUpdate[id] = {
            id,
            isReplace: true, // whether replace the whole data
            previous: oldValue,
            current: newValue,
          };
        } else {
          edgeUpdate[id].previous[propertyName] = oldValue;
          edgeUpdate[id].current[propertyName] = newValue;
        }
      });

      const { dataTypeField: edgeDataTypeField = '' } = edgeTheme;
      Object.values(edgeUpdate).forEach((updateObj: any) => {
        const { isReplace, current, previous, id } = updateObj;
        // update the theme if the dataType value is changed
        let itemTheme;
        if (previous[edgeDataTypeField] !== current[edgeDataTypeField]) {
          itemTheme = getItemTheme(
            this.edgeDataTypeSet,
            edgeDataTypeField,
            current[edgeDataTypeField],
            edgeTheme,
          );
        }
        const item = itemMap.get(id);
        const innerModel = graphCore.getEdge(id);
        if (!item || item.destroyed) return;
        item.update(
          innerModel,
          { current, previous },
          isReplace,
          itemTheme,
          undefined,
          animate,
          (_, canceled) => callback(innerModel, canceled),
        );
      });
    }
    // === 7. update edges' source target ===
    if (groupedChanges.EdgeUpdated.length) {
      const edgeUpdate = {};
      groupedChanges.EdgeUpdated.forEach((change) => {
        // propertyName is 'source' or 'target'
        const { id, propertyName, newValue } = change;
        edgeUpdate[id] = edgeUpdate[id] || { id };
        edgeUpdate[id][propertyName] = newValue;
      });

      Object.values(edgeUpdate).forEach((updateObj: any) => {
        const { source, target, id } = updateObj;
        const item = itemMap.get(id) as Edge;
        if (source !== undefined)
          item.updateEnd('source', this.itemMap.get(source) as Node);
        if (target !== undefined)
          item.updateEnd('target', this.itemMap.get(target) as Node);
      });
    }
    // === 8. combo tree structure change, resort the shapes ===
    if (groupedChanges.ComboStructureChanged.length) {
      this.sortByComboTree(graphCore);
    }
    // === 9. tree data structure change, hide the new node and edge while one of the ancestor is collapsed ===
    if (groupedChanges.TreeStructureChanged.length) {
      groupedChanges.TreeStructureChanged.forEach((change) => {
        const { nodeId } = change;
        // hide it when an ancestor is collapsed
        let parent = graphCore.getParent(nodeId, 'tree');
        while (parent) {
          if (parent.data.collapsed) {
            this.graph.hideItem(nodeId, true);
            break;
          }
          parent = graphCore.getParent(parent.id, 'tree');
        }
      });
    }
  }

  /**
   * The listener for item state changing.
   * @param param
   * {
   *   ids: ids of the items to be set state
   *   states: state names to set
   *   value: state value
   * }
   */
  private onItemStateChange(param: {
    ids: ID[];
    states: string[];
    value: boolean;
  }) {
    const { ids, states, value } = param;
    ids.forEach((id) => {
      const item = this.itemMap.get(id);
      if (!item) {
        console.warn(`Fail to set state for item ${id}, which is not exist.`);
        return;
      }
      if (!states || !value) {
        // clear all the states
        item.clearStates(states);
      } else {
        states.forEach((state) => item.setState(state, value));
      }
    });
  }

  private onItemVisibilityChange(param: {
    ids: ID[];
    value: boolean;
    graphCore: GraphCore;
    animate?: boolean;
    keepKeyShape?: boolean;
  }) {
    const {
      ids,
      value,
      graphCore,
      animate = true,
      keepKeyShape = false,
    } = param;
    ids.forEach((id) => {
      const item = this.itemMap.get(id);
      if (!item) {
        console.warn(
          `Fail to set visibility for item ${id}, which is not exist.`,
        );
        return;
      }
      const type = item.getType();
      if (value) {
        if (type === 'edge') {
          item.show(animate);
        } else {
          if (graphCore.hasTreeStructure('combo')) {
            let anccestorCollapsed = false;
            traverseAncestors(graphCore, [item.model], (model) => {
              if (model.data.collapsed) anccestorCollapsed = true;
              return anccestorCollapsed;
            });
            if (anccestorCollapsed) return;
          }
          const relatedEdges = graphCore.getRelatedEdges(id);
          item.show(animate);
          relatedEdges.forEach(({ id: edgeId, source, target }) => {
            if (this.getItemVisible(source) && this.getItemVisible(target))
              this.itemMap.get(edgeId)?.show(animate);
          });
        }
      } else {
        item.hide(animate, keepKeyShape);
        if (type !== 'edge') {
          const relatedEdges = graphCore.getRelatedEdges(id);
          relatedEdges.forEach(({ id: edgeId }) => {
            this.itemMap.get(edgeId)?.hide(animate);
          });
        }
      }
    });
  }

  private onItemZIndexChange(params: {
    ids: ID[];
    action: 'front' | 'back';
    graphCore: GraphCore;
  }) {
    const { ids = [], action, graphCore } = params;
    ids.forEach((id) => {
      const item = this.itemMap.get(id);
      if (!item) return;
      if (action === 'front') {
        item.toFront();
        if (graphCore.hasTreeStructure('combo')) {
          graphComboTreeDfs(
            this.graph,
            [item.model],
            (model) => {
              if (model.data._isCombo) {
                const subCombo = this.itemMap.get(model.id);
                subCombo && subCombo.toFront();
              }
            },
            'TB',
          );
        }
      } else {
        item.toBack();
        if (graphCore.hasTreeStructure('combo')) {
          traverseGraphAncestors(this.graph, [item.model], (model) => {
            this.itemMap.get(model.id)?.toBack();
          });
        }
      }
    });
  }

  private onViewportChange = debounce(
    ({
      transform,
      effectTiming,
      tileLodSize = 1000,
    }: ViewportChangeHookParams) => {
      const { zoom } = transform;
      if (zoom) {
        const zoomRatio = this.graph.getZoom();
        const range = this.graph.getCanvasRange();
        const nodeItems = Array.from(this.itemMap, ([key, value]) => value);
        const itemsInViewport = [];
        const itemsOutViewport = [];
        nodeItems.forEach((item) => {
          const { keyShape } = item.shapeMap;
          if (!keyShape) return;
          const renderBounds = keyShape.getRenderBounds();
          if (isBBoxInBBox(renderBounds, range, 0.4))
            itemsInViewport.push(item);
          else itemsOutViewport.push(item);
        });
        const sortedItems = itemsInViewport.concat(itemsOutViewport);
        const sections = Math.ceil(nodeItems.length / tileLodSize);
        const itemSections = Array.from({ length: sections }, (v, i) =>
          sortedItems.slice(i * tileLodSize, i * tileLodSize + tileLodSize),
        );
        let requestId;
        const update = () => {
          if (!itemSections.length) {
            cancelAnimationFrame(requestId);
            return;
          }
          itemSections.shift().forEach((item) => item.updateZoom(zoomRatio));
          requestId = requestAnimationFrame(update);
        };
        requestId = requestAnimationFrame(update);
        // this.itemMap.forEach((item) => item.updateZoom(zoomRatio));
        this.zoom = zoomRatio;
      }
    },
    500,
    false,
  );

  private onThemeChange = ({ theme }) => {
    if (!theme) return;
    const { nodeDataTypeSet, edgeDataTypeSet } = this;
    const { node: nodeTheme, edge: edgeTheme } = theme;
    this.itemMap.forEach((item) => {
      const itemTye = item.getType();
      const usingTheme = itemTye === 'node' ? nodeTheme : edgeTheme;
      const usingTypeSet =
        itemTye === 'node' ? nodeDataTypeSet : edgeDataTypeSet;
      const { dataTypeField } = usingTheme;
      let dataType;
      if (dataTypeField) dataType = item.model.data[dataTypeField] as string;
      const itemTheme = getItemTheme(
        usingTypeSet,
        dataTypeField,
        dataType,
        usingTheme,
      );
      item.update(
        item.model,
        undefined,
        false,
        itemTheme as {
          styles: NodeStyleSet;
          lodStrategy: LodStrategyObj;
        },
      );
    });
  };

  private onMapperChange = ({ type, mapper }) => {
    if (!mapper) return;
    this.itemMap.forEach((item) => {
      const itemTye = item.getType();
      if (itemTye !== type) return;
      item.mapper = mapper;
      item.update(item.model, undefined, false);
    });
  };

  private onDestroy = () => {
    Object.values(this.itemMap).forEach((item) => item.destroy());
    // Fix OOM problem, since this map will hold all the refs of items.
    this.itemMap.clear();
  };

  private onTransientUpdate(param: {
    type: ITEM_TYPE | SHAPE_TYPE;
    id: ID;
    config: {
      action: 'remove' | 'add' | 'update' | undefined;
      style?: ShapeStyle;
      /** Data to be merged into the transient item. */
      data?: Record<string, any>;
<<<<<<< HEAD
      action: 'remove' | 'add' | 'update' | undefined;
=======
>>>>>>> 5922bfec
      shapeIds?: string[];
      /** For type: 'edge' */
      drawSource?: boolean;
      /** For type: 'edge' */
      drawTarget?: boolean;
      upsertAncestors?: boolean;
      visible?: boolean;
      [shapeConfig: string]: unknown;
    };
    canvas: Canvas;
    graphCore: GraphCore;
  }) {
    const { transientObjectMap } = this;
    const { type, id, config = {}, canvas, graphCore } = param;
    const {
      style = {},
      data = {},
      capture,
      action,
      shapeIds,
      drawSource,
      drawTarget,
      upsertAncestors,
      visible = true,
    } = config as any;
    const isItemType = type === 'node' || type === 'edge' || type === 'combo';
    // Removing
    if (action === 'remove') {
      if (isItemType) {
        const transientItem = this.transientItemMap.get(id);
        if (type === 'combo') {
          // remove children from bottom to top
          graphCoreTreeDfs(
            graphCore,
            [graphCore.getNode(id)],
            (child) => {
              const transientChild = this.transientItemMap.get(child.id);
              if (transientChild && !transientChild.destroyed) {
                transientChild.destroy();
              }
              this.transientItemMap.delete(child.id);
            },
            'BT',
          );
        }
        if (transientItem && !transientItem.destroyed) {
          if (!(transientItem as Node | Edge | Combo).getType?.()) {
            (transientItem as Group).remove();
          }
          transientItem.destroy();
        }
        this.transientItemMap.delete(id);
        return;
      } else {
        const preObj = transientObjectMap.get(id);
        if (preObj && !preObj.destroyed) preObj.destroy();
        transientObjectMap.delete(id);
        return;
      }
    }
    // Adding / Updating
    if (isItemType) {
      const item = this.itemMap.get(id);
      if (!item) {
        console.warn(
          `Fail to draw transient item of ${id}, which is not exist.`,
        );
        return;
      }
      const transientItem = upsertTransientItem(
        item,
        this.transientNodeGroup,
        this.transientEdgeGroup,
        this.transientComboGroup,
        this.transientItemMap,
        this.itemMap,
        graphCore,
        { shapeIds, drawSource, drawTarget, visible },
        upsertAncestors,
      );

      if (shapeIds) {
        // only update node positions to cloned node container(group)
        if (
          (type === 'node' || type === 'combo') &&
          data.hasOwnProperty('x') &&
          data.hasOwnProperty('y')
        ) {
          const { x, y } = data;
          (transientItem as Group).setPosition([x, y]);
        }
        // TODO: edge onlyDrawKeyShape?
      } else {
        const transItem = transientItem as Node | Edge | Combo;
        const positionChanged =
          data.hasOwnProperty('x') && data.hasOwnProperty('y');
        if (type === 'combo' && positionChanged) {
          const { x, y } = data;
          const { x: ox = x, y: oy = y } = transItem.displayModel.data;
          const dx = x - ox;
          const dy = y - oy;
          // move combo = move children nodes from bottom to top
          graphCoreTreeDfs(
            graphCore,
            [transItem.model],
            (node) => {
              const transChild = this.transientItemMap.get(node.id) as Node;
              if (!transChild) return;
              const { x: childX = 0, y: childY = 0 } = transChild.model
                .data as NodeModelData;

              transChild?.update({
                ...transChild.model,
                data: {
                  ...transChild.model.data,
                  x: childX + dx,
                  y: childY + dy,
                },
              });
            },
            'BT',
          );
        }

        if (
          graphCore.hasTreeStructure('combo') &&
          type !== 'edge' &&
          positionChanged
        ) {
          // force update ancestor combos in the sametime
          let currentAncestor = graphCore.getParent(
            transItem.model.id,
            'combo',
          );
          while (currentAncestor) {
            const ancestorItem = this.transientItemMap.get(currentAncestor.id);
            if (ancestorItem) (ancestorItem as Combo).forceUpdate();
            currentAncestor = graphCore.getParent(currentAncestor.id, 'combo');
          }
        }

        // Update the target combo's posiiton and other props
        transItem.update({
          ...transItem.model,
          data: {
            ...transItem.model.data,
            ...data,
          },
        });
      }
      return;
    }

    const idStr = String(id);
    const shape = upsertShape(
      type,
      idStr,
      style,
      Object.fromEntries(transientObjectMap),
    );
    transientObjectMap.set(idStr, shape);
    shape.style.pointerEvents = capture ? 'auto' : 'none';
    canvas.getRoot().appendChild(shape);
  }
  public getTransient(id: string) {
    return this.transientObjectMap.get(id);
  }

  public getTransientItem(id: ID) {
    return this.transientItemMap[id];
  }

  public findDisplayModel(id: ID) {
    return this.itemMap.get(id)?.displayModel;
  }

  /**
   * Create nodes with inner data to canvas.
   * @param models nodes' inner datas
   */
  private async renderNodes(
    models: NodeModel[],
    nodeTheme: NodeThemeSpecifications = {},
    tileOptimize?: {
      tileFirstRender?: boolean | number;
      tileFirstRenderSize?: number;
    },
  ): Promise<any> | undefined {
    const { nodeExtensions, nodeGroup, nodeDataTypeSet, graph } = this;
    const { dataTypeField = '' } = nodeTheme;
    const { tileFirstRender, tileFirstRenderSize = 1000 } = tileOptimize || {};
    const zoom = graph.getZoom();
    const delayFirstDraw = isNumber(tileFirstRender)
      ? models.length > tileFirstRender
      : tileFirstRender;
    const itemsInView = [];
    const itemsOutView = [];
    const viewRange = this.graph.getCanvasRange();
    models.forEach((node) => {
      // get the base styles from theme
      let dataType;
      if (dataTypeField) dataType = node.data[dataTypeField] as string;
      const itemTheme = getItemTheme(
        nodeDataTypeSet,
        dataTypeField,
        dataType,
        nodeTheme,
      );

      const nodeItem = new Node({
        delayFirstDraw,
        model: node,
        renderExtensions: nodeExtensions,
        containerGroup: nodeGroup,
        mapper: this.nodeMapper,
        stateMapper: this.nodeStateMapper,
        zoom,
        theme: itemTheme as {
          styles: NodeStyleSet;
          lodStrategy: LodStrategyObj;
        },
        device:
          graph.rendererType === 'webgl-3d'
            ? // TODO: G type
              (graph.canvas.context as any).deviceRendererPlugin.getDevice()
            : undefined,
      });

      this.itemMap.set(node.id, nodeItem);
      const { x, y } = nodeItem.model.data;
      if (
        delayFirstDraw &&
        isPointInBBox(
          { x: convertToNumber(x), y: convertToNumber(y) },
          viewRange,
        )
      ) {
        itemsInView.push(nodeItem);
      } else {
        itemsOutView.push(nodeItem);
      }
    });
    if (delayFirstDraw) {
      let requestId;
      const items = itemsInView.concat(itemsOutView);
      const sectionNum = Math.ceil(items.length / tileFirstRenderSize);
      const sections = Array.from({ length: sectionNum }, (v, i) =>
        items.slice(
          i * tileFirstRenderSize,
          i * tileFirstRenderSize + tileFirstRenderSize,
        ),
      );
      const update = (resolve) => {
        if (!sections.length) {
          cancelAnimationFrame(requestId);
          return resolve();
        }
        sections
          .shift()
          .forEach((item) =>
            item.draw(
              item.displayModel as NodeDisplayModel | ComboDisplayModel,
              undefined,
              undefined,
              !item.displayModel.data.disableAnimate,
            ),
          );
        requestId = requestAnimationFrame(() => update(resolve));
      };
      return new Promise((resolve) => {
        requestId = requestAnimationFrame(() => update(resolve));
      });
    }
  }

  private async renderCombos(
    models: ComboModel[],
    comboTheme: ComboThemeSpecifications = {},
    graphCore: GraphCore,
  ) {
    const { comboExtensions, comboGroup, comboDataTypeSet, graph, itemMap } =
      this;
    const { dataTypeField = '' } = comboTheme;
    const zoom = graph.getZoom();
    models.forEach((combo) => {
      // get the base styles from theme
      let dataType;
      if (dataTypeField) dataType = combo.data[dataTypeField] as string;
      const itemTheme = getItemTheme(
        comboDataTypeSet,
        dataTypeField,
        dataType,
        comboTheme,
      );

      const getCombinedBounds = () => {
        //  calculate the position of the combo according to its children
        return getCombinedBoundsByData(
          graph,
          graphCore
            .getChildren(combo.id, 'combo')
            .map(({ id }) => itemMap.get(id))
            .filter(Boolean) as (Node | Combo)[],
        );
      };
      const getChildren = () => {
        const childModels = graphCore.getChildren(combo.id, 'combo');
        return childModels.map(({ id }) => itemMap.get(id)) as (Node | Combo)[];
      };
      const comboItem = new Combo({
        model: combo,
        getCombinedBounds,
        getChildren,
        renderExtensions: comboExtensions,
        containerGroup: comboGroup,
        mapper: this.comboMapper as DisplayMapper,
        stateMapper: this.comboStateMapper as {
          [stateName: string]: DisplayMapper;
        },
        zoom,
        theme: itemTheme as {
          styles: ComboStyleSet;
          lodStrategy: LodStrategyObj;
        },
        device:
          graph.rendererType === 'webgl-3d'
            ? (graph.canvas.context as any).deviceRendererPlugin.getDevice()
            : undefined,
      });
      // ------- for integration tests -------
      comboItem.getCombinedBounds = getCombinedBounds;
      comboItem.getChildren = getChildren;
      comboItem.type = 'combo';
      // ------- for integration tests end-------

      itemMap.set(combo.id, comboItem);
    });
  }

  /**
   * Create edges with inner data to canvas.
   * @param models edges' inner datas
   */
  private renderEdges(
    models: EdgeModel[],
    edgeTheme: EdgeThemeSpecifications = {},
    tileOptimize?: {
      tileFirstRender?: boolean | number;
      tileFirstRenderSize?: number;
    },
  ): Promise<any> | undefined {
    const { edgeExtensions, edgeGroup, itemMap, edgeDataTypeSet, graph } = this;
    const { dataTypeField = '' } = edgeTheme;
    const { tileFirstRender, tileFirstRenderSize = 1000 } = tileOptimize || {};
    const zoom = graph.getZoom();
    const nodeMap = filterItemMapByType(itemMap, 'node') as Map<ID, Node>;
    const delayFirstDraw = isNumber(tileFirstRender)
      ? models.length > tileFirstRender
      : tileFirstRender;
    const items = models.map((edge) => {
      const { source, target, id } = edge;
      const sourceItem = itemMap.get(source) as Node;
      const targetItem = itemMap.get(target) as Node;
      if (!sourceItem) {
        console.warn(
          `The source node ${source} is not exist in the graph for edge ${id}, please add the node first`,
        );
        return;
      }
      if (!targetItem) {
        console.warn(
          `The source node ${source} is not exist in the graph for edge ${id}, please add the node first`,
        );
        return;
      }
      // get the base styles from theme
      let dataType;
      if (dataTypeField) dataType = edge.data[dataTypeField] as string;
      const itemTheme = getItemTheme(
        edgeDataTypeSet,
        dataTypeField,
        dataType,
        edgeTheme,
      );

      const edgeItem = new Edge({
        delayFirstDraw,
        model: edge,
        renderExtensions: edgeExtensions,
        containerGroup: edgeGroup,
        mapper: this.edgeMapper as DisplayMapper,
        stateMapper: this.edgeStateMapper as {
          [stateName: string]: DisplayMapper;
        },
        sourceItem,
        targetItem,
        nodeMap,
        zoom,
        theme: itemTheme as {
          styles: EdgeStyleSet;
          lodStrategy: LodStrategyObj;
        },
      });

      itemMap.set(id, edgeItem);
      return edgeItem;
    });

    if (delayFirstDraw) {
      let requestId;
      const sectionNum = Math.ceil(items.length / tileFirstRenderSize);
      const sections = Array.from({ length: sectionNum }, (v, i) =>
        items.slice(
          i * tileFirstRenderSize,
          i * tileFirstRenderSize + tileFirstRenderSize,
        ),
      );
      const update = (resolve) => {
        if (!sections.length) {
          cancelAnimationFrame(requestId);
          return resolve();
        }
        sections.shift().forEach((item) => item.draw(item.displayModel));
        requestId = requestAnimationFrame(() => update(resolve));
      };
      return new Promise((resolve) => {
        requestId = requestAnimationFrame(() => update(resolve));
      });
    }
  }

  /**
   * Get the id of the item which have the state with true value
   * @param itemType item's type
   * @param state state name
   * @param value state value, true by default
   * @returns
   */
  public findIdByState(
    itemType: ITEM_TYPE,
    state: string,
    value: string | boolean = true,
  ): ID[] {
    const ids: ID[] = [];
    this.itemMap.forEach((item) => {
      if (item.getType() !== itemType) return;
      if (item.hasState(state) === value) ids.push(item.getID());
    });
    return ids;
  }

  /**
   * Get the state value for the item with id
   * @param id item' id
   * @param state state name
   * @returns {boolean | string} the state value
   */
  public getItemState(id: ID, state: string) {
    const item = this.itemMap.get(id);
    if (!item) {
      console.warn(
        `Fail to get item state, the item with id ${id} does not exist.`,
      );
      return false;
    }
    return item.hasState(state);
  }

  public getItemAllStates(id: ID): string[] {
    const item = this.itemMap.get(id);
    if (!item) {
      console.warn(
        `Fail to get item state, the item with id ${id} does not exist.`,
      );
      return [];
    }
    return item
      .getStates()
      .filter(({ value }) => value)
      .map(({ name }) => name);
  }

  public getItemById(id: ID) {
    return this.itemMap.get(id);
  }

  public getItemBBox(
    id: ID,
    isKeyShape = false,
    isTransient = false,
  ): AABB | false {
    const item = isTransient
      ? this.transientItemMap.get(id)
      : this.itemMap.get(id);
    if (!item) {
      console.warn(
        `Fail to get item bbox, the item with id ${id} does not exist.`,
      );
      return false;
    }
    if (item instanceof Group) return item.getRenderBounds();
    return isKeyShape ? item.getKeyBBox() : item.getBBox();
  }

  public getItemVisible(id: ID) {
    const item = this.itemMap.get(id);
    if (!item) {
      console.warn(
        `Fail to get item visible, the item with id ${id} does not exist.`,
      );
      return false;
    }
    return item.isVisible();
  }

  /**
   * Identify edges that are intersected by a particular node
   * @param nodeId node id
   * @param graphCore
   * @returns
   */
  public findNearEdgesByNode(nodeId: ID, graphCore: GraphCore) {
    const edges = graphCore.getAllEdges();

    const canvasBBox = this.graph.getRenderBBox(undefined) as AABB;
    const quadTree = new QuadTree(canvasBBox, 4);

    each(edges, (edge) => {
      const {
        data: { x: sourceX, y: sourceY },
      } = graphCore.getNode(edge.source);
      const {
        data: { x: targetX, y: targetY },
      } = graphCore.getNode(edge.target);

      quadTree.insert({
        id: edge.id,
        p1: { x: sourceX, y: sourceY },
        p2: { x: targetX, y: targetY },
        bbox: this.graph.getRenderBBox(edge.id) as AABB,
      });
    });

    // update node position
    const node = (this.getTransientItem(nodeId) ||
      this.getItemById(nodeId)) as Node;
    const nodeBBox = this.graph.getRenderBBox(nodeId) as AABB;
    const nodeData = node?.model?.data;
    if (nodeData) {
      nodeBBox.update(
        [nodeData.x as number, nodeData.y as number, 0],
        nodeBBox.halfExtents,
      );
    }

    const checker = new EdgeCollisionChecker(quadTree);
    const collisions = checker.getCollidingEdges(nodeBBox);

    const collidingEdges = map(collisions, (collision) =>
      graphCore.getEdge(collision.id),
    );

    return collidingEdges;
  }

  public sortByComboTree(graphCore: GraphCore) {
    if (!graphCore.hasTreeStructure('combo')) return;
    graphCoreTreeDfs(graphCore, graphCore.getRoots('combo'), (node) => {
      const nodeItem = this.itemMap.get(node.id);
      if (node.data._isCombo && nodeItem) {
        nodeItem.toFront();
      }
    });
  }

  private collapseCombo(graphCore: GraphCore, comboModel: ComboModel) {
    let relatedEdges: EdgeModel[] = [];
    const succeedIds: ID[] = [];
    // find the succeeds in collapsed
    graphComboTreeDfs(this.graph, [comboModel], (child) => {
      if (child.id !== comboModel.id) {
        this.graph.executeWithNoStack(() => {
          this.graph.hideItem(child.id, false);
        });
      }
      relatedEdges = relatedEdges.concat(graphCore.getRelatedEdges(child.id));
      succeedIds.push(child.id);
    });
    const pairs = [];
    uniq(relatedEdges).forEach((edge) => {
      const { id, source: s, target: t } = edge;
      if (!this.graph.getItemVisible(id)) return;
      const sourceIsSucceed = succeedIds.includes(s);
      const targetIsSucceed = succeedIds.includes(t);
      // do not add virtual edge if the source and target are both the succeed
      if (sourceIsSucceed && targetIsSucceed) return;
      const source = sourceIsSucceed ? comboModel.id : s;
      const target = targetIsSucceed ? comboModel.id : t;
      pairs.push({ source, target });
    });
    // each item in groupedEdges is a virtual edge
    this.graph.executeWithNoStack(() => {
      this.graph.addData('edge', groupVirtualEdges(pairs));
    });
  }

  private expandCombo(graphCore: GraphCore, comboModel: ComboModel) {
    let isAncestorCollapsed = false;
    traverseAncestors(graphCore, [comboModel], (anccestor) => {
      if (anccestor.data.collapsed) {
        isAncestorCollapsed = true;
        return true;
      }
      return false;
    });
    if (isAncestorCollapsed) return;
    const relatedVirtualEdgeIds: ID[] = [];
    let edgesToShow: ID[] = [];
    const nodesToShow: ID[] = [];
    // show the succeeds and remove the related virtual edges, including the succeeds' related edges
    graphComboTreeDfs(this.graph, [comboModel], (child) => {
      graphCore.getRelatedEdges(child.id).forEach((edge) => {
        if (edge.data._virtual) relatedVirtualEdgeIds.push(edge.id);
        else edgesToShow.push(edge.id);
      });
      if (child.id !== comboModel.id) {
        if (!graphCore.getNode(child.data.parentId).data.collapsed) {
          nodesToShow.push(child.id);
        }
        // re-add collapsed succeeds' virtual edges by calling collapseCombo
        if (child.data._isCombo && child.data.collapsed) {
          this.collapseCombo(graphCore, child);
        }
      }
    });
    const virtualPairs = [];
    const visibleAncestorMap = new Map();
    edgesToShow = uniq(
      edgesToShow.filter((eid) => {
        const { source, target } = graphCore.getEdge(eid);
        const ends = { source, target };
        const endsVisible = {
          source:
            this.graph.getItemVisible(source) || nodesToShow.includes(source),
          target:
            this.graph.getItemVisible(target) || nodesToShow.includes(target),
        };
        // actual edges to show
        if (endsVisible.source && endsVisible.target) return true;

        // add virtual edges by finding the visible ancestor
        const virtualEnds = { source: undefined, target: undefined };
        Object.keys(virtualEnds).forEach((end) => {
          if (!endsVisible[end]) {
            if (!visibleAncestorMap.get(ends[end])) {
              traverseAncestors(
                graphCore,
                [graphCore.getNode(ends[end])],
                (ancestor) => {
                  if (visibleAncestorMap.has(ends[end])) return;
                  if (
                    this.graph.getItemVisible(ancestor.id) ||
                    nodesToShow.includes(ancestor.id)
                  )
                    visibleAncestorMap.set(ends[end], ancestor.id);
                },
              );
            }
            virtualEnds[end] = visibleAncestorMap.get(ends[end]);
          } else {
            virtualEnds[end] = ends[end];
          }
        });
        if (
          virtualEnds.source !== undefined &&
          virtualEnds.target !== undefined
        ) {
          virtualPairs.push(virtualEnds);
        }
        return false;
      }),
    );

    // remove related virtual edges
    this.graph.executeWithNoStack(() => {
      this.graph.removeData('edge', uniq(relatedVirtualEdgeIds));
      this.graph.showItem(edgesToShow.concat(nodesToShow));
      // add virtual edges by grouping visible ancestor edges
      this.graph.addData('edge', groupVirtualEdges(virtualPairs));
    });
  }

  /**
   * Collapse or expand a sub tree according to action
   * @param params
   */
  private onTreeCollapseExpand(params: {
    ids: ID[];
    animate: boolean;
    action: 'collapse' | 'expand';
    graphCore: GraphCore;
  }) {
    const { ids, animate, action, graphCore } = params;
    const rootModels = ids.map((id) => graphCore.getNode(id));
    switch (action) {
      case 'collapse':
        this.collapseSubTree(rootModels, graphCore, animate);
        break;
      case 'expand':
      default:
        this.expandSubTree(rootModels, graphCore, animate);
        break;
    }
  }

  /**
   * Collapse sub tree(s).
   * @param rootModels The root node models of sub trees
   * @param graphCore
   * @param animate Whether enable animations for expanding, true by default
   * @returns
   */
  private collapseSubTree(
    rootModels: NodeModel[],
    graphCore: GraphCore,
    animate = true,
  ) {
    let positions = [];
    rootModels.forEach((root) => {
      let shouldCollapse = true;
      const nodes = [];
      graphCoreTreeDfs(
        graphCore,
        [root],
        (node) => {
          if (node.id === root.id) return;
          const neighbors = graphCore.getNeighbors(node.id);
          if (
            !graphCore.getChildren(node.id, 'tree')?.length &&
            neighbors.length > 1
          ) {
            shouldCollapse = false;
          }
          nodes.push(node);
        },
        'TB',
        'tree',
        {
          stopAllFn: () => !shouldCollapse,
        },
      );
      if (shouldCollapse) {
        positions = positions.concat(
          nodes.map((node) => ({
            id: node.id,
            data: { x: root.data.x, y: root.data.y },
          })),
        );
      }
    });
    if (!positions.length) return;
    this.graph.updateNodePosition(
      positions,
      undefined,
      !animate,
      (model, canceled) => {
        this.graph.hideItem(model.id, canceled);
      },
      undefined,
    );
  }

  /**
   * Expand sub tree(s).
   * @param rootModels The root node models of sub trees.
   * @param graphCore
   * @param animate Whether enable animations for expanding, true by default.
   * @returns
   */
  private async expandSubTree(
    rootModels: NodeModel[],
    graphCore: GraphCore,
    animate = true,
  ) {
    let allNodeIds = [];
    let allEdgeIds = [];
    rootModels.forEach((root) => {
      const nodeIds = [];
      graphCoreTreeDfs(
        graphCore,
        [root],
        (node) => nodeIds.push(node.id),
        'TB',
        'tree',
        {
          stopBranchFn: (node) => {
            const shouldStop =
              node.id !== root.id && (node.data.collapsed as boolean);
            if (shouldStop) nodeIds.push(node.id);
            return shouldStop;
          },
        },
      );
      allEdgeIds = allEdgeIds.concat(
        graphCore
          .getAllEdges()
          .filter(
            (edge) =>
              nodeIds.includes(edge.source) && nodeIds.includes(edge.target),
          )
          .map((edge) => edge.id),
      );
      allNodeIds = allNodeIds.concat(nodeIds.filter((id) => id !== root.id));
    });
    const ids = uniq(allNodeIds.concat(allEdgeIds));
    this.graph.showItem(ids, !animate);
    await this.graph.layout(undefined, !animate);
  }
}

const getItemTheme = (
  dataTypeSet: Set<string>,
  dataTypeField: string,
  dataType: string,
  itemTheme:
    | NodeThemeSpecifications
    | EdgeThemeSpecifications
    | ComboThemeSpecifications,
): {
  styles: NodeStyleSet | EdgeStyleSet;
  lodStrategy?: LodStrategyObj;
} => {
  const { styles: themeStyles = [], lodStrategy } = itemTheme;
  const formattedLodStrategy = formatLodStrategy(lodStrategy);
  if (!dataTypeField) {
    // dataType field is not assigned
    const styles = isArray(themeStyles)
      ? themeStyles[0]
      : Object.values(themeStyles)[0];
    return { styles, lodStrategy: formattedLodStrategy };
  }
  dataTypeSet.add(dataType as string);
  let themeStyle;
  if (isArray(themeStyles)) {
    const themeStylesLength = themeStyles.length as number;
    const idx = Array.from(dataTypeSet).indexOf(dataType);
    themeStyle = themeStyles[idx % themeStylesLength];
  } else if (isObject(themeStyles)) {
    themeStyle =
      themeStyles[dataType] ||
      (themeStyles as { [dataTypeValue: string]: NodeStyleSet }).others;
  }
  return {
    styles: themeStyle,
    lodStrategy: formattedLodStrategy,
  };
};

const filterItemMapByType = (
  itemMap: Map<ID, Node | Edge | Combo>,
  type: ITEM_TYPE | ITEM_TYPE[],
): Map<ID, Node | Edge | Combo | Group> => {
  const filteredMap = new Map<ID, Node | Edge | Combo | Group>();
  itemMap.forEach((value, key) => {
    if (value.type === type) {
      filteredMap.set(key, value);
    }
  });
  return filteredMap;
};

const groupVirtualEdges = (pairs) => {
  const groupedVirtualEdges = new Map();
  pairs.forEach((edge) => {
    const { source, target } = edge;
    const key = `${source}_${target}`;
    const group = groupedVirtualEdges.get(key) || {
      edges: [],
      source,
      target,
    };
    group.edges.push(edge);
    groupedVirtualEdges.set(key, group);
  });
  // each item in groupedEdges is a virtual edge
  const virtualEdges: EdgeModel[] = [];
  groupedVirtualEdges.forEach((group) => {
    const { source, target, edges } = group;
    virtualEdges.push({
      id: `virtual-${uniqueId()}`,
      source,
      target,
      data: {
        _virtual: true,
        keyShape: {
          lineWidth: edges.length,
        },
      },
    });
  });
  return virtualEdges;
};<|MERGE_RESOLUTION|>--- conflicted
+++ resolved
@@ -875,10 +875,6 @@
       style?: ShapeStyle;
       /** Data to be merged into the transient item. */
       data?: Record<string, any>;
-<<<<<<< HEAD
-      action: 'remove' | 'add' | 'update' | undefined;
-=======
->>>>>>> 5922bfec
       shapeIds?: string[];
       /** For type: 'edge' */
       drawSource?: boolean;
