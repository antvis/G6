import { Group } from '@antv/g';
import { GraphChange, ID } from '@antv/graphlib';
<<<<<<< HEAD
import Combo from '../../item/combo';
import Edge from '../../item/edge';
import Node from '../../item/node';
=======
import { Group, AABB, DisplayObject, Canvas } from '@antv/g';
import { ComboModel, IGraph } from '../../types';
>>>>>>> 8f68192d
import registry from '../../stdlib';
import { ComboModel, IGraph } from '../../types';
import { ComboDisplayModel, ComboEncode } from '../../types/combo';
import { GraphCore } from '../../types/data';
import { EdgeDisplayModel, EdgeEncode, EdgeModel, EdgeModelData } from '../../types/edge';
<<<<<<< HEAD
import { ITEM_TYPE } from '../../types/item';
import { NodeDisplayModel, NodeEncode, NodeModel, NodeModelData } from '../../types/node';
import { getExtension } from '../../util/extension';
=======
import Node from '../../item/node';
import Edge from '../../item/edge';
import Combo from '../../item/combo';
import { ThemeSpecification, ItemThemeSpecifications, ItemStyleSet } from '../../types/theme';
import { isArray, isObject } from '@antv/util';
import { ITEM_TYPE, SHAPE_TYPE, ShapeStyle } from '../../types/item';
import { ComboDisplayModel, ComboEncode } from '../../types/combo';
import { upsertShape } from '../../util/shape';
>>>>>>> 8f68192d

/**
 * Manages and stores the node / edge / combo items.
 */
export class ItemController {
  public graph: IGraph;
  public nodeExtensions = [];
  public edgeExtensions = [];
  public comboExtensions = [];

  /**
   * Node / edge / combo items map
   */
  private itemMap: { [id: ID]: Node | Edge | Combo } = {};

  /**
   * node / edge / combo 's mapper in graph config
   */
  private nodeMapper: ((data: NodeModel) => NodeDisplayModel) | NodeEncode;
  private edgeMapper: ((data: EdgeModel) => EdgeDisplayModel) | EdgeEncode;
  private comboMapper: ((data: ComboModel) => ComboDisplayModel) | ComboEncode;

  private nodeStateMapper: {
    [stateName: string]: ((data: NodeModel) => NodeDisplayModel) | NodeEncode;
  };
  private edgeStateMapper: {
    [stateName: string]: ((data: EdgeModel) => EdgeDisplayModel) | EdgeEncode;
  };
  private comboStateMapper: {
    [stateName: string]: ((data: ComboModel) => ComboDisplayModel) | ComboEncode;
  };

  private nodeGroup: Group;
  private edgeGroup: Group;
  // TODO: combo? not a independent group

  private nodeDataTypeSet: Set<string> = new Set();
  private edgeDataTypeSet: Set<string> = new Set();

  // The G shapes or groups on transient map drawn by this controller
  private transientMap: {
    [id: string]: DisplayObject;
  } = {};

  constructor(graph: IGraph<any, any>) {
    this.graph = graph;
    // get mapper for node / edge / combo
    const { node, edge, combo, nodeState, edgeState, comboState } = graph.getSpecification();
    this.nodeMapper = node;
    this.edgeMapper = edge;
    this.comboMapper = combo;
    this.nodeStateMapper = nodeState;
    this.edgeStateMapper = edgeState;
    this.comboStateMapper = comboState;

    this.tap();
  }

  /**
   * Subscribe the lifecycle of graph.
   */
  private tap() {
    // item extensions are node / edge / combo type registrations
    const extensions = this.getExtensions();
    this.nodeExtensions = extensions.node;
    this.edgeExtensions = extensions.edge;
    this.comboExtensions = extensions.combo;
    this.graph.hooks.render.tap(this.onRender.bind(this));
    this.graph.hooks.itemchange.tap(this.onChange.bind(this));
    this.graph.hooks.itemstatechange.tap(this.onItemStateChange.bind(this));
    this.graph.hooks.transientupdate.tap(this.onTransientUpdate.bind(this));
  }

  /**
   * Get the extensions from useLib, stdLib is a subset of useLib.
   */
  private getExtensions() {
    // TODO: user need to config using node/edge/combo types from useLib to spec?
    const { node, edge, combo } = this.graph.getSpecification();

    const nodeTypes = Object.keys(registry.useLib.nodes);
    const edgeTypes = Object.keys(registry.useLib.edges);
    const comboTypes = Object.keys(registry.useLib.combos);
    return {
      node: nodeTypes
        .map((config) => getExtension(config, registry.useLib, 'node'))
        .filter(Boolean),
      edge: edgeTypes
        .map((config) => getExtension(config, registry.useLib, 'edge'))
        .filter(Boolean),
      combo: comboTypes
        .map((config) => getExtension(config, registry.useLib, 'combo'))
        .filter(Boolean),
    };
  }

  /**
   * Listener of runtime's render hook.
   * @param param contains inner data stored in graphCore structure
   */
  private onRender(param: { graphCore: GraphCore, theme: ThemeSpecification }) {
    const { graphCore, theme = {} } = param;
    const { graph } = this;
    // TODO: 0. clear groups on canvas, and create new groups
    graph.canvas.removeChildren();
    const edgeGroup = new Group({ id: 'edge-group' });
    const nodeGroup = new Group({ id: 'node-group' });
    graph.canvas.appendChild(edgeGroup);
    graph.canvas.appendChild(nodeGroup);
    this.nodeGroup = nodeGroup;
    this.edgeGroup = edgeGroup;

    // TODO: 1. create node / edge / combo items, classes from ../../item, and element drawing and updating fns from node/edge/comboExtensions
    const nodeModels = graphCore.getAllNodes();
    const edgeModels = graphCore.getAllEdges();
    // const combos = graphCore.getAllCombos();

    this.renderNodes(nodeModels, theme.node);
    this.renderEdges(edgeModels, theme.edge);
    // TODO: combo
  }

  /**
   * Listener of runtime's itemchange lifecycle hook.
   * @param param
   */
  private onChange(param: {
    type: ITEM_TYPE;
    changes: GraphChange<NodeModelData, EdgeModelData>[];
    graphCore: GraphCore;
    theme: ThemeSpecification;
  }) {
    const { changes, graphCore, theme = {} } = param;
    const groupedChanges = {
      NodeRemoved: [],
      EdgeRemoved: [],
      NodeAdded: [],
      EdgeAdded: [],
      NodeDataUpdated: [],
      EdgeUpdated: [],
      EdgeDataUpdated: [],
    };
    changes.forEach((change) => {
      const { type: changeType } = change;
      groupedChanges[changeType].push(change);
    });
    const { itemMap } = this;
    // change items according to the order of the keys in groupedChanges

    // === 1. remove edges; 2. remove nodes ===
    groupedChanges.EdgeRemoved.concat(groupedChanges.NodeRemoved).forEach(({ value }) => {
      const { id } = value;
      const item = itemMap[id];
      if (item) {
        item.destroy();
        delete itemMap[id];
      }
    });

    const { node: nodeTheme = {}, edge: edgeTheme = {} } = theme;

    // === 3. add nodes ===
    if (groupedChanges.NodeAdded.length) {
      this.renderNodes(groupedChanges.NodeAdded.map((change) => change.value), nodeTheme);
    }
    // === 4. add edges ===
    if (groupedChanges.EdgeAdded.length) {
      this.renderEdges(groupedChanges.EdgeAdded.map((change) => change.value), edgeTheme);
    }

    // === 5. update nodes's data ===
    // merge changes for each node
    if (groupedChanges.NodeDataUpdated.length) {
      const nodeUpdate = {};
      groupedChanges.NodeDataUpdated.forEach((change) => {
        const { id, propertyName, newValue, oldValue } = change;
        nodeUpdate[id] = nodeUpdate[id] || { previous: {}, current: {} };
        if (!propertyName) {
          nodeUpdate[id] = {
            isReplace: true, // whether replace the whole data
            previous: oldValue,
            current: newValue,
          };
        } else {
          nodeUpdate[id].previous[propertyName] = oldValue;
          nodeUpdate[id].current[propertyName] = newValue;
        }
      });
      const { dataTypeField: nodeDataTypeField } = nodeTheme;
      const edgeToUpdate = {};
      Object.keys(nodeUpdate).forEach((id) => {
        const { isReplace, previous, current } = nodeUpdate[id];
        // update the theme if the dataType value is changed
        let themeStyles;
        if (previous[nodeDataTypeField] !== current[nodeDataTypeField]) {
          themeStyles = getThemeStyles(this.nodeDataTypeSet, nodeDataTypeField, current[nodeDataTypeField], nodeTheme);
        }
        const item = itemMap[id];
        const innerModel = graphCore.getNode(id);
        item.update(innerModel, { previous, current }, isReplace, themeStyles);
        const relatedEdgeInnerModels = graphCore.getRelatedEdges(id);
        relatedEdgeInnerModels.forEach((edge) => (edgeToUpdate[edge.id] = edge));
      });
      Object.keys(edgeToUpdate).forEach((id) => {
        const item = itemMap[id] as Edge;
        item.forceUpdate();
      });
    }

    // === 6. update edges' data ===
    if (groupedChanges.EdgeDataUpdated.length) {
      const edgeUpdate = {};
      groupedChanges.EdgeDataUpdated.forEach((change) => {
        const { id, propertyName, newValue, oldValue } = change;
        edgeUpdate[id] = edgeUpdate[id] || { previous: {}, current: {} };
        if (!propertyName) {
          edgeUpdate[id] = {
            isReplace: true, // whether replace the whole data
            previous: oldValue,
            current: newValue,
          };
        } else {
          edgeUpdate[id].previous[propertyName] = oldValue;
          edgeUpdate[id].current[propertyName] = newValue;
        }
      });

      const { dataTypeField: edgeDataTypeField } = edgeTheme;
      Object.keys(edgeUpdate).forEach((id) => {
        const { isReplace, current, previous } = edgeUpdate[id];
        // update the theme if the dataType value is changed
        let themeStyles;
        if (previous[edgeDataTypeField] !== current[edgeDataTypeField]) {
          themeStyles = getThemeStyles(this.edgeDataTypeSet, edgeDataTypeField, current[edgeDataTypeField], edgeTheme);
        }
        const item = itemMap[id];
        const innerModel = graphCore.getEdge(id);
        item.update(innerModel, { current, previous }, isReplace, themeStyles);
      });
    }

    // === 7. update edges' source target ===
    if (groupedChanges.EdgeUpdated.length) {
      const edgeUpdate = {};
      groupedChanges.EdgeUpdated.forEach((change) => {
        // propertyName is 'source' or 'target'
        const { id, propertyName, newValue } = change;
        edgeUpdate[id] = edgeUpdate[id] || {};
        edgeUpdate[id][propertyName] = newValue;
      });

      Object.keys(edgeUpdate).forEach((id) => {
        const { source, target } = edgeUpdate[id];
        const item = itemMap[id] as Edge;
        if (source !== undefined) item.updateEnd('source', this.itemMap[source] as Node);
        if (target !== undefined) item.updateEnd('target', this.itemMap[target] as Node);
      });
    }
  }

  /**
   * The listener for item state changing.
   * @param param
   * {
   *   ids: ids of the items to be set state
   *   states: state names to set
   *   value: state value
   * }
   */
  private onItemStateChange(param: { ids: ID[]; states: string[]; value: boolean }) {
    const { ids, states, value } = param;
    ids.forEach((id) => {
      const item = this.itemMap[id];
      if (!item) {
        console.warn(`Fail to set state for item ${id}, which is not exist.`);
        return;
      }
      if (!states || !value) {
        // clear all the states
        item.clearStates(states);
      } else {
        states.forEach((state) => item.setState(state, value));
      }
    });
  }

  private onTransientUpdate(param: {
    type: ITEM_TYPE | SHAPE_TYPE,
    id: ID,
    config: {
      style: ShapeStyle,
      action: 'remove' | 'add' | 'update' | undefined,
      [shapeConfig: string]: unknown,
    },
    canvas: Canvas
  }) {
    const { transientMap } = this;
    const { type, id, config = {}, canvas } = param;
    const { style, capture, action } = config as any;
    const preObj = transientMap[id];
    if (preObj && !preObj?.destroyed && action === 'remove') {
      preObj.remove(true);
      return;
    }

    if (type === 'node' || type === 'edge' || type === 'combo') {
      // TODO: clone the item with id and modify the style according to config
      // if (preItem) { update }
      return;
    }

    const shape = upsertShape(type, String(id), style, transientMap);
    shape.style.pointerEvents = capture ? 'auto' : 'none';
    canvas.getRoot().appendChild(shape);
  }
  public getTransient(id: string) {
    return this.transientMap[id];
  }

  /**
   * Create nodes with inner data to canvas.
   * @param models nodes' inner datas
   */
  private renderNodes(models: NodeModel[], nodeTheme: ItemThemeSpecifications = {}) {
    const { nodeExtensions, nodeGroup, nodeDataTypeSet } = this;
    const { dataTypeField } = nodeTheme;
    models.forEach((node) => {
      // get the base styles from theme
      let dataType;
      if (dataTypeField) dataType = node.data[dataTypeField] as string;
      const themeStyle = getThemeStyles(nodeDataTypeSet, dataTypeField, dataType, nodeTheme);
      
      this.itemMap[node.id] = new Node({
        model: node,
        renderExtensions: nodeExtensions,
        containerGroup: nodeGroup,
        mapper: this.nodeMapper,
        stateMapper: this.nodeStateMapper,
        themeStyles: themeStyle,
      });
    });
  }

  /**
   * Create edges with inner data to canvas.
   * @param models edges' inner datas
   */
  private renderEdges(models: EdgeModel[], edgeTheme: ItemThemeSpecifications = {}) {
    const { edgeExtensions, edgeGroup, itemMap, edgeDataTypeSet } = this;
    const { dataTypeField } = edgeTheme;
    models.forEach((edge) => {
      const { source, target, id } = edge;
      const sourceItem = itemMap[source] as Node;
      const targetItem = itemMap[target] as Node;
      if (!sourceItem) {
        console.warn(
          `The source node ${source} is not exist in the graph for edge ${id}, please add the node first`,
        );
      }
      if (!targetItem) {
        console.warn(
          `The source node ${source} is not exist in the graph for edge ${id}, please add the node first`,
        );
      }
      // get the base styles from theme
      let dataType;
      if (dataTypeField) dataType = edge.data[dataTypeField] as string;
      const themeStyle = getThemeStyles(edgeDataTypeSet, dataTypeField, dataType, edgeTheme);

      itemMap[id] = new Edge({
        model: edge,
        renderExtensions: edgeExtensions,
        containerGroup: edgeGroup,
        mapper: this.edgeMapper,
        stateMapper: this.edgeStateMapper,
        sourceItem,
        targetItem,
        themeStyles: themeStyle,
      });
    });
  }

  /**
   * Get the id of the item which have the state with true value
   * @param itemType item's type
   * @param state state name
   * @param value state value, true by default
   * @returns
   */
  public findIdByState(itemType: ITEM_TYPE, state: string, value: string | boolean = true) {
    const ids = [];
    Object.values(this.itemMap).forEach((item) => {
      if (item.getType() !== itemType) return;
      if (item.hasState(state) === value) ids.push(item.getID());
    });
    return ids;
  }

  /**
   * Get the state value for the item with id
   * @param id item' id
   * @param state state name
   * @returns {boolean | string} the state value
   */
  public getItemState(id: ID, state: string) {
    const item = this.itemMap[id];
    if (!item) {
      console.warn(`Fail to get item state, the item with id ${id} does not exist.`);
      return false;
    }
    return item.hasState(state);
  }

<<<<<<< HEAD
  public getItemById(id: ID) {
    return this.itemMap[id];
  }
=======
  public getItemBBox(id: ID, isKeyShape: boolean = false): AABB | false {
    const item = this.itemMap[id];
    if (!item) {
      console.warn(`Fail to get item bbox, the item with id ${id} does not exist.`);
      return false;
    }
    return isKeyShape ? item.getKeyBBox() : item.getBBox();
  }

  public getItemVisible(id: ID) {
    const item = this.itemMap[id];
    if (!item) {
      console.warn(`Fail to get item visible, the item with id ${id} does not exist.`);
      return false;
    }
    return item.isVisible();
  }
}

const getThemeStyles = (dataTypeSet: Set<string>, dataTypeField: string, dataType: string, itemTheme: ItemThemeSpecifications): ItemStyleSet => {
  const { styles: themeStyles } = itemTheme;
  if (!dataTypeField) {
    // dataType field is not assigned
    return isArray(themeStyles) ? themeStyles[0] : Object.values(themeStyles)[0];
  }
  dataTypeSet.add(dataType as string);
  let themeStyle;
  if (isArray(themeStyles)) {
    const themeStylesLength = themeStyles.length;
    let idx = Array.from(dataTypeSet).indexOf(dataType);
    themeStyle = themeStyles[idx % themeStylesLength];
  } else if (isObject(themeStyles)) {
    themeStyle = themeStyles[dataType] || themeStyles.others;
  }
  return themeStyle;
>>>>>>> 8f68192d
}<|MERGE_RESOLUTION|>--- conflicted
+++ resolved
@@ -1,32 +1,18 @@
-import { Group } from '@antv/g';
+import { AABB, Canvas, DisplayObject, Group } from '@antv/g';
 import { GraphChange, ID } from '@antv/graphlib';
-<<<<<<< HEAD
+import { isArray, isObject } from '@antv/util';
 import Combo from '../../item/combo';
 import Edge from '../../item/edge';
 import Node from '../../item/node';
-=======
-import { Group, AABB, DisplayObject, Canvas } from '@antv/g';
-import { ComboModel, IGraph } from '../../types';
->>>>>>> 8f68192d
 import registry from '../../stdlib';
 import { ComboModel, IGraph } from '../../types';
 import { ComboDisplayModel, ComboEncode } from '../../types/combo';
 import { GraphCore } from '../../types/data';
 import { EdgeDisplayModel, EdgeEncode, EdgeModel, EdgeModelData } from '../../types/edge';
-<<<<<<< HEAD
-import { ITEM_TYPE } from '../../types/item';
-import { NodeDisplayModel, NodeEncode, NodeModel, NodeModelData } from '../../types/node';
+import { ITEM_TYPE, ShapeStyle, SHAPE_TYPE } from '../../types/item';
+import { ItemStyleSet, ItemThemeSpecifications, ThemeSpecification } from '../../types/theme';
 import { getExtension } from '../../util/extension';
-=======
-import Node from '../../item/node';
-import Edge from '../../item/edge';
-import Combo from '../../item/combo';
-import { ThemeSpecification, ItemThemeSpecifications, ItemStyleSet } from '../../types/theme';
-import { isArray, isObject } from '@antv/util';
-import { ITEM_TYPE, SHAPE_TYPE, ShapeStyle } from '../../types/item';
-import { ComboDisplayModel, ComboEncode } from '../../types/combo';
 import { upsertShape } from '../../util/shape';
->>>>>>> 8f68192d
 
 /**
  * Manages and stores the node / edge / combo items.
@@ -127,7 +113,7 @@
    * Listener of runtime's render hook.
    * @param param contains inner data stored in graphCore structure
    */
-  private onRender(param: { graphCore: GraphCore, theme: ThemeSpecification }) {
+  private onRender(param: { graphCore: GraphCore; theme: ThemeSpecification }) {
     const { graphCore, theme = {} } = param;
     const { graph } = this;
     // TODO: 0. clear groups on canvas, and create new groups
@@ -190,11 +176,17 @@
 
     // === 3. add nodes ===
     if (groupedChanges.NodeAdded.length) {
-      this.renderNodes(groupedChanges.NodeAdded.map((change) => change.value), nodeTheme);
+      this.renderNodes(
+        groupedChanges.NodeAdded.map((change) => change.value),
+        nodeTheme,
+      );
     }
     // === 4. add edges ===
     if (groupedChanges.EdgeAdded.length) {
-      this.renderEdges(groupedChanges.EdgeAdded.map((change) => change.value), edgeTheme);
+      this.renderEdges(
+        groupedChanges.EdgeAdded.map((change) => change.value),
+        edgeTheme,
+      );
     }
 
     // === 5. update nodes's data ===
@@ -222,7 +214,12 @@
         // update the theme if the dataType value is changed
         let themeStyles;
         if (previous[nodeDataTypeField] !== current[nodeDataTypeField]) {
-          themeStyles = getThemeStyles(this.nodeDataTypeSet, nodeDataTypeField, current[nodeDataTypeField], nodeTheme);
+          themeStyles = getThemeStyles(
+            this.nodeDataTypeSet,
+            nodeDataTypeField,
+            current[nodeDataTypeField],
+            nodeTheme,
+          );
         }
         const item = itemMap[id];
         const innerModel = graphCore.getNode(id);
@@ -260,7 +257,12 @@
         // update the theme if the dataType value is changed
         let themeStyles;
         if (previous[edgeDataTypeField] !== current[edgeDataTypeField]) {
-          themeStyles = getThemeStyles(this.edgeDataTypeSet, edgeDataTypeField, current[edgeDataTypeField], edgeTheme);
+          themeStyles = getThemeStyles(
+            this.edgeDataTypeSet,
+            edgeDataTypeField,
+            current[edgeDataTypeField],
+            edgeTheme,
+          );
         }
         const item = itemMap[id];
         const innerModel = graphCore.getEdge(id);
@@ -314,14 +316,14 @@
   }
 
   private onTransientUpdate(param: {
-    type: ITEM_TYPE | SHAPE_TYPE,
-    id: ID,
+    type: ITEM_TYPE | SHAPE_TYPE;
+    id: ID;
     config: {
-      style: ShapeStyle,
-      action: 'remove' | 'add' | 'update' | undefined,
-      [shapeConfig: string]: unknown,
-    },
-    canvas: Canvas
+      style: ShapeStyle;
+      action: 'remove' | 'add' | 'update' | undefined;
+      [shapeConfig: string]: unknown;
+    };
+    canvas: Canvas;
   }) {
     const { transientMap } = this;
     const { type, id, config = {}, canvas } = param;
@@ -358,7 +360,7 @@
       let dataType;
       if (dataTypeField) dataType = node.data[dataTypeField] as string;
       const themeStyle = getThemeStyles(nodeDataTypeSet, dataTypeField, dataType, nodeTheme);
-      
+
       this.itemMap[node.id] = new Node({
         model: node,
         renderExtensions: nodeExtensions,
@@ -440,11 +442,10 @@
     return item.hasState(state);
   }
 
-<<<<<<< HEAD
   public getItemById(id: ID) {
     return this.itemMap[id];
   }
-=======
+
   public getItemBBox(id: ID, isKeyShape: boolean = false): AABB | false {
     const item = this.itemMap[id];
     if (!item) {
@@ -464,7 +465,12 @@
   }
 }
 
-const getThemeStyles = (dataTypeSet: Set<string>, dataTypeField: string, dataType: string, itemTheme: ItemThemeSpecifications): ItemStyleSet => {
+const getThemeStyles = (
+  dataTypeSet: Set<string>,
+  dataTypeField: string,
+  dataType: string,
+  itemTheme: ItemThemeSpecifications,
+): ItemStyleSet => {
   const { styles: themeStyles } = itemTheme;
   if (!dataTypeField) {
     // dataType field is not assigned
@@ -480,5 +486,4 @@
     themeStyle = themeStyles[dataType] || themeStyles.others;
   }
   return themeStyle;
->>>>>>> 8f68192d
-}+};