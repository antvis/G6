--- conflicted
+++ resolved
@@ -396,32 +396,15 @@
             nodeTheme,
           );
         }
-<<<<<<< HEAD
-        const node = itemMap[id] as Node;
-        let innerModel;
-        try {
-          innerModel = graphCore.getNode(id);
-        } catch (e) {
-          innerModel = graphCore.getNode(Number(id));
-        }
+
+        const innerModel = graphCore.getNode(id);
         const preventEdgeOverlap =
           innerModel?.data?.preventEdgeOverlap || false;
-        let relatedEdgeInnerModels;
-        try {
-          relatedEdgeInnerModels = preventEdgeOverlap
-            ? this.graph.getAffectedEdgesByNodeMovement(id)
-            : graphCore.getRelatedEdges(id);
-        } catch (e) {
-          relatedEdgeInnerModels = preventEdgeOverlap
-            ? this.graph.getAffectedEdgesByNodeMovement(Number(id))
-            : graphCore.getRelatedEdges(Number(id));
-        }
-        const nodeRelatedToUpdate = {};
-=======
-        const innerModel = graphCore.getNode(id);
-        const relatedEdgeInnerModels = graphCore.getRelatedEdges(id);
+        const relatedEdgeInnerModels = preventEdgeOverlap
+          ? this.graph.getAffectedEdgesByNodeMovement(id)
+          : graphCore.getRelatedEdges(id);
+
         const nodeRelatedIdsToUpdate: ID[] = [];
->>>>>>> 11a9a301
         relatedEdgeInnerModels.forEach((edge) => {
           edgeIdsToUpdate.push(edge.id);
           nodeRelatedIdsToUpdate.push(edge.id);
