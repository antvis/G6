import { Graph as GraphLib, ID } from '@antv/graphlib';
<<<<<<< HEAD
import { clone, isArray, isFunction, isNumber, isObject, isString } from '@antv/util';
import { registry } from '../../stdlib';
import { ComboModel, ComboUserModel, GraphData, IGraph } from '../../types';
import { ComboUserModelData } from '../../types/combo';
import { DataChangeType, GraphCore } from '../../types/data';
import { EdgeModel, EdgeModelData, EdgeUserModel, EdgeUserModelData } from '../../types/edge';
import { ITEM_TYPE } from '../../types/item';
import { NodeModel, NodeModelData, NodeUserModel, NodeUserModelData } from '../../types/node';
import { getExtension } from '../../util/extension';
=======
import { GraphData, IGraph, ComboModel, ComboUserModel } from '../../types';
import { registery } from '../../stdlib';
import { getExtension } from '../../util/extension';
import { clone, isArray, isNumber, isString, isFunction, isObject } from '@antv/util';
import { NodeModel, NodeModelData, NodeUserModel, NodeUserModelData } from '../../types/node';
import { EdgeModel, EdgeModelData, EdgeUserModel, EdgeUserModelData } from '../../types/edge';
import { DataChangeType, GraphCore } from '../../types/data';
import { ITEM_TYPE } from '../../types/item';
import { ComboUserModelData } from '../../types/combo';
>>>>>>> 875a9eb3

/**
 * Manages the data transform extensions;
 * Storages user data and inner data.
 */
export class DataController {
  public graph: IGraph;
  public extensions = [];
  /**
   * User input data.
   */
  public userGraphCore: GraphCore;
  /**
   * Inner data stored in graphCore structure.
   */
  public graphCore: GraphCore;

  constructor(graph: IGraph<any>) {
    this.graph = graph;
    this.tap();
  }

  public findData(
    type: ITEM_TYPE,
    condition: ID[] | Function,
  ): EdgeModel[] | NodeModel[] | ComboModel[] {
    const { graphCore } = this;
    if (isString(condition) || isNumber(condition) || isArray(condition)) {
      const ids = isArray(condition) ? condition : [condition];
      switch (type) {
        case 'node':
          return ids.map((id) => (graphCore.hasNode(id) ? graphCore.getNode(id) : undefined));
        case 'edge':
          return ids.map((id) => (graphCore.hasEdge(id) ? graphCore.getEdge(id) : undefined));
        case 'combo':
          // TODO;
          return;
      }
    } else if (isFunction(condition)) {
      const getDatas = type === 'node' ? graphCore.getAllNodes : graphCore.getAllEdges;
      if (type === 'combo') {
        // TODO getDatas = ?
      }
      const datas = getDatas() as any;
      return datas.filter((data) => condition(data));
    }
  }

  public findAllData(type: ITEM_TYPE): EdgeModel[] | NodeModel[] | ComboModel[] {
    switch (type) {
      case 'node':
        return this.graphCore.getAllNodes();
      case 'edge':
        return this.graphCore.getAllEdges();
      // case 'combo':
      // TODO
      default:
        return [];
    }
  }

  /**
   * Subscribe the lifecycle of graph.
   */
  private tap() {
    this.extensions = this.getExtensions();
    this.graph.hooks.datachange.tap(this.onDataChange.bind(this));
  }

  /**
   * Get the extensions from useLib.
   */
  private getExtensions() {
    const { transform = [] } = this.graph.getSpecification();
    return transform
      .map((config) => ({
        config,
<<<<<<< HEAD
        func: getExtension(config, registry.useLib, 'transform'),
=======
        func: getExtension(config, registery.useLib, 'transform'),
>>>>>>> 875a9eb3
      }))
      .filter((ext) => !!ext.func);
  }

  /**
   * Listener of graph's datachange hook.
   * @param param contains new graph data and type of data change
   */
  private onDataChange(param: { data: GraphData; type: DataChangeType }) {
    const { data, type: changeType } = param;
    const change = () => {
      switch (changeType) {
        case 'remove':
          this.removeData(data);
          break;
        case 'update':
          this.updateData(data);
          break;
        default:
          // 'replace' | 'mergeReplace' | 'union'
          this.changeData(data, changeType);
          break;
      }
    };
    const { userGraphCore } = this;
    if (userGraphCore) {
      userGraphCore.batch(change);
    } else {
      change();
    }
  }

  /**
   * Change data by replace, merge repalce, or union.
   * @param data new data
   * @param changeType type of data change, 'replace' means discard the old data. 'mergeReplace' means merge the common part. 'union' means merge whole sets of old and new one
   */
  private changeData(data: GraphData, changeType: 'replace' | 'mergeReplace' | 'union') {
    const { userGraphCore } = this;
    if (changeType === 'replace') {
      this.userGraphCore = new GraphLib<NodeUserModelData, EdgeUserModelData>({
        ...data,
        onChanged: (event) => this.updateGraphCore(event),
      });
      const { data: transformedData } = this.transformData();
      this.graphCore = new GraphLib<NodeModelData, EdgeModelData>({ ...transformedData });
    } else {
      const prevNodes = userGraphCore.getAllNodes();
      const { nodes, edges, combos } = data;
      // TODO: distinguish combos
      if (!prevNodes.length) {
        userGraphCore.addNodes(nodes);
      } else {
        if (changeType === 'mergeReplace') {
          // remove the nodes which are not in data but in userGraphCore
          const nodeIds = nodes.map((node) => node.id);
          prevNodes.forEach((prevNode) => {
            if (!nodeIds.includes(prevNode.id)) userGraphCore.removeNode(prevNode.id);
          });
        }
        // add or update node
        nodes.forEach((node) => {
          if (userGraphCore.hasNode(node.id)) {
            // update node which is in the graphCore
            userGraphCore.mergeNodeData(node.id, node.data);
          } else {
            // add node which is in data but not in graphCore
            userGraphCore.addNode(node);
          }
        });
      }

      const prevEdges = userGraphCore.getAllEdges();
      if (!prevEdges.length) {
        userGraphCore.addEdges(edges);
      } else {
        if (changeType === 'mergeReplace') {
          // remove the edges which are not in data but in userGraphCore
          const edgeIds = edges.map((edge) => edge.id);
          prevEdges.forEach((prevEdge) => {
            if (!edgeIds.includes(prevEdge.id)) userGraphCore.removeEdge(prevEdge.id);
          });
        }
        // add or update edge
        edges.forEach((edge) => {
          if (userGraphCore.hasEdge(edge.id)) {
            // update edge which is in the graphCore
            userGraphCore.mergeEdgeData(edge.id, edge.data);
          } else {
            // add edge which is in data but not in graphCore
            userGraphCore.addEdge(edge);
          }
        });
      }
    }
  }

  /**
   * Remove part of old data.
   * @param data data to be removed which is part of old one
   */
  private removeData(data: GraphData) {
    const { userGraphCore } = this;
    const { nodes, edges, combos } = data;
    const prevNodes = userGraphCore.getAllNodes();
    const prevEdges = userGraphCore.getAllEdges();
    // TODO: distinguish combos
    if (prevNodes.length && nodes.length) {
      // remove the node
      userGraphCore.removeNodes(nodes.map((node) => node.id));
    }
    if (prevEdges.length && edges.length) {
      // add or update edge
      userGraphCore.removeEdges(edges.map((edge) => edge.id));
    }
    // TODO: combo
  }

  /**
   * Update part of old data.
   * @param data data to be updated which is part of old one
   */
  private updateData(data: GraphData) {
    const { userGraphCore } = this;
    const { nodes, edges, combos } = data;
    const prevNodes = userGraphCore.getAllNodes();
    const prevEdges = userGraphCore.getAllEdges();
    // TODO: distinguish combos
    if (prevNodes.length) {
      // update node
      nodes.forEach((newModel) => {
        const { id, data } = newModel;
        if (data) {
          const mergedData = mergeOneLevelData(userGraphCore.getNode(id), newModel);
          userGraphCore.mergeNodeData(id, mergedData);
        }
      });
    }
    if (prevEdges.length) {
      // update edge
      edges.forEach((newModel) => {
        const oldModel = userGraphCore.getEdge(newModel.id);
        if (!oldModel) return;
        const { id, source, target, data } = newModel;
        if (source && oldModel.source !== source) userGraphCore.updateEdgeSource(id, source);
        if (target && oldModel.target !== target) userGraphCore.updateEdgeTarget(id, target);
        if (data) {
          const mergedData = mergeOneLevelData(userGraphCore.getEdge(id), newModel);
          userGraphCore.mergeEdgeData(id, mergedData);
        }
      });
    }
    // TODO: combo
  }

  /**
   * Update graphCore with transformed userGraphCore data.
   */
  private updateGraphCore(event) {
    const { graphCore } = this;

    // === step 1: clone data from userGraphCore (userData) ===
    // === step 2: transform the data with transform extensions, output innerData and idMaps ===
    const { data: transformedData, idMaps } = this.transformData();
    const { nodes, edges, combos } = transformedData;

    const prevNodes = graphCore.getAllNodes();

    // function to update one data in graphCore with different model type ('node' or 'edge')
    const syncUpdateToGraphCore = (id, newValue, oldValue, isNode, diff = []) => {
      if (isNode) {
        if (newValue.data) graphCore.updateNodeData(id, newValue.data);
      } else {
        if (diff.includes('data')) graphCore.updateEdgeData(id, newValue.data);
        // source and target may be changed
        if (diff.includes('source')) graphCore.updateEdgeSource(id, newValue.source);
        if (diff.includes('target')) graphCore.updateEdgeTarget(id, newValue.target);
      }
      // TODO: combo
    };

    graphCore.batch(() => {
      // === step 3: sync to graphCore according to the changes in userGraphCore ==
      if (!idMaps?.length || idMaps.length !== this.extensions.length) {
        // situation 1: not every extension has corresponding idMap, use default mapping: suppose id is not changed by transforms
        // and diff the value in graphCore whose id is not in userGraphCore
        const newModelMap: {
          [id: string]: {
            type: 'node' | 'edge' | 'combo';
            model: NodeModel | EdgeModel | ComboModel;
          };
        } = {};
        nodes.forEach((model) => (newModelMap[model.id] = { type: 'node', model }));
        edges.forEach((model) => (newModelMap[model.id] = { type: 'edge', model }));
        prevNodes.forEach((prevNode) => {
          const { id } = prevNode;
          const { model: newModel } = newModelMap[id] || {};
          // remove
          if (!newModel) graphCore.removeNode(id);
          // update
          else if (diffAt(newModel, prevNode, true)?.length)
            syncUpdateToGraphCore(id, newModel, prevNode, true);
          // delete from the map indicates this model is visited
          delete newModelMap[id];
        });
        graphCore.getAllEdges().forEach((prevEdge) => {
          const { id } = prevEdge;
          const { model: newModel } = newModelMap[id] || {};
          // remove
          if (!newModel) graphCore.removeEdge(id);
          // update
          else {
            const diff = diffAt(newModel, prevEdge, false);
            if (diff?.length) syncUpdateToGraphCore(id, newModel, prevEdge, false, diff);
          }
          // delete from the map indicates this model is visited
          delete newModelMap[id];
        });
        // add
        Object.values(newModelMap).forEach(({ type, model }) => {
          if (type === 'node') graphCore.addNode(model);
          else if (type === 'edge') graphCore.addEdge(model as EdgeModel);
          // TODO: combo
        });
      } else {
        // situation 2: idMaps is complete
        // calculate the final idMap which maps the ids from final transformed data to their comes from ids in userData
        const finalIdMap = {};
        const newModelMap = {};
        const prevModelMap = {};
        nodes.concat(edges).forEach((model) => {
          finalIdMap[model.id] = getComesFromLinkedList(model.id, idMaps);
          newModelMap[model.id] = model;
        });
        prevNodes.concat(graphCore.getAllEdges()).forEach((model) => {
          prevModelMap[model.id] = model;
        });
        // TODO: combo

        // map changes for search
        const changeMap = {};
        const { changes } = event;
        changes.forEach((change) => {
          const { value, id, type } = change;
          // TODO: temporary skip. how to handle tree change events?
          if (
            ['TreeStructureAttached', 'TreeStructureDetached', 'TreeStructureChanged'].includes(
              type,
            )
          )
            return;
          const dataId = id || value.id;
          changeMap[dataId] = changeMap[dataId] || [];
          changeMap[dataId].push(type.toLawerCase());
        });

        // 1. remove or add model to userGraphCore according the existence
        // 2. update or keep unchanged according to the source models' changes in userGraphCore
        //    if source models have any change, update the data in graphcore. Kepp unchanged otherwise
        Object.keys(newModelMap).forEach((newId) => {
          const comesFromIds = finalIdMap[newId];
          const newValue = newModelMap[newId];
          const oldValue = prevModelMap[newId];
          const isNode = graphCore.hasNode(newId);
          if (newValue && !oldValue) {
            const addFunc = isNode ? graphCore.addNode : graphCore.addEdge;
            addFunc(newValue);
          } else if (!newValue && oldValue) {
            const removeFunc = isNode ? graphCore.removeNode : graphCore.removeEdge;
            removeFunc(newId);
          } else {
            if (!comesFromIds?.length) {
              // no comesForm, find same id in userGraphCore to follow the change, if it not found, diff new and old data value of graphCore (inner data)
              const diff = diffAt(newValue, oldValue, isNode);
              if (diff?.length) syncUpdateToGraphCore(newId, newValue, oldValue, isNode, diff);
            } else {
              // follow the corresponding data event in userGraphCore
              const comesFromChanges = changeMap[comesFromIds[0]];
              if (comesFromChanges?.length)
                syncUpdateToGraphCore(newId, newValue, oldValue, isNode);
            }
          }
        });
      }
    });
  }

  /**
   * Clone data from userGraphCore, and run transforms
   * @returns transformed data and the id map list
   */
  private transformData() {
    const { userGraphCore } = this;
    // === step 1: clone data from userGraphCore (userData) ===
    const userData = {
      // TODO: should be deepClone
      nodes: userGraphCore.getAllNodes(),
      edges: userGraphCore.getAllEdges(),
      // combos:
    };
    let dataCloned: GraphData = clone(userData);

    // === step 2: transform the data with transform extensions, output innerData and idMaps ===
    const idMaps = [];
    this.extensions.forEach(({ func, config }) => {
      const result = func(dataCloned, config);
      dataCloned = result.data;
      const idMap = result.idMap;
      if (idMap) idMaps.push(idMap);
    });
    return { data: dataCloned, idMaps };
  }
}

/**
 * Get the source id list of the id from tail to head in linkedList.
 * @param id target id to find its source id list
 * @param linkedList id map list
 * @param index index in linkedList to start from, from the tail by defailt
 * @returns source id list
 */
const getComesFromLinkedList = (id, linkedList, index = linkedList.length - 1) => {
  let comesFrom = [];
  linkedList[index][id]?.forEach((comesFromId) => {
    if (index === 0) comesFrom.push(comesFromId);
    else comesFrom = comesFrom.concat(getComesFromLinkedList(comesFromId, linkedList, index - 1));
  });
  return comesFrom;
};

/**
 * Diff new and old model.
 * @param newModel
 * @param oldModel
 * @param isNode
 * @returns false for no different, ['data'] for data different
 */
const diffAt = (newModel, oldModel, isNode): ('data' | 'source' | 'target')[] => {
  // edge's source or target is changed
  const diff = [];
  if (!isNode) {
    if (newModel.source !== oldModel.source) diff.push('source');
    if (newModel.target !== oldModel.target) diff.push('target');
  }
  if (!newModel.data) return diff;
  // value in data is changed
  const newKeys = Object.keys(newModel.data);
  const oldKeys = Object.keys(oldModel.data);
  if (oldKeys.length === 0 && oldKeys.length === newKeys.length) return diff;
  if (oldKeys.length !== newKeys.length) return diff.concat('data');
  for (let i = 0; i < newKeys.length; i++) {
    const key = newKeys[i];
    const newValue = newModel.data[key];
    const oldValue = oldModel.data[key];
    const newValueIsObject = isObject(newValue);
    const oldValueIsObject = isObject(oldValue);
    if (newValueIsObject !== oldValueIsObject) return diff.concat('data');
    if (newValueIsObject && oldValueIsObject) {
      if (JSON.stringify(newValue) !== JSON.stringify(oldValue)) return diff.concat('data');
      else continue;
    }
    if (newValue !== oldValue) return diff.concat('data');
  }
  return diff;
};

/**
 * Merge the first level fields in data of model
 * @param prevModel previous model
 * @param newModel incoming new model
 * @returns merged model data
 */
const mergeOneLevelData = (
  prevModel: NodeUserModel | EdgeUserModel | ComboUserModel,
  newModel: NodeUserModel | EdgeUserModel | ComboUserModel,
): NodeUserModelData | EdgeUserModelData | ComboUserModelData => {
  const { data: newData } = newModel;
  const { data: prevData } = prevModel;
  const mergedData = {};
  Object.keys(newData).forEach((key) => {
    if (isObject(prevData[key]) && isObject(newData[key])) {
      mergedData[key] = {
        ...(prevData[key] as object),
        ...(newData[key] as object),
      };
    } else {
      mergedData[key] = newData[key];
    }
  });
  return mergedData;
};<|MERGE_RESOLUTION|>--- conflicted
+++ resolved
@@ -1,17 +1,6 @@
 import { Graph as GraphLib, ID } from '@antv/graphlib';
-<<<<<<< HEAD
-import { clone, isArray, isFunction, isNumber, isObject, isString } from '@antv/util';
+import { GraphData, IGraph, ComboModel, ComboUserModel } from '../../types';
 import { registry } from '../../stdlib';
-import { ComboModel, ComboUserModel, GraphData, IGraph } from '../../types';
-import { ComboUserModelData } from '../../types/combo';
-import { DataChangeType, GraphCore } from '../../types/data';
-import { EdgeModel, EdgeModelData, EdgeUserModel, EdgeUserModelData } from '../../types/edge';
-import { ITEM_TYPE } from '../../types/item';
-import { NodeModel, NodeModelData, NodeUserModel, NodeUserModelData } from '../../types/node';
-import { getExtension } from '../../util/extension';
-=======
-import { GraphData, IGraph, ComboModel, ComboUserModel } from '../../types';
-import { registery } from '../../stdlib';
 import { getExtension } from '../../util/extension';
 import { clone, isArray, isNumber, isString, isFunction, isObject } from '@antv/util';
 import { NodeModel, NodeModelData, NodeUserModel, NodeUserModelData } from '../../types/node';
@@ -19,7 +8,6 @@
 import { DataChangeType, GraphCore } from '../../types/data';
 import { ITEM_TYPE } from '../../types/item';
 import { ComboUserModelData } from '../../types/combo';
->>>>>>> 875a9eb3
 
 /**
  * Manages the data transform extensions;
@@ -97,11 +85,7 @@
     return transform
       .map((config) => ({
         config,
-<<<<<<< HEAD
         func: getExtension(config, registry.useLib, 'transform'),
-=======
-        func: getExtension(config, registery.useLib, 'transform'),
->>>>>>> 875a9eb3
       }))
       .filter((ext) => !!ext.func);
   }
