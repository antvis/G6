import EventEmitter from '@antv/event-emitter';
<<<<<<< HEAD
import { AABB, Canvas, PointLike } from '@antv/g';
=======
import { Canvas, runtime, AABB, DisplayObject } from '@antv/g';
>>>>>>> 8f68192d
import { GraphChange, ID } from '@antv/graphlib';
import { isArray, isNil, isNumber, isObject, isString } from '@antv/util';
import {
  ComboUserModel,
  EdgeUserModel,
  GraphData,
  IGraph,
  NodeUserModel,
  Specification,
} from '../types';
import { CameraAnimationOptions } from '../types/animate';
import { BehaviorObjectOptionsOf, BehaviorOptionsOf, BehaviorRegistry } from '../types/behavior';
import { ComboModel } from '../types/combo';
import { Padding } from '../types/common';
import { GraphCore } from '../types/data';
import { EdgeModel, EdgeModelData } from '../types/edge';
<<<<<<< HEAD
import { Hooks, ViewportChangeHookParams } from '../types/hook';
import { ITEM_TYPE } from '../types/item';
import { LayoutOptions } from '../types/layout';
import { NodeModel, NodeModelData } from '../types/node';
import { FitViewRules, GraphTransformOptions } from '../types/view';
=======
import { Hooks } from '../types/hook';
import { ITEM_TYPE, ShapeStyle, SHAPE_TYPE } from '../types/item';
import {
  ImmediatelyInvokedLayoutOptions,
  LayoutOptions,
  StandardLayoutOptions,
} from '../types/layout';
import { NodeModel, NodeModelData } from '../types/node';
import { ThemeRegistry, ThemeSpecification } from '../types/theme';
import { FitViewRules, GraphAlignment } from '../types/view';
>>>>>>> 8f68192d
import { createCanvas } from '../util/canvas';
import { formatPadding } from '../util/shape';
import {
  DataController,
  ExtensionController,
  InteractionController,
  ItemController,
  LayoutController,
  ThemeController,
<<<<<<< HEAD
  ViewportController,
=======
>>>>>>> 8f68192d
} from './controller';
import Hook from './hooks';

/**
 * Disable CSS parsing for better performance.
 */
runtime.enableCSSParsing = false;

export default class Graph<B extends BehaviorRegistry, T extends ThemeRegistry> extends EventEmitter implements IGraph<B, T> {
  public hooks: Hooks;
  // for nodes and edges, which will be separate into groups
  public canvas: Canvas;
  // the tag to indicate whether the graph instance is destroyed
  public destroyed: boolean;
  // for background shapes, e.g. grid, pipe indices
  private backgroundCanvas: Canvas;
  // for transient shapes for interactions, e.g. transient node and related edges while draging, delegates
  private transientCanvas: Canvas;
  // the tag indicates all the three canvases are all ready
  private canvasReady: boolean;
  private specification: Specification<B, T>;
  private dataController: DataController;
  private interactionController: InteractionController;
  private layoutController: LayoutController;
  private viewportController: ViewportController;
  private itemController: ItemController;
  private extensionController: ExtensionController;
  private themeController: ThemeController;

  private defaultSpecification = {
    theme: {
      type: 'spec',
      base: 'light'
    }
  }

  constructor(spec: Specification<B, T>) {
    super();
    // TODO: analyse cfg

    this.specification = Object.assign({}, this.defaultSpecification, spec);
    this.initHooks();
    this.initCanvas();
    this.initControllers();

    this.hooks.init.emit({
      canvases: {
        background: this.backgroundCanvas,
        main: this.canvas,
        transient: this.transientCanvas
      }
    });

    const { data } = spec;
    if (data) {
      // TODO: handle multiple type data configs
      this.read(data as GraphData);
    }
  }

  /**
   * Initialize the controllers for different plugins.
   */
  private initControllers() {
    this.dataController = new DataController(this);
    this.interactionController = new InteractionController(this);
    this.layoutController = new LayoutController(this);
    this.themeController = new ThemeController(this);
    this.itemController = new ItemController(this);
    this.viewportController = new ViewportController(this);
    this.extensionController = new ExtensionController(this);
  }

  private initCanvas() {
    const { renderer, container, width, height } = this.specification;
    let rendererType;
    let pixelRatio;
    if (renderer && !isString(renderer)) {
      rendererType = renderer.type || 'canvas';
      pixelRatio = renderer.pixelRatio;
    } else {
      rendererType = renderer || 'canvas';
    }
    this.backgroundCanvas = createCanvas(rendererType, container, width, height, pixelRatio);
    this.canvas = createCanvas(rendererType, container, width, height, pixelRatio);
    this.transientCanvas = createCanvas(rendererType, container, width, height, pixelRatio, true, {
      pointerEvents: 'none',
    });
    Promise.all(
      [this.backgroundCanvas, this.canvas, this.transientCanvas].map((canvas) => canvas.ready),
    ).then(() => (this.canvasReady = true));
  }

  /**
   * Initialize the hooks for graph's lifecycles.
   */
  private initHooks() {
    this.hooks = {
      init: new Hook<{
        canvases: {
          background: Canvas,
          main: Canvas,
          transient: Canvas
        }
      }>({ name: 'init' }),
      datachange: new Hook<{ data: GraphData; type: 'replace' }>({ name: 'datachange' }),
      itemchange: new Hook<{
        type: ITEM_TYPE;
        changes: GraphChange<NodeModelData, EdgeModelData>[];
        graphCore: GraphCore;
        theme: ThemeSpecification;
      }>({ name: 'itemchange' }),
      render: new Hook<{ graphCore: GraphCore, theme: ThemeSpecification; }>({ name: 'render' }),
      layout: new Hook<{ graphCore: GraphCore }>({ name: 'layout' }),
      viewportchange: new Hook<ViewportChangeHookParams>({ name: 'viewport' }),
      modechange: new Hook<{ mode: string }>({ name: 'modechange' }),
      behaviorchange: new Hook<{
        action: 'update' | 'add' | 'remove';
        modes: string[];
        behaviors: BehaviorOptionsOf<{}>[];
      }>({ name: 'behaviorchange' }),
<<<<<<< HEAD
      itemstatechange: new Hook<{ ids: ID[]; state: string; value: boolean }>({
        name: 'itemstatechange',
      }),
=======
      itemstatechange: new Hook<{ ids: ID[], state: string, value: boolean }>({ name: 'itemstatechange' }),
      transientupdate: new Hook<{ type: ITEM_TYPE | SHAPE_TYPE, id: ID, config: { style: ShapeStyle, action: 'remove' | 'add' | 'update' | undefined }, canvas: Canvas }>({ name: 'transientupdate'}), // TODO
>>>>>>> 8f68192d
    };
  }

  /**
   * Update the specs(configurations).
   */
  public updateSpecification(spec: Specification<B, T>) {
    // TODO
  }

  /**
   * Get the copy of specs(configurations).
   * @returns graph specs
   */
  public getSpecification(): Specification<B, T> {
    return this.specification;
  }

  /**
   * Input data and render the graph.
   * If there is old data, diffs and changes it.
   * @param data
   * @returns
   * @group Data
   */
  public async read(data: GraphData) {
    this.hooks.datachange.emit({ data, type: 'replace' });
    const emitRender = async () => {
      this.hooks.render.emit({
        graphCore: this.dataController.graphCore,
        theme: this.themeController.specification
      });
      this.emit('afterrender');

      await this.layout();
    };
    if (this.canvasReady) {
      await emitRender();
    } else {
      await Promise.all(
        [this.backgroundCanvas, this.canvas, this.transientCanvas].map((canvas) => canvas.ready),
      );
      await emitRender();
    }
  }

  /**
   * Change graph data.
   * @param data new data
   * @param type the way to change data, 'replace' means discard the old data and use the new one; 'mergeReplace' means merge the common part, remove (old - new), add (new - old)
   * @returns
   * @group Data
   */
  public async changeData(data: GraphData, type: 'replace' | 'mergeReplace' = 'mergeReplace') {
    this.hooks.datachange.emit({ data, type });
    this.hooks.render.emit({
      graphCore: this.dataController.graphCore,
      theme: this.themeController.specification
    });
    this.emit('afterrender');

    await this.layout();
  }

  /**
   * Clear the graph, means remove all the items on the graph.
   * @returns
   */
  public clear() {
    // TODO
  }

  public getViewportCenter(): PointLike {
    const { width, height } = this.canvas.getConfig();
    return { x: width! / 2, y: height! / 2 };
  }
  public async transform(
    options: GraphTransformOptions,
    effectTiming?: CameraAnimationOptions,
  ): Promise<void> {
    await this.hooks.viewportchange.emitLinearAsync({
      transform: options,
      effectTiming,
    });
    this.emit('viewportchange', options);
  }

  /**
   * Stop the current transition of transform immediately.
   */
  public stopTransformTransition() {
    this.canvas.getCamera().cancelLandmarkAnimation();
  }

  /**
   * Move the graph with a relative distance under viewport coordinates.
   * @param dx x of the relative distance
   * @param dy y of the relative distance
   * @param effectTiming animation configurations
   */
  public async translate(dx: number, dy: number, effectTiming?: CameraAnimationOptions) {
    await this.transform(
      {
        translate: {
          dx,
          dy,
        },
      },
      effectTiming,
    );
  }

  /**
   * Move the graph to destination under viewport coordinates.
   * @param destination destination under viewport coordinates.
   * @param effectTiming animation configurations
   */
  public async translateTo({ x, y }: PointLike, effectTiming?: CameraAnimationOptions) {
    const { x: cx, y: cy } = this.getViewportCenter();
    await this.translate(cx - x, cy - y, effectTiming);
  }

  /**
   * Zoom the graph with a relative ratio.
   * @param ratio relative ratio to zoom
   * @param origin origin under viewport coordinates.
   * @param effectTiming animation configurations
   */
  public async zoom(ratio: number, origin?: PointLike, effectTiming?: CameraAnimationOptions) {
    await this.transform(
      {
        zoom: {
          ratio,
        },
        origin,
      },
      effectTiming,
    );
  }

  /**
   * Zoom the graph to a specified ratio.
   * @param zoom specified ratio
   * @param origin zoom center
   * @param effectTiming animation configurations
   */
  public async zoomTo(zoom: number, origin?: PointLike, effectTiming?: CameraAnimationOptions) {
    await this.zoom(zoom / this.canvas.getCamera().getZoom(), origin, effectTiming);
  }

  /**
   * Return the current zoom level of camera.
   * @returns current zoom
   */
  public getZoom() {
    return this.canvas.getCamera().getZoom();
  }

  /**
   * Rotate the graph with a relative angle.
   * @param angle
   * @param origin
   * @param effectTiming
   */
  public async rotate(angle: number, origin?: PointLike, effectTiming?: CameraAnimationOptions) {
    await this.transform(
      {
        rotate: {
          angle,
        },
        origin,
      },
      effectTiming,
    );
  }

  /**
   * Rotate the graph to an absolute angle.
   * @param angle
   * @param origin
   * @param effectTiming
   */
  public async rotateTo(angle: number, origin?: PointLike, effectTiming?: CameraAnimationOptions) {
    await this.rotate(angle - this.canvas.getCamera().getRoll(), origin, effectTiming);
  }

  /**
   * Fit the graph content to the view.
   * @param options.padding padding while fitting
   * @param options.rules rules for fitting
   * @param effectTiming animation configurations
   */
  public async fitView(
    options?: {
      padding: Padding;
      rules: FitViewRules;
    },
    effectTiming?: CameraAnimationOptions,
  ) {
    const { padding, rules } = options || {};
    const [top, right, bottom, left] = padding ? formatPadding(padding) : [0, 0, 0, 0];
    const { direction = 'both', ratioRule = 'min' } = rules || {};

    // Get the bounds of the whole graph.
    const {
      center: [graphCenterX, graphCenterY],
      halfExtents,
    } = this.canvas.document.documentElement.getBounds();
    const origin = this.canvas.canvas2Viewport({ x: graphCenterX, y: graphCenterY });
    const { width: viewportWidth, height: viewportHeight } = this.canvas.getConfig();

    const graphWidth = halfExtents[0] * 2;
    const graphHeight = halfExtents[1] * 2;
    const tlInCanvas = this.canvas.viewport2Canvas({ x: left, y: top });
    const brInCanvas = this.canvas.viewport2Canvas({
      x: viewportWidth! - right,
      y: viewportHeight! - bottom,
    });

    const targetViewWidth = brInCanvas.x - tlInCanvas.x;
    const targetViewHeight = brInCanvas.y - tlInCanvas.y;

    const wRatio = targetViewWidth / graphWidth;
    const hRatio = targetViewHeight / graphHeight;

    let ratio: number;
    if (direction === 'x') {
      ratio = wRatio;
    } else if (direction === 'y') {
      ratio = hRatio;
    } else {
      ratio = ratioRule === 'max' ? Math.max(wRatio, hRatio) : Math.min(wRatio, hRatio);
    }

    await this.transform(
      {
        translate: {
          dx: viewportWidth! / 2 - origin.x,
          dy: viewportHeight! / 2 - origin.y,
        },
        zoom: {
          ratio,
        },
      },
      effectTiming,
    );
  }
  /**
   * Fit the graph center to the view center.
   * @param effectTiming animation configurations
   */
  public async fitCenter(effectTiming?: CameraAnimationOptions) {
    // Get the bounds of the whole graph.
    const {
      center: [graphCenterX, graphCenterY],
    } = this.canvas.document.documentElement.getBounds();
    await this.translateTo(
      this.canvas.canvas2Viewport({ x: graphCenterX, y: graphCenterY }),
      effectTiming,
    );
  }
  /**
   * Move the graph to make the item align the view center.
   * @param item node/edge/combo item or its id
   * @param effectTiming animation configurations
   */
  public async focusItem(id: ID | ID[], effectTiming?: CameraAnimationOptions) {
    let bounds: AABB | null = null;
    for (const itemId of !isArray(id) ? [id] : id) {
      const item = this.itemController.getItemById(itemId);
      if (item) {
        const itemBounds = item.group.getBounds();
        if (!bounds) {
          bounds = itemBounds;
        } else {
          bounds.add(itemBounds);
        }
      }
    }

    if (bounds) {
      const {
        center: [itemCenterX, itemCenterY],
      } = bounds;
      await this.translateTo(
        this.canvas.canvas2Viewport({ x: itemCenterX, y: itemCenterY }),
        effectTiming,
      );
    }
  }

  // ===== item operations =====
  /**
   * Find a node's inner data according to id or function.
   * @param { ID | Function } condition id or condition function
   * @returns result node's inner data
   * @group Data
   */
  public getNodeData(condition: ID | Function): NodeModel | undefined {
    const conds = isString(condition) || isNumber(condition) ? [condition] : condition;
    return this.dataController.findData('node', conds)?.[0] as NodeModel;
  }
  /**
   * Find an edge's inner data according to id or function.
   * @param { ID | Function } condition id or condition function
   * @returns result edge's inner data
   * @group Data
   */
  public getEdgeData(condition: ID | Function): EdgeModel | undefined {
    const conds =
      isString(condition) || isNumber(condition) || isNumber(condition) ? [condition] : condition;
    return this.dataController.findData('edge', conds)?.[0] as EdgeModel;
  }
  /**
   * Find an combo's inner data according to id or function.
   * @param { ID | Function } condition id or condition function
   * @returns result combo's inner data
   * @group Data
   */
  public getComboData(condition: ID | Function): ComboModel | undefined {
    const conds = isString(condition) || isNumber(condition) ? [condition] : condition;
    return this.dataController.findData('combo', conds)?.[0] as ComboModel;
  }
  /**
   * Get all the nodes' inner data
   * @returns all nodes' inner data on the graph
   * @group Data
   */
  public getAllNodesData(): NodeModel[] {
    return this.dataController.findAllData('node');
  }
  /**
   * Get all the edges' inner data
   * @returns all edges' inner data on the graph
   * @group Data
   */
  public getAllEdgesData(): EdgeModel[] {
    return this.dataController.findAllData('edge') as EdgeModel[];
  }
  /**
   * Get all the combos' inner data
   * @returns all combos' inner data on the graph
   * @group Data
   */
  public getAllCombosData(): ComboModel[] {
    return this.dataController.findAllData('combo') as ComboModel[];
  }
  /**
   * Get one-hop edge ids from a start node.
   * @param nodeId id of the start node
   * @returns one-hop edge ids
   * @group Data
   */
  public getRelatedEdgesData(nodeId: ID, direction: 'in' | 'out' | 'both' = 'both'): EdgeModel[] {
    return this.dataController.findRelatedEdgeIds(nodeId, direction);
  }
   /**
   * Get one-hop node ids from a start node.
   * @param nodeId id of the start node
   * @returns one-hop node ids
   * @group Data
   */
  public getNeighborNodesData(nodeId: ID, direction: 'in' | 'out' | 'both' = 'both'): NodeModel[] {
    return this.dataController.findNeighborNodeIds(nodeId, direction);
  }
  
  /**
   * Find items which has the state.
   * @param itemType item type
   * @param state state name
   * @param additionalFilter additional filter function
   * @returns items that is the type and has the state
   * @group Item
   */
  public findIdByState(
    itemType: ITEM_TYPE,
    state: string,
    value: string | boolean = true,
    additionalFilter?: (item: NodeModel | EdgeModel | ComboModel) => boolean,
  ): ID[] {
    let ids = this.itemController.findIdByState(itemType, state, value);
    if (additionalFilter) {
      const getDataFunc = itemType === 'node' ? this.getNodeData : this.getEdgeData; // TODO: combo
      ids = ids.filter((id) => additionalFilter(getDataFunc(id)));
    }
    return ids;
  }
  /**
   * Add one or more node/edge/combo data to the graph.
   * @param itemType item type
   * @param model user data
   * @param stack whether push this operation to stack
   * @returns whether success
   * @group Data
   */
  public addData(
    itemType: ITEM_TYPE,
    models:
      | NodeUserModel
      | EdgeUserModel
      | ComboUserModel
      | NodeUserModel[]
      | EdgeUserModel[]
      | ComboUserModel[],
    stack?: boolean,
  ): NodeModel | EdgeModel | ComboModel | NodeModel[] | EdgeModel[] | ComboModel[] {
    // data controller and item controller subscribe additem in order

    const { graphCore } = this.dataController;
    const { specification } = this.themeController;
    graphCore.once('changed', (event) => {
      this.hooks.itemchange.emit({
        type: itemType,
        changes: graphCore.reduceChanges(event.changes),
        graphCore,
        theme: specification
      });
    });

    const modelArr = isArray(models) ? models : [models];
    const data = { nodes: [], edges: [], combos: [] };
    data[`${itemType}s`] = modelArr;
    this.hooks.datachange.emit({
      data,
      type: 'union',
    });
    const dataList = this.dataController.findData(
      itemType,
      modelArr.map((model) => model.id),
    );
    return isArray(models) ? dataList : dataList[0];
  }
  /**
   * Remove one or more node/edge/combo data from the graph.
   * @param item the item to be removed
   * @param stack whether push this operation to stack
   * @returns whether success
   * @group Data
   */
  public removeData(itemType: ITEM_TYPE, ids: ID | ID[], stack?: boolean) {
    const idArr = isArray(ids) ? ids : [ids];
    const data = { nodes: [], edges: [], combos: [] };
    const { userGraphCore, graphCore } = this.dataController;
    const { specification } = this.themeController;
    const getItem = itemType === 'edge' ? userGraphCore.getEdge : userGraphCore.getNode; // TODO: combo
    data[`${itemType}s`] = idArr.map((id) => getItem.bind(userGraphCore)(id));
    graphCore.once('changed', (event) => {
      this.hooks.itemchange.emit({
        type: itemType,
        changes: event.changes,
        graphCore,
        theme: specification
      });
    });
    this.hooks.datachange.emit({
      data,
      type: 'remove',
    });
  }
  /**
   * Update one or more node/edge/combo data on the graph.
   * @param {Item} item item or id
   * @param {EdgeConfig | NodeConfig} cfg incremental updated configs
   * @param {boolean} stack 本次操作是否入栈，默认为 true
   * @group Data
   */
  public updateData(
    itemType: ITEM_TYPE,
    models:
      | Partial<NodeUserModel>
      | Partial<EdgeUserModel>
      | Partial<
          | ComboUserModel
          | Partial<NodeUserModel>[]
          | Partial<EdgeUserModel>[]
          | Partial<ComboUserModel>[]
        >,
    stack?: boolean,
  ): NodeModel | EdgeModel | ComboModel | NodeModel[] | EdgeModel[] | ComboModel[] {
    const modelArr = isArray(models) ? models : [models];
    const data = { nodes: [], edges: [], combos: [] };
    data[`${itemType}s`] = modelArr;

    const { graphCore } = this.dataController;
    const { specification } = this.themeController;
    graphCore.once('changed', (event) => {
      this.hooks.itemchange.emit({
        type: itemType,
        changes: event.changes,
        graphCore,
        theme: specification
      });
    });

    this.hooks.datachange.emit({
      data,
      type: 'update',
    });
    const dataList = this.dataController.findData(
      itemType,
      modelArr.map((model) => model.id),
    );
    return isArray(models) ? dataList : dataList[0];
  }
  /**
   * Show the item(s).
   * @param item the item to be shown
   * @returns
   * @group Item
   */
  public showItem(ids: ID | ID[]) {
    // TODO
  }
  /**
   * Hide the item(s).
   * @param item the item to be hidden
   * @returns
   * @group Item
   */
  public hideItem(ids: ID | ID[]) {
    // TODO
  }
  /**
   * Set state for the item.
   * @param item the item to be set
   * @param state the state name
   * @param value state value
   * @returns
   * @group Item
   */
  public setItemState(ids: ID | ID[], states: string | string[], value: boolean) {
    const idArr = isArray(ids) ? ids : [ids];
    const stateArr = isArray(states) ? states : [states];
    this.hooks.itemstatechange.emit({
      ids: idArr as ID[],
      states: stateArr as string[],
      value,
    });
  }
  /**
   * Get the state value for an item.
   * @param id the id for the item
   * @param states the state name
   * @returns {boolean} the state value
   * @group Item
   */
  public getItemState(id: ID, state: string) {
    return this.itemController.getItemState(id, state);
  }

  /**
   * Clear all the states for item(s).
   * @param ids the id(s) for the item(s) to be clear
   * @param states the states' names, all the states wil be cleared if states is not assigned
   * @returns
   * @group Item
   */
  public clearItemState(ids: ID | ID[], states?: string[]) {
    const idArr = isArray(ids) ? ids : [ids];
    this.hooks.itemstatechange.emit({
      ids: idArr as ID[],
      states,
      value: false,
    });
  }

  /**
   * Get the rendering bbox for a node / edge / combo, or the graph (when the id is not assigned).
   * @param id the id for the node / edge / combo, undefined for the whole graph
   * @returns rendering bounding box. returns false if the item is not exist
   * @group Item
   */
  public getRenderBBox(id: ID | undefined): AABB | false{
    if (!id) return this.canvas.getRoot().getRenderBounds();
    return this.itemController.getItemBBox(id);
  }

  /**
   * Get the visibility for a node / edge / combo.
   * @param id the id for the node / edge / combo
   * @returns visibility for the item, false for invisible or unexistence for the item
   * @group Item
   */
  public getItemVisible(id: ID) {
    return this.itemController.getItemVisible(id);
  }

  // ===== combo operations =====
  /**
   * Create a new combo with existing child nodes and combos.
   * @param combo combo ID or Combo model
   * @param childrenIds id array of children of the new combo
   * @group Combo
   */
  public createCombo(combo: string | ComboUserModel, childrenIds: string[], stack?: boolean) {
    // TODO
  }
  /**
   * dissolve combo
   * @param {String | ICombo} item combo item or id to be dissolve
   * @group Combo
   */
  public uncombo(comboId: ID, stack?: boolean) {
    // TODO
  }
  /**
   * Collapse a combo.
   * @param comboId combo id or item
   * @group Combo
   */
  public collapseCombo(comboId: ID, stack?: boolean) {
    // TODO
  }
  /**
   * Expand a combo.
   * @param combo combo ID 或 combo 实例
   * @group Combo
   */
  public expandCombo(comboId: ID, stack?: boolean) {
    // TODO
  }

  // ===== layout =====
  /**
   * Layout the graph (with current configurations if cfg is not assigned).
   */
  public async layout(options?: LayoutOptions) {
    const { graphCore } = this.dataController;
    const formattedOptions = {
      ...this.getSpecification().layout,
      ...options,
    } as LayoutOptions;

    const layoutUnset = !options && !this.getSpecification().layout;
    if (layoutUnset) {
      const nodes = graphCore.getAllNodes();
      if (nodes.every((node) => isNil(node.data.x) && isNil(node.data.y))) {
        // Use `grid` layout as default when x/y of each node is unset.
        (formattedOptions as StandardLayoutOptions).type = 'grid';
      } else {
        // Use user-defined position(x/y default to 0).
        (formattedOptions as ImmediatelyInvokedLayoutOptions).execute = async (graph) => {
          const nodes = graph.getAllNodes();
          return {
            nodes: nodes.map((node) => ({
              id: node.id,
              data: {
                x: Number(node.data.x) || 0,
                y: Number(node.data.y) || 0,
              },
            })),
            edges: [],
          };
        };
      }
    }

    await this.hooks.layout.emitLinearAsync({
      graphCore,
      options: formattedOptions,
    });
    this.emit('afterlayout');
  }

  /**
   * Some layout algorithms has many iterations which can be stopped at any time.
   */
  public stopLayout() {
    this.layoutController.stopLayout();
  }

  /**
   * Switch mode.
   * @param mode mode name
   * @returns
   * @group Interaction
   */
  public setMode(mode: string) {
    this.hooks.modechange.emit({ mode });
  }

  /**
   * Add behavior(s) to mode(s).
   * @param behaviors behavior names or configs
   * @param modes mode names
   * @returns
   * @group Interaction
   */
  public addBehaviors(behaviors: BehaviorOptionsOf<B>[], modes: string | string[]) {
    const modesArr = isArray(modes) ? modes : [modes];
    const behaviorsArr = isArray(behaviors) ? behaviors : [behaviors];
    this.hooks.behaviorchange.emit({
      action: 'add',
      modes: modesArr,
      behaviors: behaviorsArr,
    });
    // update the graph specification
    modesArr.forEach((mode) => {
      this.specification.modes[mode] = this.specification.modes[mode].concat(behaviorsArr);
    });
  }
  /**
   * Remove behavior(s) from mode(s).
   * @param behaviors behavior configs with unique key
   * @param modes mode names
   * @returns
   * @group Interaction
   */
  public removeBehaviors(behaviorKeys: string[], modes: string | string[]) {
    const modesArr = isArray(modes) ? modes : [modes];
    this.hooks.behaviorchange.emit({
      action: 'remove',
      modes: modesArr,
      behaviors: behaviorKeys,
    });
    // update the graph specification
    modesArr.forEach((mode) => {
      behaviorKeys.forEach((key) => {
        const oldBehavior = this.specification.modes[mode].find(
          (behavior) => isObject(behavior) && behavior.key === key,
        );
        const indexOfOldBehavior = this.specification.modes[mode].indexOf(oldBehavior);
        this.specification.modes[mode].splice(indexOfOldBehavior, 1);
      });
    });
  }
  /**
   * Update a behavior on a mode.
   * @param behavior behavior configs, whose name indicates the behavior to be updated
   * @param mode mode name
   * @returns
   * @group Interaction
   */
  public updateBehavior(behavior: BehaviorObjectOptionsOf<B>, mode?: string) {
    this.hooks.behaviorchange.emit({
      action: 'update',
      modes: [mode],
      behaviors: [behavior],
    });
    // no need to update specification since the corresponding part is the same object as the behavior's option
    // this.specification.modes[mode].forEach((b, i) => {
    //   if (isObject(b) && b.key === behavior.key) {
    //     this.specification.modes[mode][i] = behavior;
    //   }
    // });
  }

  /**
   * Draw or update a G shape or group to the transient canvas.
   * @param type shape type or item type
   * @param id new shape id or updated shape id for a interation shape, node/edge/combo id for item interaction group drawing
   * @returns upserted shape or group
   * @group Interaction
   */
  public drawTransient(type: ITEM_TYPE | SHAPE_TYPE, id: ID, config: { action: 'remove' | 'add' | 'update' | undefined, style: ShapeStyle}): DisplayObject {
    this.hooks.transientupdate.emit({ type, id, config, canvas: this.transientCanvas });
    return this.itemController.getTransient(String(id));
  }

  /**
   * Destroy the graph instance and remove the related canvases.
   * @returns
   * @group Graph Instance
   */
  public destroy() {
    this.canvas.destroy();
    this.backgroundCanvas.destroy();
    this.transientCanvas.destroy();

    // TODO: destroy controllers and off the listeners
    // this.dataController.destroy();
    // this.interactionController.destroy();
    // this.layoutController.destroy();
    // this.themeController.destroy();
    // this.itemController.destroy();
    // this.extensionController.destroy();

    this.destroyed = true;
  }
}<|MERGE_RESOLUTION|>--- conflicted
+++ resolved
@@ -1,9 +1,5 @@
 import EventEmitter from '@antv/event-emitter';
-<<<<<<< HEAD
-import { AABB, Canvas, PointLike } from '@antv/g';
-=======
-import { Canvas, runtime, AABB, DisplayObject } from '@antv/g';
->>>>>>> 8f68192d
+import { AABB, Canvas, DisplayObject, PointLike, runtime } from '@antv/g';
 import { GraphChange, ID } from '@antv/graphlib';
 import { isArray, isNil, isNumber, isObject, isString } from '@antv/util';
 import {
@@ -20,14 +16,7 @@
 import { Padding } from '../types/common';
 import { GraphCore } from '../types/data';
 import { EdgeModel, EdgeModelData } from '../types/edge';
-<<<<<<< HEAD
 import { Hooks, ViewportChangeHookParams } from '../types/hook';
-import { ITEM_TYPE } from '../types/item';
-import { LayoutOptions } from '../types/layout';
-import { NodeModel, NodeModelData } from '../types/node';
-import { FitViewRules, GraphTransformOptions } from '../types/view';
-=======
-import { Hooks } from '../types/hook';
 import { ITEM_TYPE, ShapeStyle, SHAPE_TYPE } from '../types/item';
 import {
   ImmediatelyInvokedLayoutOptions,
@@ -36,8 +25,7 @@
 } from '../types/layout';
 import { NodeModel, NodeModelData } from '../types/node';
 import { ThemeRegistry, ThemeSpecification } from '../types/theme';
-import { FitViewRules, GraphAlignment } from '../types/view';
->>>>>>> 8f68192d
+import { FitViewRules, GraphTransformOptions } from '../types/view';
 import { createCanvas } from '../util/canvas';
 import { formatPadding } from '../util/shape';
 import {
@@ -47,10 +35,7 @@
   ItemController,
   LayoutController,
   ThemeController,
-<<<<<<< HEAD
   ViewportController,
-=======
->>>>>>> 8f68192d
 } from './controller';
 import Hook from './hooks';
 
@@ -59,7 +44,10 @@
  */
 runtime.enableCSSParsing = false;
 
-export default class Graph<B extends BehaviorRegistry, T extends ThemeRegistry> extends EventEmitter implements IGraph<B, T> {
+export default class Graph<B extends BehaviorRegistry, T extends ThemeRegistry>
+  extends EventEmitter
+  implements IGraph<B, T>
+{
   public hooks: Hooks;
   // for nodes and edges, which will be separate into groups
   public canvas: Canvas;
@@ -83,9 +71,9 @@
   private defaultSpecification = {
     theme: {
       type: 'spec',
-      base: 'light'
-    }
-  }
+      base: 'light',
+    },
+  };
 
   constructor(spec: Specification<B, T>) {
     super();
@@ -100,8 +88,8 @@
       canvases: {
         background: this.backgroundCanvas,
         main: this.canvas,
-        transient: this.transientCanvas
-      }
+        transient: this.transientCanvas,
+      },
     });
 
     const { data } = spec;
@@ -151,10 +139,10 @@
     this.hooks = {
       init: new Hook<{
         canvases: {
-          background: Canvas,
-          main: Canvas,
-          transient: Canvas
-        }
+          background: Canvas;
+          main: Canvas;
+          transient: Canvas;
+        };
       }>({ name: 'init' }),
       datachange: new Hook<{ data: GraphData; type: 'replace' }>({ name: 'datachange' }),
       itemchange: new Hook<{
@@ -163,7 +151,7 @@
         graphCore: GraphCore;
         theme: ThemeSpecification;
       }>({ name: 'itemchange' }),
-      render: new Hook<{ graphCore: GraphCore, theme: ThemeSpecification; }>({ name: 'render' }),
+      render: new Hook<{ graphCore: GraphCore; theme: ThemeSpecification }>({ name: 'render' }),
       layout: new Hook<{ graphCore: GraphCore }>({ name: 'layout' }),
       viewportchange: new Hook<ViewportChangeHookParams>({ name: 'viewport' }),
       modechange: new Hook<{ mode: string }>({ name: 'modechange' }),
@@ -172,14 +160,15 @@
         modes: string[];
         behaviors: BehaviorOptionsOf<{}>[];
       }>({ name: 'behaviorchange' }),
-<<<<<<< HEAD
       itemstatechange: new Hook<{ ids: ID[]; state: string; value: boolean }>({
         name: 'itemstatechange',
       }),
-=======
-      itemstatechange: new Hook<{ ids: ID[], state: string, value: boolean }>({ name: 'itemstatechange' }),
-      transientupdate: new Hook<{ type: ITEM_TYPE | SHAPE_TYPE, id: ID, config: { style: ShapeStyle, action: 'remove' | 'add' | 'update' | undefined }, canvas: Canvas }>({ name: 'transientupdate'}), // TODO
->>>>>>> 8f68192d
+      transientupdate: new Hook<{
+        type: ITEM_TYPE | SHAPE_TYPE;
+        id: ID;
+        config: { style: ShapeStyle; action: 'remove' | 'add' | 'update' | undefined };
+        canvas: Canvas;
+      }>({ name: 'transientupdate' }), // TODO
     };
   }
 
@@ -210,7 +199,7 @@
     const emitRender = async () => {
       this.hooks.render.emit({
         graphCore: this.dataController.graphCore,
-        theme: this.themeController.specification
+        theme: this.themeController.specification,
       });
       this.emit('afterrender');
 
@@ -237,7 +226,7 @@
     this.hooks.datachange.emit({ data, type });
     this.hooks.render.emit({
       graphCore: this.dataController.graphCore,
-      theme: this.themeController.specification
+      theme: this.themeController.specification,
     });
     this.emit('afterrender');
 
@@ -536,7 +525,7 @@
   public getRelatedEdgesData(nodeId: ID, direction: 'in' | 'out' | 'both' = 'both'): EdgeModel[] {
     return this.dataController.findRelatedEdgeIds(nodeId, direction);
   }
-   /**
+  /**
    * Get one-hop node ids from a start node.
    * @param nodeId id of the start node
    * @returns one-hop node ids
@@ -545,7 +534,7 @@
   public getNeighborNodesData(nodeId: ID, direction: 'in' | 'out' | 'both' = 'both'): NodeModel[] {
     return this.dataController.findNeighborNodeIds(nodeId, direction);
   }
-  
+
   /**
    * Find items which has the state.
    * @param itemType item type
@@ -595,7 +584,7 @@
         type: itemType,
         changes: graphCore.reduceChanges(event.changes),
         graphCore,
-        theme: specification
+        theme: specification,
       });
     });
 
@@ -631,7 +620,7 @@
         type: itemType,
         changes: event.changes,
         graphCore,
-        theme: specification
+        theme: specification,
       });
     });
     this.hooks.datachange.emit({
@@ -670,7 +659,7 @@
         type: itemType,
         changes: event.changes,
         graphCore,
-        theme: specification
+        theme: specification,
       });
     });
 
@@ -752,7 +741,7 @@
    * @returns rendering bounding box. returns false if the item is not exist
    * @group Item
    */
-  public getRenderBBox(id: ID | undefined): AABB | false{
+  public getRenderBBox(id: ID | undefined): AABB | false {
     if (!id) return this.canvas.getRoot().getRenderBounds();
     return this.itemController.getItemBBox(id);
   }
@@ -934,7 +923,11 @@
    * @returns upserted shape or group
    * @group Interaction
    */
-  public drawTransient(type: ITEM_TYPE | SHAPE_TYPE, id: ID, config: { action: 'remove' | 'add' | 'update' | undefined, style: ShapeStyle}): DisplayObject {
+  public drawTransient(
+    type: ITEM_TYPE | SHAPE_TYPE,
+    id: ID,
+    config: { action: 'remove' | 'add' | 'update' | undefined; style: ShapeStyle },
+  ): DisplayObject {
     this.hooks.transientupdate.emit({ type, id, config, canvas: this.transientCanvas });
     return this.itemController.getTransient(String(id));
   }
