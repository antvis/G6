import { Group, AABB } from '@antv/g';
import { clone } from '@antv/util';
import { Point } from '../types/common';
import { ComboDisplayModel, ComboModel, ID, IGraph, NodeModel } from '../types';
import { DisplayMapper, State, LodLevelRanges } from '../types/item';
import { NodeDisplayModel, NodeModelData } from '../types/node';
import { ComboStyleSet, NodeStyleSet } from '../types/theme';
import { updateShapes } from '../util/shape';
import { animateShapes, getAnimatesExcludePosition } from '../util/animate';
import {
  getCircleIntersectByPoint,
  getEllipseIntersectByPoint,
  getNearestPoint,
  getRectIntersectByPoint,
} from '../util/point';
import { ComboModelData } from '../types/combo';
import Item from './item';

interface IProps {
  graph: IGraph;
  model: NodeModel | ComboModel;
  renderExtensions: any;
  containerGroup: Group;
  labelContainerGroup?: Group; // TODO: optional?
  mapper?: DisplayMapper;
  stateMapper?: {
    [stateName: string]: DisplayMapper;
  };
  zoom?: number;
  theme: {
    styles: NodeStyleSet | ComboStyleSet;
    lodLevels: LodLevelRanges;
  };
  device?: any; // for 3d shapes
  onframe?: Function;
  onfinish?: Function;
  type?: 'node' | 'combo';
  delayFirstDraw?: boolean;
}
export default class Node extends Item {
  public type: 'node' | 'combo';

  private renderBoundsCache: Map<ID, AABB> = new Map();

  constructor(props: IProps) {
    super(props);
    this.init({ ...props, type: props.type || 'node' });
    if (!props.delayFirstDraw) {
      this.draw(
        this.displayModel as NodeDisplayModel | ComboDisplayModel,
        undefined,
        undefined,
        !this.displayModel.data.disableAnimate,
        props.onfinish,
      );
    }
  }
  public draw(
    displayModel: NodeDisplayModel | ComboDisplayModel,
    diffData?: {
      previous: NodeModelData | ComboModelData;
      current: NodeModelData | ComboModelData;
    },
    diffState?: { previous: State[]; current: State[] },
    animate = true,
    onfinish: Function = () => {},
  ) {
    const {
      group,
      labelGroup,
      renderExt,
      shapeMap: prevShapeMap,
      model,
      graph,
    } = this;
    renderExt.mergeStyles(displayModel);

    const firstRendering = !this.shapeMap?.keyShape;
    const shapeMap = renderExt.draw(
      displayModel,
      this.shapeMap,
      diffData,
      diffState,
    );
    if (this.shapeMap.labelShape) {
      this.shapeMap.labelShape.attributes.dataIsLabel = true;
    }
    if (this.shapeMap.labelBackgroundShape) {
      this.shapeMap.labelBackgroundShape.attributes.dataIsLabelBackground =
        true;
    }

    // add shapes to group, and update shapeMap
    this.shapeMap = updateShapes(prevShapeMap, shapeMap, group, labelGroup);

    const { animates, disableAnimate, x = 0, y = 0, z = 0 } = displayModel.data;
    if (firstRendering) {
      // first rendering, move the group
      group.style.x = x;
      group.style.y = y;
      group.style.z = z;
      const viewportPosition = graph.getViewportByCanvas({ x, y, z });
      labelGroup.style.x = viewportPosition.x;
      labelGroup.style.y = viewportPosition.y;
      labelGroup.style.z = viewportPosition.z;
    } else {
      // terminate previous animations
      this.stopAnimations();
      this.updatePosition(displayModel, diffData, animate, onfinish);
    }

    const { haloShape } = this.shapeMap;
    haloShape?.toBack();

    super.draw(displayModel, diffData, diffState, animate, onfinish);
    renderExt.updateCache(this.shapeMap);

    if (firstRendering) {
      // update the transform
      renderExt.onZoom(this.shapeMap, this.zoom);
    }

    // handle shape's and group's animate
    if (animate && !disableAnimate && animates) {
      const animatesExcludePosition = getAnimatesExcludePosition(animates);
      const { current = [], previous = [] } = diffState || {};
      this.animations = animateShapes(
        animatesExcludePosition, // animates
        renderExt.mergedStyles, // targetStylesMap
        this.shapeMap, // shapeMap
        undefined,
        [group, labelGroup],
        firstRendering ? 'buildIn' : 'update',
        current.concat(previous).map((state) => state.name) ||
          this.changedStates,
        this.animateFrameListener,
        (canceled) => onfinish(model.id, canceled),
      );
    }
    this.labelGroup.children
      .filter((element) => element.attributes.dataIsLabel)
      .forEach((shape) => (shape.attributes.dataOriginPosition = ''));
    this.updateLabelPosition(true);
  }

  /**
   * Update the node's position,
   * do not update other styles which leads to better performance than updating position by updateData.
   */
  public updatePosition(
    displayModel: NodeDisplayModel | ComboDisplayModel,
    diffData?: {
      previous: NodeModelData | ComboModelData;
      current: NodeModelData | ComboModelData;
    },
    animate?: boolean,
    onfinish: Function = () => {},
  ) {
    const { group, labelGroup, graph } = this;
    const {
      fx,
      fy,
      fz,
      x,
      y,
      z = 0,
      animates,
      disableAnimate,
    } = displayModel.data;
    const position = {
      x: fx === undefined ? x : (fx as number),
      y: fy === undefined ? y : (fy as number),
      z: fz === undefined ? z : (fz as number),
    };
    if (
      isNaN(position.x as number) ||
      isNaN(position.y as number) ||
      isNaN(position.z as number)
    )
      return;
    const viewportPosition = graph.getViewportByCanvas(position);
    labelGroup.style.x = viewportPosition.x;
    labelGroup.style.y = viewportPosition.y;
    labelGroup.style.z = viewportPosition.z || 0;
    if (animate && !disableAnimate && animates?.update) {
      const groupAnimates = animates.update.filter(
        ({ shapeId, fields = [] }) =>
          (!shapeId || shapeId === 'group') &&
          (fields.includes('x') || fields.includes('y')),
      );
      if (groupAnimates.length) {
        const animations = animateShapes(
          { update: groupAnimates },
          { group: position } as any, // targetStylesMap
          this.shapeMap, // shapeMap
          undefined,
          [group],
          'update',
          [],
          this.animateFrameListener,
          (canceled) => onfinish(displayModel.id, canceled),
        );
        this.groupAnimations = animations;
        return;
      }
    }
    group.style.x = position.x;
    group.style.y = position.y;
    group.style.z = position.z;
    onfinish(displayModel.id, !animate);
  }

  /**
   * Update label positions on label canvas by getting viewport position from transformed canvas position.
   */
  public updateLabelPosition(ignoreVisibility?: boolean) {
    if (!ignoreVisibility && this.labelGroup.style.visibility === 'hidden') {
      return;
    }
    const { graph, group, labelGroup, displayModel, shapeMap, renderExt } =
      this;
<<<<<<< HEAD
    const [x, y, z] = group.getPosition();
    const renderBounds = group.getRenderBounds();
    const id = this.getID();
    if (!this.renderBoundsCache.has(id)) {
      this.renderBoundsCache.set(id, clone(renderBounds));
    }
    const dy =
      renderBounds.halfExtents[1] -
      this.renderBoundsCache.get(id).halfExtents[1];
=======

    let [x, y, z] = group.getPosition();
    if (group.getAnimations().length) {
      const { x: dataX, y: dataY, z: dataZ } = displayModel.data;
      x = dataX as number;
      y = dataY as number;
      z = dataZ as number;
    }
>>>>>>> 48308e0b
    const zoom = graph.getZoom();
    const {
      x: vx,
      y: vy,
      z: vz,
    } = graph.getViewportByCanvas({ x, y: y + dy, z });
    if (labelGroup.style.x !== vx) {
      labelGroup.style.x = vx;
    }
    if (labelGroup.style.y !== vy) {
      labelGroup.style.y = vy;
    }
    if (labelGroup.style.z !== vz) {
      labelGroup.style.z = vz;
    }

    labelGroup.children.forEach((shape) => {
      if (shape.attributes.dataIsLabelBackground) {
        renderExt.drawLabelBackgroundShape(displayModel, shapeMap);
        return;
      }
      if (shape.attributes.dataIsLabel) {
        // this.throttleUpdateWordWidth(zoom, shape);
        const { wordWrapWidth } = shape.style;
        if (wordWrapWidth) {
          if (!shape.attributes.dataOriginWordWrapWidth) {
            shape.style.dataOriginWordWrapWidth = wordWrapWidth;
          }
          const originWordWrapWidth = shape.attributes.dataOriginWordWrapWidth;
          shape.style.wordWrapWidth = originWordWrapWidth * zoom;
        }
      }
      if (!shape.attributes.dataOriginPosition) {
        shape.attributes.dataOriginPosition = {
          x: shape.style.x,
          y: shape.style.y,
          z: shape.style.z,
        };
      }
      const originPosition = shape.attributes.dataOriginPosition;
      Object.keys(originPosition).forEach((field) => {
        if (!isNaN(shape.style[field])) {
          shape.style[field] = originPosition[field] * zoom;
        }
      });
    });
  }

  public clone(
    containerGroup: Group,
    labelContainerGroup: Group,
    shapeIds?: string[],
    disableAnimate?: boolean,
  ) {
    // clone specific shapes but not the whole item
    if (shapeIds?.length) {
      const group = new Group();
      shapeIds.forEach((shapeId) => {
        if (!this.shapeMap[shapeId] || this.shapeMap[shapeId].destroyed) return;
        const clonedKeyShape = this.shapeMap[shapeId].cloneNode();
        // TODO: other animating attributes?
        clonedKeyShape.style.opacity =
          this.renderExt.mergedStyles[shapeId]?.opacity || 1;
        group.appendChild(clonedKeyShape);
      });
      group.setPosition(this.group.getPosition());
      containerGroup.appendChild(group);
      return group;
    }
    const clonedModel = clone(this.model);
    clonedModel.data.disableAnimate = disableAnimate;
    const clonedNode = new Node({
      model: clonedModel,
      graph: this.graph,
      renderExtensions: this.renderExtensions,
      containerGroup,
      labelContainerGroup,
      mapper: this.mapper,
      stateMapper: this.stateMapper,
      zoom: this.zoom,
      theme: {
        styles: this.themeStyles,
        lodLevels: this.lodLevels,
      },
    });
    Object.keys(this.shapeMap).forEach((shapeId) => {
      if (!this.shapeMap[shapeId].isVisible()) {
        clonedNode.shapeMap[shapeId].hide();
      } else {
        clonedNode.shapeMap[shapeId]?.show();
      }
    });
    return clonedNode;
  }

  public getAnchorPoint(point: Point, anchorIdx?: number) {
    const { anchorPoints = [] } = this.displayModel.data as
      | NodeModelData
      | ComboModelData;

    return this.getIntersectPoint(
      point,
      this.getPosition(),
      anchorPoints,
      anchorIdx,
    );
  }

  public getIntersectPoint(
    point: Point,
    innerPoint: Point,
    anchorPoints: number[][],
    anchorIdx?: number,
  ) {
    const { keyShape } = this.shapeMap;
    const shapeType = keyShape.nodeName;
    const { x, y, z } = innerPoint;

    const keyShapeRenderBBox = keyShape.getRenderBounds();
    const keyShapeWidth = keyShapeRenderBBox.max[0] - keyShapeRenderBBox.min[0];
    const keyShapeHeight =
      keyShapeRenderBBox.max[1] - keyShapeRenderBBox.min[1];
    const anchorPositions = anchorPoints.map((pointRatio) => {
      const [xRatio, yRatio] = pointRatio;
      return {
        x: keyShapeWidth * xRatio + keyShapeRenderBBox.min[0],
        y: keyShapeHeight * yRatio + keyShapeRenderBBox.min[1],
      };
    });

    if (anchorIdx !== undefined && anchorPositions[anchorIdx]) {
      return anchorPositions[anchorIdx];
    }

    let intersectPoint: Point | null;
    switch (shapeType) {
      case 'circle':
        intersectPoint = getCircleIntersectByPoint(
          {
            x,
            y,
            r: keyShape.attributes.r,
          },
          point,
        );
        break;
      case 'ellipse':
        intersectPoint = getEllipseIntersectByPoint(
          {
            x,
            y,
            rx: keyShape.attributes.rx,
            ry: keyShape.attributes.ry,
          },
          point,
        );
        break;
      case 'mesh':
        intersectPoint = innerPoint;
        break;
      default: {
        intersectPoint = getRectIntersectByPoint(
          {
            x: keyShapeRenderBBox.min[0],
            y: keyShapeRenderBBox.min[1],
            width: keyShapeWidth,
            height: keyShapeHeight,
          },
          point,
        );
      }
    }

    let linkPoint = intersectPoint;

    // If the node has anchorPoints in the data, find the nearest anchor point.
    if (anchorPoints.length) {
      if (!linkPoint) {
        // If the linkPoint is failed to calculate.
        linkPoint = point;
      }
      linkPoint = getNearestPoint(anchorPositions, linkPoint).nearestPoint;
    }
    if (!linkPoint) {
      // If the calculations above are all failed, return the data's position
      return { x, y, z };
    }
    if (!isNaN(z)) linkPoint.z = z;
    return linkPoint;
  }

  public getPosition(): Point {
    const initiated =
      this.shapeMap.keyShape && this.group.attributes.x !== undefined;
    if (initiated && this.renderExt.dimensions !== 3) {
      const { center } = this.shapeMap.keyShape.getRenderBounds();
      return { x: center[0], y: center[1], z: center[2] };
    }
    const { x = 0, y = 0, z = 0, fx, fy, fz } = this.model.data;
    return {
      x: (fx === undefined ? x : fx) as number,
      y: (fy === undefined ? y : fy) as number,
      z: (fz === undefined ? z : fz) as number,
    };
  }
}<|MERGE_RESOLUTION|>--- conflicted
+++ resolved
@@ -219,18 +219,6 @@
     }
     const { graph, group, labelGroup, displayModel, shapeMap, renderExt } =
       this;
-<<<<<<< HEAD
-    const [x, y, z] = group.getPosition();
-    const renderBounds = group.getRenderBounds();
-    const id = this.getID();
-    if (!this.renderBoundsCache.has(id)) {
-      this.renderBoundsCache.set(id, clone(renderBounds));
-    }
-    const dy =
-      renderBounds.halfExtents[1] -
-      this.renderBoundsCache.get(id).halfExtents[1];
-=======
-
     let [x, y, z] = group.getPosition();
     if (group.getAnimations().length) {
       const { x: dataX, y: dataY, z: dataZ } = displayModel.data;
@@ -238,7 +226,14 @@
       y = dataY as number;
       z = dataZ as number;
     }
->>>>>>> 48308e0b
+    const renderBounds = group.getRenderBounds();
+    const id = this.getID();
+    if (!this.renderBoundsCache.has(id)) {
+      this.renderBoundsCache.set(id, clone(renderBounds));
+    }
+    const dy =
+      renderBounds.halfExtents[1] -
+      this.renderBoundsCache.get(id).halfExtents[1];
     const zoom = graph.getZoom();
     const {
       x: vx,
