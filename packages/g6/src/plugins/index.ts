export { BasePlugin } from './base-plugin';
export { Contextmenu } from './contextmenu';
export { GridLine } from './grid-line';
<<<<<<< HEAD
export { Minimap } from './minimap';
=======
export { Legend } from './legend';
>>>>>>> d0c3c7db
export { Toolbar } from './toolbar';
export { Tooltip } from './tooltip';
export { Watermark } from './watermark';

export type { BasePluginOptions } from './base-plugin';
export type { ContextmenuOptions } from './contextmenu';
export type { GridLineOptions } from './grid-line';
<<<<<<< HEAD
export type { MinimapOptions } from './minimap';
=======
export type { LegendOptions } from './legend';
>>>>>>> d0c3c7db
export type { ToolbarOptions } from './toolbar';
export type { TooltipOptions } from './tooltip';
export type { WatermarkOptions } from './watermark';<|MERGE_RESOLUTION|>--- conflicted
+++ resolved
@@ -1,11 +1,8 @@
 export { BasePlugin } from './base-plugin';
 export { Contextmenu } from './contextmenu';
 export { GridLine } from './grid-line';
-<<<<<<< HEAD
+export { Legend } from './legend';
 export { Minimap } from './minimap';
-=======
-export { Legend } from './legend';
->>>>>>> d0c3c7db
 export { Toolbar } from './toolbar';
 export { Tooltip } from './tooltip';
 export { Watermark } from './watermark';
@@ -13,11 +10,8 @@
 export type { BasePluginOptions } from './base-plugin';
 export type { ContextmenuOptions } from './contextmenu';
 export type { GridLineOptions } from './grid-line';
-<<<<<<< HEAD
+export type { LegendOptions } from './legend';
 export type { MinimapOptions } from './minimap';
-=======
-export type { LegendOptions } from './legend';
->>>>>>> d0c3c7db
 export type { ToolbarOptions } from './toolbar';
 export type { TooltipOptions } from './tooltip';
 export type { WatermarkOptions } from './watermark';