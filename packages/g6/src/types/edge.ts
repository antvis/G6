<<<<<<< HEAD
import { ImageStyleProps, Line, Path, PathStyleProps, Polyline } from '@antv/g';
import { PathArray } from '@antv/util';
import type { LabelStyleProps } from '../elements/shapes';
import type { CardinalPlacement, CornerPlacement } from './placement';
import { Size } from './size';
=======
import type { ImageStyleProps, Line, Path, PathStyleProps, Polyline } from '@antv/g';
import type { PathArray } from '@antv/util';
import type { LabelStyleProps } from '../elements/shapes';
import type { CardinalPlacement, CornerPlacement } from './placement';
import type { Size } from './size';
>>>>>>> 7cc8278f

export type EdgeDirection = 'in' | 'out' | 'both';

export type EdgeKey = Line | Path | Polyline;

<<<<<<< HEAD
/**
 * <zh/> 边上标签样式配置项
 *
 * <en/> Edge label style properties
 */
export type EdgeLabelStyleProps = LabelStyleProps & {
=======
export interface EdgeLabelStyleProps extends LabelStyleProps {
>>>>>>> 7cc8278f
  /**
   * <zh/> 标签相对于边的位置。取值范围为 'start'、'center'、'end' 或特定比率（数字 0-1）
   *
   * <en/> Label position relative to the edge (keyShape) that can be 'start', 'center', 'end' or a specific ratio (number 0-1)
   * @defaultValue 'center'
   */
  placement?: 'start' | 'center' | 'end' | number;
  /**
   * <zh/> 标签平行于边的水平偏移量
   *
   * <en/> The horizontal offset of the label parallel to the edge
   * @defaultValue 4
   */
  offsetX?: number;
  /**
   * <zh/> 标签垂直于边的垂直偏移量
   *
   * <en/> The vertical offset of the label perpendicular to the edge
   * @defaultValue 0
   */
  offsetY?: number;
  /**
<<<<<<< HEAD
   * <zh/> 是否自动旋转，保持与边的方向一致
   *
   * <en/> Indicates whether to automatically rotate the label to keep it consistent with the direction of the edge
   * @defaultValue true
   */
  autoRotate?: boolean;
  /**
   * <zh/> 文本的最大宽度，超出部分会用省略号代替
   *
   * <en/> maxWidth of label text, the overflow part will be replaced by an ellipsis
   * @defaultValue '80%'
   */
  maxWidth?: string | number;
};

/**
 * <zh/> 边上箭头的样式配置项
 *
 * <en/> Edge arrow style properties
 */
=======
   * <zh/> 是否自动旋转以与边的方向对齐
   *
   * <en/> Indicates whether the label should automatically rotate to align with the edge's direction
   */
  autoRotate?: boolean;
  /**
   * <zh/> 文本的最大宽度，超出会裁减
   *
   * <en/> maxWidth of label text, which will be clipped if exceeded
   */
  maxWidth?: string | number;
}

>>>>>>> 7cc8278f
export interface EdgeArrowStyleProps
  extends PathStyleProps,
    Omit<ImageStyleProps, 'width' | 'height'>,
    Record<string, unknown> {
  /**
   * <zh/> 箭头大小
   *
   * <en/> Arrow size
<<<<<<< HEAD
   * @defaultValue 8
=======
>>>>>>> 7cc8278f
   */
  size?: Size;
  /**
   * <zh/> 箭头类型
   *
   * <en/> Arrow type
<<<<<<< HEAD
   * @defaultValue 'triangle'
=======
>>>>>>> 7cc8278f
   */
  type?:
    | 'triangle'
    | 'circle'
    | 'diamond'
    | 'vee'
    | 'rect'
    | 'triangleRect'
    | 'simple'
    | ((width: number, height: number) => PathArray);
}

export type LoopPlacement = CardinalPlacement | CornerPlacement;

<<<<<<< HEAD
/**
 * <zh/> 自环样式配置项
 *
 * <en/> Loop style properties
 */
=======
>>>>>>> 7cc8278f
export interface LoopStyleProps {
  /**
   * <zh/> 边的位置
   *
   * <en/> The position of the edge
<<<<<<< HEAD
   * @defaultValue 'top'
=======
>>>>>>> 7cc8278f
   */
  placement?: LoopPlacement;
  /**
   * <zh/> 指定是否顺时针绘制环
   *
   * <en/> Specify whether to draw the loop clockwise
<<<<<<< HEAD
   * @defaultValue true
=======
>>>>>>> 7cc8278f
   */
  clockwise?: boolean;
  /**
   * <zh/> 从节点 keyShape 边缘到自环顶部的距离，用于指定自环的曲率，默认为宽度或高度的最大值
   *
   * <en/> Determine the position from the edge of the node keyShape to the top of the self-loop, used to specify the curvature of the self-loop, the default value is the maximum of the width or height
   */
  dist?: number;
}<|MERGE_RESOLUTION|>--- conflicted
+++ resolved
@@ -1,31 +1,19 @@
-<<<<<<< HEAD
 import { ImageStyleProps, Line, Path, PathStyleProps, Polyline } from '@antv/g';
 import { PathArray } from '@antv/util';
 import type { LabelStyleProps } from '../elements/shapes';
 import type { CardinalPlacement, CornerPlacement } from './placement';
 import { Size } from './size';
-=======
-import type { ImageStyleProps, Line, Path, PathStyleProps, Polyline } from '@antv/g';
-import type { PathArray } from '@antv/util';
-import type { LabelStyleProps } from '../elements/shapes';
-import type { CardinalPlacement, CornerPlacement } from './placement';
-import type { Size } from './size';
->>>>>>> 7cc8278f
 
 export type EdgeDirection = 'in' | 'out' | 'both';
 
 export type EdgeKey = Line | Path | Polyline;
 
-<<<<<<< HEAD
 /**
  * <zh/> 边上标签样式配置项
  *
  * <en/> Edge label style properties
  */
-export type EdgeLabelStyleProps = LabelStyleProps & {
-=======
 export interface EdgeLabelStyleProps extends LabelStyleProps {
->>>>>>> 7cc8278f
   /**
    * <zh/> 标签相对于边的位置。取值范围为 'start'、'center'、'end' 或特定比率（数字 0-1）
    *
@@ -48,7 +36,6 @@
    */
   offsetY?: number;
   /**
-<<<<<<< HEAD
    * <zh/> 是否自动旋转，保持与边的方向一致
    *
    * <en/> Indicates whether to automatically rotate the label to keep it consistent with the direction of the edge
@@ -62,28 +49,13 @@
    * @defaultValue '80%'
    */
   maxWidth?: string | number;
-};
+}
 
 /**
  * <zh/> 边上箭头的样式配置项
  *
  * <en/> Edge arrow style properties
  */
-=======
-   * <zh/> 是否自动旋转以与边的方向对齐
-   *
-   * <en/> Indicates whether the label should automatically rotate to align with the edge's direction
-   */
-  autoRotate?: boolean;
-  /**
-   * <zh/> 文本的最大宽度，超出会裁减
-   *
-   * <en/> maxWidth of label text, which will be clipped if exceeded
-   */
-  maxWidth?: string | number;
-}
-
->>>>>>> 7cc8278f
 export interface EdgeArrowStyleProps
   extends PathStyleProps,
     Omit<ImageStyleProps, 'width' | 'height'>,
@@ -92,20 +64,14 @@
    * <zh/> 箭头大小
    *
    * <en/> Arrow size
-<<<<<<< HEAD
    * @defaultValue 8
-=======
->>>>>>> 7cc8278f
    */
   size?: Size;
   /**
    * <zh/> 箭头类型
    *
    * <en/> Arrow type
-<<<<<<< HEAD
    * @defaultValue 'triangle'
-=======
->>>>>>> 7cc8278f
    */
   type?:
     | 'triangle'
@@ -120,33 +86,24 @@
 
 export type LoopPlacement = CardinalPlacement | CornerPlacement;
 
-<<<<<<< HEAD
 /**
  * <zh/> 自环样式配置项
  *
  * <en/> Loop style properties
  */
-=======
->>>>>>> 7cc8278f
 export interface LoopStyleProps {
   /**
    * <zh/> 边的位置
    *
    * <en/> The position of the edge
-<<<<<<< HEAD
    * @defaultValue 'top'
-=======
->>>>>>> 7cc8278f
    */
   placement?: LoopPlacement;
   /**
    * <zh/> 指定是否顺时针绘制环
    *
    * <en/> Specify whether to draw the loop clockwise
-<<<<<<< HEAD
    * @defaultValue true
-=======
->>>>>>> 7cc8278f
    */
   clockwise?: boolean;
   /**
