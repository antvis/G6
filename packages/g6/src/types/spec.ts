<<<<<<< HEAD
import { AnimateCfg } from './animate';
import { BehaviorOptionsOf, BehaviorRegistry } from './behavior';
import { ComboDisplayModel, ComboEncode, ComboModel, ComboShapesEncode } from './combo';
import { Point } from './common';
import { FetchDataConfig, GraphData, InlineDataConfig, TransformerFn } from './data';
import { EdgeDisplayModel, EdgeEncode, EdgeModel, EdgeShapesEncode } from './edge';
import { LayoutOptions } from './layout';
import { NodeDisplayModel, NodeEncode, NodeModel, NodeShapesEncode } from './node';
import { GraphAlignment } from './view';
=======
import { AnimateCfg } from "./animate";
import { Point } from "./common";
import { FetchDataConfig, GraphData, InlineDataConfig, TransformerFn } from "./data";
import { EdgeDisplayModel, EdgeEncode, EdgeModel, EdgeShapesEncode } from "./edge";
import { NodeDisplayModel, NodeEncode, NodeModel, NodeShapesEncode } from "./node";
import { GraphAlignment } from "./view";
import { LayoutCommonConfig } from "./layout";
import { ComboDisplayModel, ComboEncode, ComboModel, ComboShapesEncode } from "./combo";
import { BehaviorOptionsOf, BehaviorRegistry } from "./behavior";
>>>>>>> 875a9eb3

type rendererName = 'canvas' | 'svg' | 'webgl';

export interface Specification<B extends BehaviorRegistry> {
  type: 'graph' | 'tree';
  container: string | HTMLElement;
  width?: number;
  height?: number;
  renderer?:
    | rendererName
    | {
        type: rendererName;
        pixelRatio: number;
        headless: boolean;
      };
  zoom?: number;
  autoFit?:
    | 'view'
    | 'center'
    | {
        position: Point;
        alignment: GraphAlignment;
      };
  optimizeThreshold?: number;

  /** data */
  data: GraphData | InlineDataConfig | FetchDataConfig; // TODO: more
  transform?:
    | string[]
    | {
        type: string;
        [param: string]: unknown; // TODO: generate by plugins
      }[]
    | TransformerFn[];

  /** item */
  node?: ((data: NodeModel) => NodeDisplayModel) | NodeEncode;
  edge?: ((data: EdgeModel) => EdgeDisplayModel) | EdgeEncode;
  combo?: ((data: ComboModel) => ComboDisplayModel) | ComboEncode;

  /** item state styles */
  nodeState?: {
<<<<<<< HEAD
    [state: string]: ((data: NodeModel) => NodeDisplayModel) | NodeShapesEncode;
  };
  edgeState?: {
    [state: string]: ((data: EdgeModel) => EdgeDisplayModel) | EdgeShapesEncode;
  };
  comboState?: {
    [state: string]: ((data: ComboModel) => ComboDisplayModel) | ComboShapesEncode;
=======
    [stateName: string]: ((data: NodeModel) => NodeDisplayModel) | NodeShapesEncode;
  };
  edgeState?: {
    [stateName: string]: ((data: EdgeModel) => EdgeDisplayModel) | EdgeShapesEncode;
  };
  comboState?: {
    [stateName: string]: ((data: ComboModel) => ComboDisplayModel) | ComboShapesEncode;
>>>>>>> 875a9eb3
  };

  /** layout */
  layout?: LayoutOptions | LayoutOptions[];

  /** interaction */
  modes?: {
    // default: BehaviorOptionsOf<B>[]; // TODO: behavior config comes from behaviors; TODO: interaction specs
    [mode: string]: BehaviorOptionsOf<B>[]; // TODO: behavior config comes from behaviors; TODO: interaction specs
  };
  mode?: 'default' | string;

  /** global animate */
  animate?: AnimateCfg;

  /** free plugins */
  plugins?: {
    name: string;
    options: any; // TODO: configs from plugins
  }[];
}<|MERGE_RESOLUTION|>--- conflicted
+++ resolved
@@ -1,24 +1,12 @@
-<<<<<<< HEAD
-import { AnimateCfg } from './animate';
-import { BehaviorOptionsOf, BehaviorRegistry } from './behavior';
-import { ComboDisplayModel, ComboEncode, ComboModel, ComboShapesEncode } from './combo';
-import { Point } from './common';
-import { FetchDataConfig, GraphData, InlineDataConfig, TransformerFn } from './data';
-import { EdgeDisplayModel, EdgeEncode, EdgeModel, EdgeShapesEncode } from './edge';
-import { LayoutOptions } from './layout';
-import { NodeDisplayModel, NodeEncode, NodeModel, NodeShapesEncode } from './node';
-import { GraphAlignment } from './view';
-=======
 import { AnimateCfg } from "./animate";
 import { Point } from "./common";
 import { FetchDataConfig, GraphData, InlineDataConfig, TransformerFn } from "./data";
 import { EdgeDisplayModel, EdgeEncode, EdgeModel, EdgeShapesEncode } from "./edge";
 import { NodeDisplayModel, NodeEncode, NodeModel, NodeShapesEncode } from "./node";
 import { GraphAlignment } from "./view";
-import { LayoutCommonConfig } from "./layout";
 import { ComboDisplayModel, ComboEncode, ComboModel, ComboShapesEncode } from "./combo";
 import { BehaviorOptionsOf, BehaviorRegistry } from "./behavior";
->>>>>>> 875a9eb3
+import { LayoutOptions } from "./layout";
 
 type rendererName = 'canvas' | 'svg' | 'webgl';
 
@@ -61,15 +49,6 @@
 
   /** item state styles */
   nodeState?: {
-<<<<<<< HEAD
-    [state: string]: ((data: NodeModel) => NodeDisplayModel) | NodeShapesEncode;
-  };
-  edgeState?: {
-    [state: string]: ((data: EdgeModel) => EdgeDisplayModel) | EdgeShapesEncode;
-  };
-  comboState?: {
-    [state: string]: ((data: ComboModel) => ComboDisplayModel) | ComboShapesEncode;
-=======
     [stateName: string]: ((data: NodeModel) => NodeDisplayModel) | NodeShapesEncode;
   };
   edgeState?: {
@@ -77,7 +56,6 @@
   };
   comboState?: {
     [stateName: string]: ((data: ComboModel) => ComboDisplayModel) | ComboShapesEncode;
->>>>>>> 875a9eb3
   };
 
   /** layout */
