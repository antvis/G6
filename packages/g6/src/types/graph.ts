--- conflicted
+++ resolved
@@ -1,9 +1,5 @@
 import EventEmitter from '@antv/event-emitter';
-<<<<<<< HEAD
-import { Canvas, PointLike } from '@antv/g';
-=======
-import { Canvas, AABB, DisplayObject } from '@antv/g';
->>>>>>> 8f68192d
+import { AABB, Canvas, DisplayObject, PointLike } from '@antv/g';
 import { ID } from '@antv/graphlib';
 import { Hooks } from '../types/hook';
 import { CameraAnimationOptions } from './animate';
@@ -16,14 +12,13 @@
 import { LayoutOptions } from './layout';
 import { NodeModel, NodeUserModel } from './node';
 import { Specification } from './spec';
-<<<<<<< HEAD
+import { ThemeRegistry } from './theme';
 import { FitViewRules, GraphTransformOptions } from './view';
-=======
-import { ThemeRegistry } from './theme';
-import { FitViewRules, GraphAlignment } from './view';
->>>>>>> 8f68192d
-
-export interface IGraph<B extends BehaviorRegistry = BehaviorRegistry, T extends ThemeRegistry = ThemeRegistry> extends EventEmitter {
+
+export interface IGraph<
+  B extends BehaviorRegistry = BehaviorRegistry,
+  T extends ThemeRegistry = ThemeRegistry,
+> extends EventEmitter {
   hooks: Hooks;
   canvas: Canvas;
   destroyed: boolean;
