import EventEmitter from '@antv/event-emitter';
import { AABB, Canvas, DisplayObject, PointLike } from '@antv/g';
import { ID } from '@antv/graphlib';
import { Hooks } from '../types/hook';
import { Command } from '../stdlib/plugin/history/command';
import { CameraAnimationOptions } from './animate';
import { BehaviorOptionsOf, BehaviorRegistry } from './behavior';
import { ComboModel, ComboUserModel } from './combo';
import { Padding, Point } from './common';
import { GraphData } from './data';
import { EdgeModel, EdgeUserModel } from './edge';
import { ITEM_TYPE, SHAPE_TYPE } from './item';
import { LayoutOptions } from './layout';
import { NodeModel, NodeUserModel } from './node';
import { RendererName } from './render';
import { Specification } from './spec';
import { ThemeOptionsOf, ThemeRegistry } from './theme';
import { FitViewRules, GraphTransformOptions } from './view';
import type { StackType } from './history';

export interface IGraph<
  B extends BehaviorRegistry = BehaviorRegistry,
  T extends ThemeRegistry = ThemeRegistry,
> extends EventEmitter {
  [x: string]: any;
  hooks: Hooks;
  canvas: Canvas;
  transientCanvas: Canvas;
  destroyed: boolean;
  container: HTMLElement;
  rendererType: RendererName;

  // ===== graph instance ===
  /**
   * Destroy the graph instance and remove the related canvases.
   * @returns
   * @group Graph Instance
   */
  destroy: (callback?: Function) => void;
  /**
   * Update the specs (configurations).
   */
  updateSpecification: (spec: Specification<B, T>) => Specification<B, T>;
  /**
   * Update the theme specs (configurations).
   */
  updateTheme: (theme: ThemeOptionsOf<T>) => void;
  /**
   * Get the copy of specs(configurations).
   * @returns graph specs
   */
  getSpecification: () => Specification<B, T>;
  /**
   * Change the renderer at runtime.
   * @param type renderer name
   * @returns
   */
  changeRenderer: (type: RendererName) => void;

  // ====== data operations ====
  /**
   * Find a node's inner data according to id or function.
   * @param { ID | Function} condition id or condition function
   * @returns result node's inner data
   * @group Data
   */
  getNodeData: (condition: ID | Function) => NodeModel | undefined;
  /**
   * Find an edge's inner data according to id or function.
   * @param { ID | Function} condition id or condition function
   * @returns result edge's inner data
   * @group Data
   */
  getEdgeData: (condition: ID | Function) => EdgeModel | undefined;
  /**
   * Find a combo's inner data according to id or function.
   * @param { ID | Function} condition id or condition function
   * @returns result combo's inner data
   * @group Data
   */
  getComboData: (condition: ID | Function) => ComboModel | undefined;
  /**
   * Get all the nodes' inner data
   * @returns all nodes' inner data on the graph
   * @group Data
   */
  getAllNodesData: () => NodeModel[];
  /**
   * Get all the edges' inner data
   * @returns all edges' inner data on the graph
   * @group Data
   */
  getAllEdgesData: () => EdgeModel[];
  /**
   * Get all the combos' inner data
   * @returns all combos' inner data on the graph
   * @group Data
   */
  getAllCombosData: () => ComboModel[];
  /**
   * Get one-hop edge ids from a start node.
   * @param nodeId id of the start node
   * @returns one-hop edge ids
   * @group Data
   */
  getRelatedEdgesData: (
    nodeId: ID,
    direction?: 'in' | 'out' | 'both',
  ) => EdgeModel[];
  /**
   * Get one-hop node ids from a start node.
   * @param nodeId id of the start node
   * @returns one-hop node ids
   * @group Data
   */
  getNeighborNodesData: (
    nodeId: ID,
    direction?: 'in' | 'out' | 'both',
  ) => NodeModel[];
  /**
   * Get the children's data of a combo.
   * @param comboId combo id
   * @returns children's data array
   * @group Data
   */
  getComboChildrenData: (comboId: ID) => (ComboModel | NodeModel)[];
  /**
   * Input data and render the graph.
   * If there is old data, diffs and changes it.
   * @param data
   * @returns
   * @group Data
   */
  read: (data: GraphData) => void;
  /**
   * Change graph data.
   * @param data new data
   * @param type the way to change data, 'replace' means discard the old data and use the new one; 'mergeReplace' means merge the common part, remove (old - new), add (new - old)
   * @returns
   * @group Data
   */
  changeData: (data: GraphData, type: 'replace' | 'mergeReplace') => void;
  /**
   * Clear the graph, means remove all the items on the graph.
   * @returns
   */
  clear: () => void;
  /**
   * Find items which has the state.
   * @param itemType item type
   * @param state state name
   * @param value state value, true by default
   * @param additionalFilter additional filter function
   * @returns items that is the type and has the state
   * @group Item
   */
  findIdByState: (
    itemType: ITEM_TYPE,
    state: string,
    value?: string | boolean,
    additionalFilter?: (model: NodeModel | EdgeModel | ComboModel) => boolean,
  ) => ID[];
  /**
   * Add one or more node/edge/combo data to the graph.
   * @param itemType item type
   * @param model user data
   * @param stack whether push this operation to stack
   * @returns whehter success
   * @group Data
   */
  addData: (
    itemType: ITEM_TYPE,
    model:
      | NodeUserModel
      | EdgeUserModel
      | ComboUserModel
      | NodeUserModel[]
      | EdgeUserModel[]
      | ComboUserModel[],
    stack?: boolean,
  ) =>
    | NodeModel
    | EdgeModel
    | ComboModel
    | NodeModel[]
    | EdgeModel[]
    | ComboModel[];
  /**
   * Remove one or more node/edge/combo data from the graph.
   * @param item the item to be removed
   * @param stack whether push this operation to stack
   * @returns whehter success
   * @group Data
   */
  removeData: (itemType: ITEM_TYPE, id: ID | ID[], stack?: boolean) => void;
  /**
   * Update one or more node/edge/combo data on the graph.
   * @param item the item to be updated
   * @param model update configs
   * @param {boolean} stack whether push this operation to stack
   * @group Data
   */
  updateData: (
    itemType: ITEM_TYPE,
    model:
      | Partial<NodeUserModel>
      | Partial<EdgeUserModel>
      | Partial<
          | ComboUserModel
          | Partial<NodeUserModel>[]
          | Partial<EdgeUserModel>[]
          | Partial<ComboUserModel>[]
        >,
    stack?: boolean,
  ) =>
    | NodeModel
    | EdgeModel
    | ComboModel
    | NodeModel[]
    | EdgeModel[]
    | ComboModel[];

  /**
   * Update one or more nodes' positions,
   * do not update other styles which leads to better performance than updating positions by updateData.
   * @param models new configurations with x and y for every node, which has id field to indicate the specific item
   * @param {boolean} stack whether push this operation into graph's stack, true by default
   * @group Data
   */
  updateNodePosition: (
    models:
      | Partial<NodeUserModel>
      | Partial<
          ComboUserModel | Partial<NodeUserModel>[] | Partial<ComboUserModel>[]
        >,
    upsertAncestors?: boolean,
    disableAnimate?: boolean,
    callback?: (
      model: NodeModel | EdgeModel | ComboModel,
      canceled?: boolean,
    ) => void,
    stack?: boolean,
  ) => NodeModel | ComboModel | NodeModel[] | ComboModel[];

  /**
   * Update one or more combos' positions, it is achieved by move the succeed nodes.
   * Do not update other styles which leads to better performance than updating positions by updateData.
   * @param models new configurations with x and y for every combo, which has id field to indicate the specific item
   * @param {boolean} stack whether push this operation into graph's stack, true by default
   * @group Data
   */
  updateComboPosition: (
    models:
      | Partial<ComboUserModel>
      | Partial<
          ComboUserModel | Partial<NodeUserModel>[] | Partial<ComboUserModel>[]
        >,
    upsertAncestors?: boolean,
    disableAnimate?: boolean,
    callback?: (model: NodeModel | EdgeModel | ComboModel) => void,
    stack?: boolean,
  ) => NodeModel | ComboModel | NodeModel[] | ComboModel[];

  /**
   * Move one or more combos a distance (dx, dy) relatively,
   * do not update other styles which leads to better performance than updating positions by updateData.
   * In fact, it changes the succeed nodes positions to affect the combo's position, but not modify the combo's position directly.
   * @param models new configurations with x and y for every combo, which has id field to indicate the specific item
   * @param {boolean} stack whether push this operation into graph's stack, true by default
   * @group Data
   */
  moveCombo: (
    ids: ID[],
    dx: number,
    dy: number,
    upsertAncestors?: boolean,
    stack?: boolean,
  ) => ComboModel[];

  // ===== view operations =====

  /**
   * Move the graph with a relative vector.
   * @param dx x of the relative vector
   * @param dy y of the relative vector
   * @param effectTiming animation configurations
   */
  translate: (
    distance: Partial<{
      dx: number;
      dy: number;
      dz: number;
    }>,
    effectTiming?: CameraAnimationOptions,
  ) => Promise<void>;
  /**
   * Move the graph and align to a point.
   * @param point position on the canvas to align
   * @param effectTiming animation configurations
   */
  translateTo: (
    point: PointLike,
    effectTiming?: CameraAnimationOptions,
  ) => Promise<void>;
  /**
   * Return the current zoom level of camera.
   * @returns current zoom
   */
  getZoom: () => number;
  /**
   * Zoom the graph with a relative ratio.
   * @param ratio relative ratio to zoom
   * @param center zoom center
   * @param effectTiming animation configurations
   */
  zoom: (
    ratio: number,
    center?: Point,
    effectTiming?: CameraAnimationOptions,
  ) => Promise<void>;
  /**
   * Zoom the graph to a specified ratio.
   * @param toRatio specified ratio
   * @param center zoom center
   * @param effectTiming animation configurations
   */
  zoomTo: (
    toRatio: number,
    center?: Point,
    effectTiming?: CameraAnimationOptions,
  ) => Promise<void>;
  /**
   * Rotate the graph with a relative angle in clockwise.
   * @param angle
   * @param center
   * @param effectTiming
   */
  rotate: (
    angle: number,
    center?: Point,
    effectTiming?: CameraAnimationOptions,
  ) => Promise<void>;
  /**
   * Rotate the graph to an absolute angle in clockwise.
   * @param toAngle
   * @param center
   * @param effectTiming
   */
  rotateTo: (
    toAngle: number,
    center?: Point,
    effectTiming?: CameraAnimationOptions,
  ) => Promise<void>;

  /**
   * Transform the graph with a CSS-Transform-like syntax.
   * @param options
   * @param effectTiming
   */
  transform: (
    options: GraphTransformOptions,
    effectTiming?: CameraAnimationOptions,
  ) => Promise<void>;
  /**
   * Stop the current transition of transform immediately.
   */
  stopTransformTransition: () => void;
  /**
   * Return the center of viewport, e.g. for a 500 * 500 canvas, its center is [250, 250].
   */
  getViewportCenter: () => PointLike;
  /**
   * Fit the graph content to the view.
   * @param options.padding padding while fitting
   * @param options.rules rules for fitting
   * @param effectTiming animation configurations
   * @returns
   * @group View
   */
  fitView: (
    options?: {
      padding: Padding;
      rules: FitViewRules;
    },
    effectTiming?: CameraAnimationOptions,
  ) => Promise<void>;
  /**
   * Fit the graph center to the view center.
   * @param effectTiming animation configurations
   * @returns
   * @group View
   */
  fitCenter: (effectTiming?: CameraAnimationOptions) => Promise<void>;
  /**
   * Move the graph to make the item align the view center.
   * @param item node/edge/combo item or its id
   * @param effectTiming animation configurations
   * @group View
   */
  focusItem: (
    id: ID | ID[],
    effectTiming?: CameraAnimationOptions,
  ) => Promise<void>;
  /**
   * Get the size of the graph canvas.
   * @returns [width, height]
   * @group View
   */
  getSize: () => number[];
  /**
   * Set the size for the graph canvas.
   * @param number[] [width, height]
   * @group View
   */
  setSize: (size: number[]) => void;

  /**
   * Get the rendering coordinate according to the canvas dom (viewport) coordinate.
   * @param Point rendering coordinate
   * @returns canvas dom (viewport) coordinate
   * @group View
   */
  getCanvasByViewport: (viewportPoint: Point) => Point;

  /**
   * Get the canvas dom (viewport) coordinate according to the rendering coordinate.
   * @param Point canvas dom (viewport) coordinate
   * @returns rendering coordinate
   * @group View
   */
  getViewportByCanvas: (canvasPoint: Point) => Point;

  /**
   * Get the browser coordinate according to the rendering coordinate.
   * @param Point rendering coordinate
   * @returns browser coordinate
   * @group View
   */
  getClientByCanvas: (canvasPoint: Point) => Point;

  /**
   * Get the rendering coordinate according to the browser coordinate.
   * @param Point browser coordinate
   * @returns rendering coordinate
   * @group View
   */
  getCanvasByClient: (ClientPoint: Point) => Point;

  // ===== item operations =====
  /**
   * Show the item(s).
   * @param ids the item id(s) to be shown
   * @returns
   * @group Data
   */
<<<<<<< HEAD
  showItem: (ids: ID | ID[], disableAnimate?: boolean, stack?: boolean) => void;
=======
  showItem: (ids: ID | ID[], disableAnimate?: boolean) => void;
>>>>>>> fcd25b36
  /**
   * Hide the item(s).
   * @param ids the item id(s) to be hidden
   * @returns
   * @group Item
   */
<<<<<<< HEAD
  hideItem: (ids: ID | ID[], disableAnimate?: boolean, stack?: boolean) => void;
=======
  hideItem: (ids: ID | ID[], disableAnimate?: boolean) => void;
>>>>>>> fcd25b36
  /**
   * Make the item(s) to the front.
   * @param ids the item id(s) to front
   * @returns
   * @group Item
   */
  frontItem: (ids: ID | ID[], stack?: boolean) => void;
  /**
   * Make the item(s) to the back.
   * @param ids the item id(s) to back
   * @returns
   * @group Item
   */
  backItem: (ids: ID | ID[], stack?: boolean) => void;
  /**
   * Set state for the item(s).
   * @param ids the id(s) for the item(s) to be set
   * @param state the state name
   * @param value state value
   * @returns
   * @group Item
   */
  setItemState: (
    ids: ID | ID[],
    state: string,
    value: boolean,
    stack?: boolean,
  ) => void;
  /**
   * Get the state value for an item.
   * @param id the id for the item
   * @param states the state name
   * @returns {boolean | string} the state value
   * @group Item
   */
  getItemState: (id: ID, state: string) => boolean | string;
  /**
   * Clear all the states for item(s).
   * @param ids the id(s) for the item(s) to be clear
   * @param states the states' names, all the states wil be cleared if states is not assigned
   * @returns
   * @group Item
   */
  clearItemState: (ids: ID | ID[], states?: string[], stack?: boolean) => void;

  /**
   * Get the rendering bbox for a node / edge / combo, or the graph (when the id is not assigned).
   * @param id the id for the node / edge / combo, undefined for the whole graph
   * @returns rendering bounding box. returns false if the item is not exist
   */
  getRenderBBox: (
    id: ID | undefined,
    onlyKeyShape?: boolean,
    isTransient?: boolean,
  ) => AABB | false;

  /**
   * Get the visibility for a node / edge / combo.
   * @param id the id for the node / edge / combo
   * @returns visibility for the item, false for invisible or unexistence for the item
   */
  getItemVisible: (id: ID) => boolean;

  // ===== combo operations =====

  /**
   * Add a new combo to the graph, and update the structure of the existed child in childrenIds to be the children of the new combo.
   * Different from addData with combo type, this API update the succeeds' combo tree strucutres in the same time.
   * @param model combo user data
   * @param stack whether push this operation to stack
   * @returns whether success
   * @group Combo
   */
  addCombo: (
    model: ComboUserModel,
    childrenIds: ID[],
    stack?: boolean,
  ) => ComboModel;
  /**
   * Collapse a combo.
   * @param comboId combo id or item
   * @group Combo
   */
  collapseCombo: (comboIds: ID | ID[], stack?: boolean) => void;
  /**
   * Expand a combo.
   * @group Combo
   * @param combo combo ID 或 combo 实例
   * @group Combo
   */
  expandCombo: (comboIds: ID | ID[], stack?: boolean) => void;

  // ===== layout =====
  /**
   * Layout the graph (with current configurations if cfg is not assigned).
   */
  layout: (options?: LayoutOptions, disableAnimate?: boolean) => Promise<void>;
  stopLayout: () => void;

  // ===== interaction =====
  /**
   * Switch mode.
   * @param mode mode name
   * @returns
   * @group Interaction
   */
  setMode: (mode: string) => void;
  /**
   * Add behavior(s) to mode(s).
   * @param behaviors behavior names or configs
   * @param modes mode names
   * @returns
   */
  addBehaviors: (
    behaviors: BehaviorOptionsOf<B>[],
    modes: string | string[],
  ) => void;
  /**
   * Remove behavior(s) from mode(s).
   * @param behaviors behavior names or configs
   * @param modes mode names
   * @returns
   * @group Interaction
   */
  removeBehaviors: (behaviorKeys: string[], modes: string | string[]) => void;
  /**
   * Update a behavior on a mode.
   * @param behavior behavior configs, whose name indicates the behavior to be updated
   * @param mode mode name
   * @returns
   * @group Interaction
   */
  updateBehavior: (behavior: BehaviorOptionsOf<B>, mode?: string) => void;

  /**
   * Draw or update a G shape or group to the transient canvas.
   * @param type shape type or item type
   * @param id new shape id or updated shape id for a interation shape, node/edge/combo id for item interaction group drawing
   * @returns upserted shape or group
   * @group Interaction
   */
  drawTransient: (
    type: ITEM_TYPE | SHAPE_TYPE,
    id: ID,
    config: any,
  ) => DisplayObject;

  /**
   * Add plugin(s) to graph.
   * @param pluginCfgs
   * @returns
   * @group Plugin
   */
  addPlugins: (
    pluginCfgs: {
      key: string;
      type: string;
      [cfgName: string]: unknown;
    }[],
  ) => void;

  /**
   * Remove plugin(s) from graph.
   * @param pluginCfgs
   * @returns
   * @group Plugin
   */
  removePlugins: (pluginKeys: string[]) => void;

  /**
   * Update one plugin of the graph.
   * @param pluginCfgs
   * @returns
   * @group Plugin
   */
  updatePlugin: (pluginCfg: {
    key: string;
    type: string;
    [cfgName: string]: unknown;
  }) => void;

<<<<<<< HEAD
  // ===== history operations =====

  /**
   * Determine if history (redo/undo) is enabled.
   */
  isHistoryEnabled: () => void;

  /**
   * Push the operation(s) onto the specified stack
   * @param cmd commands to be pushed
   * @param stackType undo/redo stack
   */
  pushStack: (cmd: Command[], stackType: StackType) => void;
  /**
   * Pause stacking operation.
   */
  pauseStacking: () => void;
  /**
   * Resume stacking operation.
   */
  resumeStacking: () => void;
  /**
   * Execute a callback without allowing any stacking operations.
   * @param callback
   */
  executeWithoutStacking: (callback: () => void) => void;
  /**
   * Retrieve the current redo stack which consists of operations that could be undone
   */
  getUndoStack: () => void;

  /**
   * Retrieve the current undo stack which consists of operations that were undone
   */
  getRedoStack: () => void;

  /**
   * Retrieve the complete history stack
   * @returns
   */
  getStack: () => void;

  /**
   * Revert the last n operation(s) on the graph.
   * @returns
   */
  undo: () => void;

  /**
   * Restore the operation that was last n reverted on the graph.
   * @returns
   */
  redo: () => void;

  /**
   * Indicate whether there are any actions available in the undo stack.
   */
  canUndo: () => void;

  /**
   * Indicate whether there are any actions available in the redo stack.
   */
  canRedo: () => void;

  /**
   * Begin a batch operation.
   * Any operations performed between `startBatch` and `stopBatch` are grouped together.
   * treated as a single operation when undoing or redoing.
   */
  startBatch: () => void;

  /**
   * End a batch operation.
   * Any operations performed between `startBatch` and `stopBatch` are grouped together.
   * treated as a single operation when undoing or redoing.
   */
  stopBatch: () => void;

  /**
   * Execute a provided function within a batched context
   * All operations performed inside callback will be treated as a composite operation
   * more convenient way without manually invoking `startBatch` and `stopBatch`.
   * @param callback The func containing operations to be batched together.
   */
  batch: (callback: () => void) => void;
  /**
   * Execute a provided function within a batched context
   * All operations performed inside callback will be treated as a composite operation
   * more convenient way without manually invoking `startBatch` and `stopBatch`.
   * @param callback The func containing operations to be batched together.
   */
  clearStack: (stackType?: StackType) => void;
=======
  // ===== tree operations =====
  /**
   * Collapse sub tree(s).
   * @param ids Root id(s) of the sub trees.
   * @param disableAnimate Whether disable the animations for this operation.
   * @param stack Whether push this operation to stack.
   * @returns
   * @group Tree
   */
  collapse: (ids: ID | ID[], disableAnimate?: boolean, stack?: boolean) => void;
  /**
   * Expand sub tree(s).
   * @param ids Root id(s) of the sub trees.
   * @param disableAnimate Whether disable the animations for this operation.
   * @param stack Whether push this operation to stack.
   * @returns
   * @group Tree
   */
  expand: (ids: ID | ID[], disableAnimate?: boolean, stack?: boolean) => void;
>>>>>>> fcd25b36
}<|MERGE_RESOLUTION|>--- conflicted
+++ resolved
@@ -1,14 +1,15 @@
 import EventEmitter from '@antv/event-emitter';
 import { AABB, Canvas, DisplayObject, PointLike } from '@antv/g';
 import { ID } from '@antv/graphlib';
+import { Command } from '../stdlib/plugin/history/command';
 import { Hooks } from '../types/hook';
-import { Command } from '../stdlib/plugin/history/command';
 import { CameraAnimationOptions } from './animate';
 import { BehaviorOptionsOf, BehaviorRegistry } from './behavior';
 import { ComboModel, ComboUserModel } from './combo';
 import { Padding, Point } from './common';
 import { GraphData } from './data';
 import { EdgeModel, EdgeUserModel } from './edge';
+import type { StackType } from './history';
 import { ITEM_TYPE, SHAPE_TYPE } from './item';
 import { LayoutOptions } from './layout';
 import { NodeModel, NodeUserModel } from './node';
@@ -16,7 +17,6 @@
 import { Specification } from './spec';
 import { ThemeOptionsOf, ThemeRegistry } from './theme';
 import { FitViewRules, GraphTransformOptions } from './view';
-import type { StackType } from './history';
 
 export interface IGraph<
   B extends BehaviorRegistry = BehaviorRegistry,
@@ -453,22 +453,14 @@
    * @returns
    * @group Data
    */
-<<<<<<< HEAD
-  showItem: (ids: ID | ID[], disableAnimate?: boolean, stack?: boolean) => void;
-=======
   showItem: (ids: ID | ID[], disableAnimate?: boolean) => void;
->>>>>>> fcd25b36
   /**
    * Hide the item(s).
    * @param ids the item id(s) to be hidden
    * @returns
    * @group Item
    */
-<<<<<<< HEAD
-  hideItem: (ids: ID | ID[], disableAnimate?: boolean, stack?: boolean) => void;
-=======
   hideItem: (ids: ID | ID[], disableAnimate?: boolean) => void;
->>>>>>> fcd25b36
   /**
    * Make the item(s) to the front.
    * @param ids the item id(s) to front
@@ -650,7 +642,6 @@
     [cfgName: string]: unknown;
   }) => void;
 
-<<<<<<< HEAD
   // ===== history operations =====
 
   /**
@@ -743,7 +734,6 @@
    * @param callback The func containing operations to be batched together.
    */
   clearStack: (stackType?: StackType) => void;
-=======
   // ===== tree operations =====
   /**
    * Collapse sub tree(s).
@@ -763,5 +753,4 @@
    * @group Tree
    */
   expand: (ids: ID | ID[], disableAnimate?: boolean, stack?: boolean) => void;
->>>>>>> fcd25b36
 }