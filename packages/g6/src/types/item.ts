import { ID } from '@antv/graphlib';
import { AnimateAttr } from './animate';
import {
  ComboDisplayModel,
  ComboEncode,
  ComboModel,
  ComboModelData,
  ComboUserModel,
} from './combo';
import { EdgeDisplayModel, EdgeEncode, EdgeModel, EdgeModelData, EdgeUserModel } from './edge';
import { NodeDisplayModel, NodeEncode, NodeModel, NodeModelData, NodeUserModel } from './node';

export interface ShapeStyle {
  [shapeAttr: string]: unknown;
  animate?: AnimateAttr;
  x?: number;
  y?: number;
  width?: number;
  height?: number;
  r?: number;
}

export interface Encode<T> {
  fields: string[];
  formatter: (values: NodeUserModel | EdgeUserModel | ComboUserModel) => T;
}

export interface ShapeAttrEncode {
  [shapeAttr: string]: unknown | Encode<unknown>;
  animate?: AnimateAttr | Encode<AnimateAttr>;
}

export interface LabelBackground {
  fill?: string;
  stroke?: string;
  lineWidth?: number;
  radius?: number[] | number;
  padding?: number[] | number;
}

export interface ShapesEncode {
  keyShape?: ShapeAttrEncode;
  iconShape?: ShapeAttrEncode;
  otherShapes?: {
    [shapeId: string]: {
      [shapeAtrr: string]: unknown | Encode<unknown>;
      animate: AnimateAttr | Encode<AnimateAttr>;
    };
  };
}

export type ITEM_TYPE = 'node' | 'edge' | 'combo';

export type ItemModelData = NodeModelData | EdgeModelData | ComboModelData;

export type ItemModel = NodeModel | EdgeModel | ComboModel;

export type ItemDisplayModel = NodeDisplayModel | EdgeDisplayModel | ComboDisplayModel;

export type DisplayMapper =
  | ((model: ItemModel) => ItemDisplayModel)
  | NodeEncode
  | EdgeEncode
  | ComboEncode;

<<<<<<< HEAD
=======
export type State = {
  name: string;
  value: boolean | string;
}

>>>>>>> 875a9eb3
/**
 * Base item of node / edge / combo.
 */
export interface IItem {
  destroyed: boolean;
  /** Inner model. */
  model: ItemModel;
  // /** Display model, user will not touch it. */
  // displayModel: ItemDisplayModel;
  // /** The graphic group for item drawing. */
  // group: Group;
  // /** Visibility. */
  // visible: boolean;
  // /** The states on the item. */
  // states: {
  //   name: string,
  //   value: string | boolean
  // }[];
  // type: 'node' | 'edge' | 'combo';

  /** Gets the inner model.  */
  // getModel: () => ItemModel;
  /** Gets the id in model. */
  getID: () => ID;
  /** Gets the item's type. */
  getType: () => 'node' | 'edge' | 'combo';
  /**
   * Draws the shapes.
   * @internal
   * */
  draw: (
<<<<<<< HEAD
    diffData?: { oldData: ItemModelData; newData: ItemModelData },
    shapesToChange?: { [shapeId: string]: boolean },
=======
    displayModel: ItemDisplayModel,
    diffData?: { previous: ItemModelData; current: ItemModelData },
    diffState?: { previous: State[], current: State[] },
>>>>>>> 875a9eb3
  ) => void;
  /**
   * Updates the shapes.
   * @internal
   * */
  update: (
    model: ItemModel,
<<<<<<< HEAD
    diffData: { oldData: ItemModelData; newData: ItemModelData },
=======
    diffData: { previous: ItemModelData; current: ItemModelData },
>>>>>>> 875a9eb3
    isUpdate?: boolean,
  ) => void;
  /** Puts the item to the front in its graphic group. */
  toFront: () => void;
  /** Puts the item to the back in its graphic group. */
  toBack: () => void;
  /** Showsthe item. */
  show: () => void;
  /** Hides the item. */
  hide: () => void;
  /** Returns the visibility of the item. */
  isVisible: () => boolean;
  /** Sets a state value to the item. */
  setState: (state: string, value: string | boolean) => void;
  /** Returns the state if it is true/string. Returns false otherwise. */
<<<<<<< HEAD
  hasState: (state: string) => { name: string; value: boolean | string } | false;
=======
  hasState: (state: string) => string | boolean;
>>>>>>> 875a9eb3
  /** Get all the true or string states of the item. */
  getStates: () => {
    name: string;
    value: boolean | string;
  }[];
  /** Set all the state to false. */
  clearStates: (states?: string[]) => void;
  /** Destroy the item. */
  destroy: () => void;
}<|MERGE_RESOLUTION|>--- conflicted
+++ resolved
@@ -63,14 +63,11 @@
   | EdgeEncode
   | ComboEncode;
 
-<<<<<<< HEAD
-=======
 export type State = {
   name: string;
   value: boolean | string;
 }
 
->>>>>>> 875a9eb3
 /**
  * Base item of node / edge / combo.
  */
@@ -102,14 +99,9 @@
    * @internal
    * */
   draw: (
-<<<<<<< HEAD
-    diffData?: { oldData: ItemModelData; newData: ItemModelData },
-    shapesToChange?: { [shapeId: string]: boolean },
-=======
     displayModel: ItemDisplayModel,
     diffData?: { previous: ItemModelData; current: ItemModelData },
     diffState?: { previous: State[], current: State[] },
->>>>>>> 875a9eb3
   ) => void;
   /**
    * Updates the shapes.
@@ -117,11 +109,7 @@
    * */
   update: (
     model: ItemModel,
-<<<<<<< HEAD
-    diffData: { oldData: ItemModelData; newData: ItemModelData },
-=======
     diffData: { previous: ItemModelData; current: ItemModelData },
->>>>>>> 875a9eb3
     isUpdate?: boolean,
   ) => void;
   /** Puts the item to the front in its graphic group. */
@@ -137,11 +125,7 @@
   /** Sets a state value to the item. */
   setState: (state: string, value: string | boolean) => void;
   /** Returns the state if it is true/string. Returns false otherwise. */
-<<<<<<< HEAD
-  hasState: (state: string) => { name: string; value: boolean | string } | false;
-=======
   hasState: (state: string) => string | boolean;
->>>>>>> 875a9eb3
   /** Get all the true or string states of the item. */
   getStates: () => {
     name: string;
