--- conflicted
+++ resolved
@@ -1,17 +1,9 @@
-<<<<<<< HEAD
-import { GraphChange, ID } from '@antv/graphlib';
-import { DataChangeType, GraphCore, GraphData } from './data';
-import { EdgeModelData } from './edge';
-import { ITEM_TYPE } from './item';
-import { LayoutOptions } from './layout';
-import { NodeModelData } from './node';
-=======
 import { DataChangeType, GraphCore, GraphData } from "./data";
-import { NodeModel, NodeModelData, NodeUserModel } from "./node";
-import { EdgeModel, EdgeModelData, EdgeUserModel } from "./edge";
+import { NodeModelData } from "./node";
+import { EdgeModelData } from "./edge";
 import { ITEM_TYPE } from "./item";
 import { GraphChange, ID } from "@antv/graphlib";
->>>>>>> 875a9eb3
+import { LayoutOptions } from "./layout";
 
 export interface IHook<T> {
   name: string;
@@ -25,30 +17,17 @@
 export interface Hooks {
   init: IHook<void>;
   // data
-<<<<<<< HEAD
-  datachange: IHook<{
-    type: DataChangeType;
-    data: GraphData;
-  }>;
-  itemchange: IHook<{
-=======
   'datachange': IHook<{
     type: DataChangeType;
     data: GraphData
   }>;
   'itemchange': IHook<{
->>>>>>> 875a9eb3
     type: ITEM_TYPE;
     changes: GraphChange<NodeModelData, EdgeModelData>[];
     graphCore: GraphCore;
   }>;
-<<<<<<< HEAD
   render: IHook<{ graphCore: GraphCore }>; // TODO: define param template
   layout: IHook<{ graphCore: GraphCore; options?: LayoutOptions }>; // TODO: define param template
-=======
-  'render': IHook<{ graphCore: GraphCore }>; // TODO: define param template
-  // 'layout': IHook<any>; // TODO: define param template
->>>>>>> 875a9eb3
   // 'updatelayout': IHook<any>; // TODO: define param template
   modechange: IHook<{ mode: string }>;
   behaviorchange: IHook<{
