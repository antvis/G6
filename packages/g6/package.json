--- conflicted
+++ resolved
@@ -62,14 +62,9 @@
     "@antv/g-plugin-dragndrop": "^1.8.22",
     "@antv/graphlib": "^2.0.2",
     "@antv/hierarchy": "latest",
-<<<<<<< HEAD
-    "@antv/layout": "^1.2.14-beta.1",
+    "@antv/layout": "^1.2.14-beta.3",
     "@antv/util": "^3.3.7",
     "hull.js": "^1.0.5"
-=======
-    "@antv/layout": "^1.2.14-beta.3",
-    "@antv/util": "^3.3.7"
->>>>>>> 50ec5d8e
   },
   "devDependencies": {
     "@antv/g-svg": "^1.10.26",
