--- conflicted
+++ resolved
@@ -11,33 +11,17 @@
     "graph visualization",
     "relational data"
   ],
-<<<<<<< HEAD
-=======
-  "homepage": "https://g6.antv.antgroup.com/",
-  "bugs": {
-    "url": "https://github.com/antvis/g6/issues"
-  },
-  "repository": {
-    "type": "git",
-    "url": "https://github.com/antvis/g6"
-  },
-  "license": "MIT",
-  "author": "https://github.com/orgs/antvis/people",
-  "main": "lib/index.js",
-  "module": "es/index.js",
-  "types": "lib/index.d.ts",
->>>>>>> f4c8d6ca
   "files": [
     "src",
     "esm",
     "lib",
     "dist"
   ],
-<<<<<<< HEAD
   "main": "lib/index.js",
   "module": "esm/index.js",
   "types": "lib/index.d.ts",
   "scripts": {
+    "dev": "vite",
     "start": "father build --watch",
     "build:umd": "rimraf ./dist && rollup -c && npm run size",
     "build:cjs": "rimraf ./lib && tsc --module commonjs --outDir lib",
@@ -46,42 +30,16 @@
     "bundle-vis": "cross-env BUNDLE_VIS=1 run-p build:umd",
     "prepublishOnly": "npm run ci",
     "ci": "run-s lint test build",
-=======
-  "scripts": {
-    "dev":"vite",
-    "build": "npm run clean && father build",
-    "ci": "npm run build && npm run coverage",
->>>>>>> f4c8d6ca
     "clean": "rimraf es lib",
     "coverage": "jest --coverage",
     "doc": "rimraf apis && typedoc",
     "lint": "eslint --ext .js,.jsx,.ts,.tsx --format=pretty \"./\"",
     "lint-staged:js": "eslint --ext .js,.jsx,.ts,.tsx",
     "lint:src": "eslint --ext .ts --format=pretty \"./src\"",
-<<<<<<< HEAD
     "fix": "prettier -c --write \"**/*\"",
     "test": "jest",
     "test-live": "DEBUG_MODE=1 jest --watch  ./tests/unit/theme-subject-spec.ts",
     "test-behavior": "DEBUG_MODE=1 jest --watch ./tests/unit/click-select-spec.ts"
-=======
-    "prettier": "prettier -c --write \"**/*\"",
-    "start": "father build --watch",
-    "test": "jest",
-    "test-behavior": "DEBUG_MODE=1 jest --watch ./tests/unit/click-select-spec.ts",
-    "test-live": "DEBUG_MODE=1 jest --watch  ./tests/unit/theme-subject-spec.ts",
-    "test-plugin": "DEBUG_MODE=1 jest --watch ./tests/unit/plugins/legend-spec.ts",
-    "watch": "father build -w"
-  },
-  "husky": {
-    "hooks": {
-      "pre-commit": "lint-staged & npm run test"
-    }
-  },
-  "lint-staged": {
-    "**/*.{js,jsx,ts,tsx}": [
-      "npm run lint-staged:js"
-    ]
->>>>>>> f4c8d6ca
   },
   "dependencies": {
     "@ant-design/colors": "^7.0.0",
@@ -91,7 +49,7 @@
     "@antv/g-svg": "^1.8.36",
     "@antv/g-webgl": "^1.7.44",
     "@antv/graphlib": "^2.0.0",
-    "@antv/gui": "^0.5.0-alpha.10",
+    "@antv/gui": "^0.5.0-alpha.16",
     "@antv/layout": "^1.0.0-alpha.17",
     "@antv/layout-gpu": "^1.0.0-alpha.3",
     "@antv/matrix-util": "^3.0.4",
@@ -127,7 +85,8 @@
     "rollup-plugin-visualizer": "^5.6.0",
     "ts-jest": "^24.1.0",
     "typedoc": "^0.23.24",
-    "typescript": "^4.6.3"
+    "typescript": "^4.6.3",
+    "vite": "^4.2.2"
   },
   "lint-staged": {
     "*.{ts,tsx}": [
