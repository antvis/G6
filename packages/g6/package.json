{
  "name": "@antv/g6",
<<<<<<< HEAD
  "version": "4.1.14",
=======
  "version": "4.2.3",
>>>>>>> a84e16f1
  "description": "A Graph Visualization Framework in JavaScript",
  "keywords": [
    "antv",
    "g6",
    "graph",
    "graph analysis",
    "graph editor",
    "graph visualization",
    "relational data"
  ],
  "homepage": "https://g6.antv.vision",
  "bugs": {
    "url": "https://github.com/antvis/g6/issues"
  },
  "repository": {
    "type": "git",
    "url": "https://github.com/antvis/g6"
  },
  "license": "MIT",
  "author": "https://github.com/orgs/antvis/people",
  "files": [
    "package.json",
    "es",
    "lib",
    "dist",
    "LICENSE",
    "README.md"
  ],
  "main": "lib/index.js",
  "module": "es/index.js",
  "unpkg": "dist/g6.min.js",
  "types": "lib/index.d.ts",
  "scripts": {
    "start": "father build --watch",
    "build": "npm run clean && father build && npm run build:umd",
    "build:umd": "webpack --config webpack.config.js --mode production",
    "ci": "npm run build && npm run coverage",
    "clean": "rimraf es esm lib dist",
    "coverage": "jest --coverage",
    "demos": "start-storybook -p 8080 -c .storybook",
    "doc": "rimraf apis && typedoc",
    "lint": "eslint --ext .js,.jsx,.ts,.tsx --format=pretty \"./\"",
    "lint:src": "eslint --ext .ts --format=pretty \"./src\"",
    "prettier": "prettier -c --write \"**/*\"",
    "test": "jest --passWithNoTests",
    "test-live": "DEBUG_MODE=1 jest --watch  ./tests/unit/graph/graph-watermarker-spec.ts",
    "lint-staged:js": "eslint --ext .js,.jsx,.ts,.tsx",
    "watch": "father build -w",
    "cdn": "antv-bin upload -n @antv/g6"
  },
  "husky": {
    "hooks": {
      "pre-commit": "lint-staged"
    }
  },
  "lint-staged": {
    "**/*.{js,jsx,ts,tsx}": [
      "npm run lint-staged:js",
      "prettier --write"
    ],
    "**/*.{less,md,json}": [
      "prettier --write"
    ]
  },
  "dependencies": {
<<<<<<< HEAD
    "@antv/g6-pc": "*"
=======
    "@antv/g6-pc": "0.2.3"
>>>>>>> a84e16f1
  },
  "devDependencies": {
    "@babel/core": "^7.7.7",
    "@babel/plugin-proposal-class-properties": "^7.1.0",
    "@turf/turf": "^5.1.6",
    "@types/jest": "^25.2.1",
    "@types/node": "13.11.1",
    "@typescript-eslint/eslint-plugin": "^4.11.1",
    "@umijs/fabric": "^2.0.0",
    "babel-loader": "^8.0.6",
    "eslint": "^7.7.0",
    "event-simulate": "~1.0.0",
    "father": "^2.29.1",
    "husky": "^4.2.5",
    "lint-staged": "^10.2.11",
    "pre-commit": "^1.2.2",
    "prettier": "^2.0.5",
    "rimraf": "^3.0.0",
    "ts-loader": "^7.0.3",
    "typescript": "^3.9.5",
    "webpack": "^4.41.4",
    "webpack-cli": "^3.3.10"
  }
}<|MERGE_RESOLUTION|>--- conflicted
+++ resolved
@@ -1,10 +1,6 @@
 {
   "name": "@antv/g6",
-<<<<<<< HEAD
-  "version": "4.1.14",
-=======
   "version": "4.2.3",
->>>>>>> a84e16f1
   "description": "A Graph Visualization Framework in JavaScript",
   "keywords": [
     "antv",
@@ -70,11 +66,7 @@
     ]
   },
   "dependencies": {
-<<<<<<< HEAD
-    "@antv/g6-pc": "*"
-=======
     "@antv/g6-pc": "0.2.3"
->>>>>>> a84e16f1
   },
   "devDependencies": {
     "@babel/core": "^7.7.7",
