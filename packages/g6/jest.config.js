--- conflicted
+++ resolved
@@ -15,12 +15,7 @@
   moduleFileExtensions: ['ts', 'tsx', 'js', 'json'],
   collectCoverage: true,
   testRegex: '(/__tests__/.*\\.(test|spec))\\.(ts|tsx|js)$',
-<<<<<<< HEAD
-  // Transform esm to cjs.
-  transformIgnorePatterns: [`<rootDir>/node_modules/(?!(${esm}))`],
-=======
   transformIgnorePatterns: [`<rootDir>/node_modules/.pnpm/(?!(${esm}))`],
->>>>>>> 59e8bcd6
   testPathIgnorePatterns: ['/(lib|esm)/__tests__/'],
   moduleNameMapper: {
     '^@@/(.*)$': '<rootDir>/__tests__/$1',
