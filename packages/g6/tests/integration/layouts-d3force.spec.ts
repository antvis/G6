--- conflicted
+++ resolved
@@ -46,33 +46,30 @@
     });
   });
 
-<<<<<<< HEAD
-  // it('should be rendered correctly with SVG', (done) => {
-  //   const dir = `${__dirname}/snapshots/svg`;
-  //   const { backgroundCanvas, canvas, transientCanvas, container } =
-  //     createContext('svg', 500, 500);
-=======
   it.skip('should be rendered correctly with SVG', (done) => {
     const dir = `${__dirname}/snapshots/svg`;
-    const { backgroundCanvas, canvas, transientCanvas, container } =
-      createContext('svg', 500, 500);
->>>>>>> 156dc710
+    const {
+      backgroundCanvas,
+      canvas,
+      transientCanvas,
+      container,
+    } = createContext('svg', 500, 500);
 
-  //   const graph = d3force({
-  //     container,
-  //     backgroundCanvas,
-  //     canvas,
-  //     transientCanvas,
-  //     width: 500,
-  //     height: 500,
-  //   });
+    const graph = d3force({
+      container,
+      backgroundCanvas,
+      canvas,
+      transientCanvas,
+      width: 500,
+      height: 500,
+    });
 
-  //   graph.on('afterlayout', async () => {
-  //     await expect(canvas).toMatchSVGSnapshot(dir, 'layouts-d3force');
-  //     graph.destroy();
-  //     done();
-  //   });
-  // });
+    graph.on('afterlayout', async () => {
+      await expect(canvas).toMatchSVGSnapshot(dir, 'layouts-d3force');
+      graph.destroy();
+      done();
+    });
+  });
 
   it.skip('should be rendered correctly with WebGL', (done) => {
     const dir = `${__dirname}/snapshots/webgl`;
