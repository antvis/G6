--- conflicted
+++ resolved
@@ -126,66 +126,5 @@
       ],
     },
   });
-<<<<<<< HEAD
-  graph.on('canvas:click', (e) => {
-    console.log('graph', graph);
-    /** modify node's parent to another combo */
-    // graph.updateData('node', {
-    //   id: 'node1',
-    //   data: {
-    //     parentId: 'combo2',
-    //   },
-    // });
-    /** invalid modification (to its succeeds) */
-    // graph.updateData('combo', {
-    //   id: 'combo2',
-    //   data: {
-    //     parentId: 'combo1',
-    //   },
-    // });
-    /** add combo */
-    // graph.addCombo(
-    //   {
-    //     id: 'newcombo',
-    //     data: {
-    //       parentId: 'combo2',
-    //     },
-    //   },
-    //   ['node1', 'combo1', 'node4'],
-    // );
-    /** collapse combo */
-    // if (!graph.getComboData('combo1')?.data.collapsed) {
-    //   graph.collapseCombo(['combo1']);
-    //   setTimeout(() => {
-    //     graph.collapseCombo(['combo2']);
-    //   }, 1000);
-    // } else {
-    //   graph.expandCombo(['combo2']);
-    //   setTimeout(() => {
-    //     graph.expandCombo(['combo1']);
-    //   }, 1000);
-    // }
-    /** remove combo = uncombo */
-    // graph.removeData('combo', 'combo1');
-    /** move an empty combo */
-    // graph.updateData('combo', {
-    //   id: 'combo3',
-    //   data: {
-    //     x: 100,
-    //     y: 200,
-    //   },
-    // });
-    // graph.moveCombo('combo3', 100, 200);
-  });
-
-  const { undoButton, redoButton } = createOperations(graph);
-
-  graph.on('afteritemchange', () => {
-    undoButton.disabled = !graph.canUndo();
-    redoButton.disabled = !graph.canRedo();
-  });
-
-=======
->>>>>>> c01a1e1a
   return graph;
 };