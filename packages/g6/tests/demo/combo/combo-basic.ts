--- conflicted
+++ resolved
@@ -1,60 +1,8 @@
-<<<<<<< HEAD
-import G6 from '../../../src/index';
-import { container, height, width } from '../../datasets/const';
-
-const createOperationContainer = (container: HTMLElement) => {
-  const operationContainer = document.createElement('div');
-  operationContainer.id = 'operation-bar';
-  operationContainer.style.width = '100%';
-  operationContainer.style.height = '50px';
-  operationContainer.style.lineHeight = '50px';
-  operationContainer.style.backgroundColor = '#eee';
-
-  container.appendChild(operationContainer);
-};
-
-const createOperations = (graph): any => {
-  const parentEle = document.getElementById('operation-bar');
-  if (!parentEle) return;
-
-  // undo/redo
-  const undoButton = document.createElement('button');
-  undoButton.innerText = 'undo';
-  undoButton.addEventListener('click', () => {
-    graph.undo();
-  });
-  const redoButton = document.createElement('button');
-  redoButton.innerText = 'redo';
-  redoButton.addEventListener('click', () => {
-    graph.redo();
-  });
-
-  undoButton.disabled = graph.canUndo();
-  redoButton.disabled = graph.canRedo();
-
-  parentEle.appendChild(undoButton);
-  parentEle.appendChild(redoButton);
-
-  return { undoButton, redoButton };
-};
-
-export default (context) => {
-  const { container } = context;
-
-  createOperationContainer(container);
-
-  const graph = new G6.Graph({
-    container,
-    width,
-    height,
-    type: 'graph',
-=======
 import { Graph } from '../../../src/index';
 import { TestCaseContext } from '../interface';
 export default (context: TestCaseContext) => {
   const graph = new Graph({
     ...context,
->>>>>>> fcd25b36
     layout: {
       type: 'grid',
     },
