import behaviors_activateRelations from './behaviors/activate-relations';
import behaviors_brush_select from './behaviors/brush-select';
import behaviors_click_select from './behaviors/click-select';
import layouts_circular from './layouts/circular';
import layouts_grid from './layouts/grid';
import layouts_dagre from './layouts/dagre';
import layouts_force from './layouts/force';
import layouts_d3force from './layouts/d3force';
import layouts_custom from './layouts/custom';
import user_defined_canvas from './user-defined-canvas/circular';
import layouts_fruchterman_wasm from './layouts/fruchterman-wasm';
import layouts_forceatlas2_wasm from './layouts/forceatlas2-wasm';
import layouts_force_wasm from './layouts/force-wasm';
import layouts_fruchterman_gpu from './layouts/fruchterman-gpu';
import layouts_force_3d from './layouts/force-3d';
import layouts_force_wasm_3d from './layouts/force-wasm-3d';
import performance from './performance/performance';
import performance_layout from './performance/layout';
import performance_layout_3d from './performance/layout-3d';
import demo from './demo/demo';
import demoFor4 from './demo/demoFor4';
import bugReproduce from './demo/bugReproduce';
import rect from './demo/rect';
import visual from './visual/visual';
import quadratic from './demo/quadratic';
import menu from './demo/menu';
import line_edge from './item/edge/line-edge';
import cubic_edge from './item/edge/cubic-edge';
import cubic_horizon_edge from './item/edge/cubic-horizon-edge';
import cubic_vertical_edge from './item/edge/cubic-vertical-edge';
import fisheye from './plugins/fisheye';
import tooltip from './demo/tooltip';
import comboBasic from './combo/combo-basic';
import animations_node_build_in from './animations/node-build-in';
<<<<<<< HEAD
import triangle from './demo/triangle';
=======
import ellipse from './demo/ellipse';
import treeGraph from './tree/treeGraph';
import behaviors_collapse_expand_tree from './behaviors/collapse-expand-tree';
>>>>>>> 61473706

export {
  behaviors_activateRelations,
  behaviors_collapse_expand_tree,
  behaviors_brush_select,
  behaviors_click_select,
  layouts_circular,
  layouts_grid,
  layouts_dagre,
  layouts_force,
  layouts_d3force,
  layouts_custom,
  user_defined_canvas,
  layouts_fruchterman_wasm,
  layouts_forceatlas2_wasm,
  layouts_force_wasm,
  layouts_fruchterman_gpu,
  layouts_force_3d,
  layouts_force_wasm_3d,
  performance,
  performance_layout,
  performance_layout_3d,
  demo,
  demoFor4,
  bugReproduce,
  rect,
  visual,
  quadratic,
  menu,
  line_edge,
  cubic_edge,
  cubic_horizon_edge,
  cubic_vertical_edge,
  fisheye,
  tooltip,
  comboBasic,
  animations_node_build_in,
<<<<<<< HEAD
  triangle,
=======
  ellipse,
  treeGraph,
>>>>>>> 61473706
};<|MERGE_RESOLUTION|>--- conflicted
+++ resolved
@@ -32,13 +32,10 @@
 import tooltip from './demo/tooltip';
 import comboBasic from './combo/combo-basic';
 import animations_node_build_in from './animations/node-build-in';
-<<<<<<< HEAD
 import triangle from './demo/triangle';
-=======
 import ellipse from './demo/ellipse';
 import treeGraph from './tree/treeGraph';
 import behaviors_collapse_expand_tree from './behaviors/collapse-expand-tree';
->>>>>>> 61473706
 
 export {
   behaviors_activateRelations,
@@ -76,10 +73,7 @@
   tooltip,
   comboBasic,
   animations_node_build_in,
-<<<<<<< HEAD
   triangle,
-=======
   ellipse,
   treeGraph,
->>>>>>> 61473706
 };