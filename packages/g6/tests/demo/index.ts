--- conflicted
+++ resolved
@@ -41,10 +41,7 @@
 import performance from './performance/performance';
 import performance_layout from './performance/layout';
 import performance_layout_3d from './performance/layout-3d';
-<<<<<<< HEAD
-=======
 import star from './demo/star';
->>>>>>> db369d1b
 import polyline from './item/edge/polyline-edge';
 import quadratic from './demo/quadratic';
 import rect from './demo/rect';
@@ -55,18 +52,9 @@
 import triangle from './demo/triangle';
 import user_defined_canvas from './user-defined-canvas/circular';
 import visual from './visual/visual';
-<<<<<<< HEAD
-=======
-import diamond from './demo/diamond';
-import dataValidate from './data/data-validate';
-import anchor from './item/anchor';
-import arrow from './item/edge/arrow';
-import circularUpdate from './layouts/circular-update';
 import modelRect from './demo/modelRect';
->>>>>>> db369d1b
 
 export {
-  // demoFor4,
   anchor,
   animations_node_build_in,
   arrow,
@@ -119,13 +107,5 @@
   triangle,
   user_defined_canvas,
   visual,
-<<<<<<< HEAD
-=======
-  diamond,
-  dataValidate,
-  anchor,
-  arrow,
-  circularUpdate,
   modelRect,
->>>>>>> db369d1b
 };