--- conflicted
+++ resolved
@@ -1,20 +1,19 @@
+
 import animations_node_build_in from './animations/node-build-in';
 import behaviors_activateRelations from './behaviors/activate-relations';
 import behaviors_brush_select from './behaviors/brush-select';
 import behaviors_click_select from './behaviors/click-select';
 import behaviors_collapse_expand_tree from './behaviors/collapse-expand-tree';
+import bugReproduce from './demo/bugReproduce';
 import comboBasic from './combo/combo-basic';
-import bugReproduce from './demo/bugReproduce';
-import demo from './demo/demo';
-import demoFor4 from './demo/demoFor4';
-import menu from './demo/menu';
-import quadratic from './demo/quadratic';
-import rect from './demo/rect';
-import tooltip from './demo/tooltip';
 import cubic_edge from './item/edge/cubic-edge';
 import cubic_horizon_edge from './item/edge/cubic-horizon-edge';
 import cubic_vertical_edge from './item/edge/cubic-vertical-edge';
-import line_edge from './item/edge/line-edge';
+import demo from './demo/demo';
+import demoFor4 from './demo/demoFor4';
+import demoForPolyline from './demo/demoForPolyline'
+import ellipse from './demo/ellipse';
+import fisheye from './plugins/fisheye';
 import layouts_circular from './layouts/circular';
 import layouts_custom from './layouts/custom';
 import layouts_d3force from './layouts/d3force';
@@ -27,37 +26,21 @@
 import layouts_fruchterman_gpu from './layouts/fruchterman-gpu';
 import layouts_fruchterman_wasm from './layouts/fruchterman-wasm';
 import layouts_grid from './layouts/grid';
+import line_edge from './item/edge/line-edge';
+import menu from './demo/menu';
+import performance from './performance/performance';
 import performance_layout from './performance/layout';
 import performance_layout_3d from './performance/layout-3d';
-<<<<<<< HEAD
-import demo from './demo/demo';
-import demoFor4 from './demo/demoFor4';
-import demoForPolyline from './demo/demoForPolyline'
-import bugReproduce from './demo/bugReproduce';
+import polyline from './item/edge/polyline-edge';
+import quadratic from './demo/quadratic';
 import rect from './demo/rect';
-import visual from './visual/visual';
-import quadratic from './demo/quadratic';
-import menu from './demo/menu';
-import line_edge from './item/edge/line-edge';
-import cubic_edge from './item/edge/cubic-edge';
-import cubic_horizon_edge from './item/edge/cubic-horizon-edge';
-import cubic_vertical_edge from './item/edge/cubic-vertical-edge';
-import fisheye from './plugins/fisheye';
+import toolbar from './plugins/toolbar';
 import tooltip from './demo/tooltip';
-import polyline from './item/edge/polyline-edge';
-import comboBasic from './combo/combo-basic';
-import animations_node_build_in from './animations/node-build-in';
-=======
-import performance from './performance/performance';
-import fisheye from './plugins/fisheye';
-import toolbar from './plugins/toolbar';
->>>>>>> 3a1c07ec
-
-import ellipse from './demo/ellipse';
+import treeGraph from './tree/treeGraph';
 import triangle from './demo/triangle';
-import treeGraph from './tree/treeGraph';
 import user_defined_canvas from './user-defined-canvas/circular';
 import visual from './visual/visual';
+
 export {
   animations_node_build_in,
   behaviors_activateRelations,
@@ -71,38 +54,33 @@
   cubic_vertical_edge,
   demo,
   demoFor4,
+  demoForPolyline,
   ellipse,
   fisheye,
   layouts_circular,
   layouts_custom,
   layouts_d3force,
   layouts_dagre,
+  layouts_force_3d,
+  layouts_force_wasm_3d,
+  layouts_force_wasm,
   layouts_force,
-  layouts_force_3d,
-  layouts_force_wasm,
-  layouts_force_wasm_3d,
   layouts_forceatlas2_wasm,
   layouts_fruchterman_gpu,
   layouts_fruchterman_wasm,
   layouts_grid,
   line_edge,
   menu,
+  performance_layout_3d,
+  performance_layout,
   performance,
-  performance_layout,
-  performance_layout_3d,
+  polyline,
   quadratic,
   rect,
   toolbar,
   tooltip,
-<<<<<<< HEAD
-  polyline,
-  demoForPolyline,
-  comboBasic,
-  animations_node_build_in,
-=======
   treeGraph,
   triangle,
   user_defined_canvas,
   visual,
->>>>>>> 3a1c07ec
 };