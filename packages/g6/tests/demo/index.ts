import animations_node_build_in from './animations/node-build-in';
import behaviors_activateRelations from './behaviors/activate-relations';
import behaviors_brush_select from './behaviors/brush-select';
import behaviors_click_select from './behaviors/click-select';
import behaviors_collapse_expand_tree from './behaviors/collapse-expand-tree';
import comboBasic from './combo/combo-basic';
import bugReproduce from './demo/bugReproduce';
import demo from './demo/demo';
import demoFor4 from './demo/demoFor4';
import menu from './demo/menu';
import quadratic from './demo/quadratic';
import rect from './demo/rect';
import tooltip from './demo/tooltip';
import cubic_edge from './item/edge/cubic-edge';
import cubic_horizon_edge from './item/edge/cubic-horizon-edge';
import cubic_vertical_edge from './item/edge/cubic-vertical-edge';
import line_edge from './item/edge/line-edge';
import layouts_circular from './layouts/circular';
import layouts_custom from './layouts/custom';
import layouts_d3force from './layouts/d3force';
import layouts_dagre from './layouts/dagre';
import layouts_force from './layouts/force';
import layouts_force_3d from './layouts/force-3d';
import layouts_force_wasm from './layouts/force-wasm';
import layouts_force_wasm_3d from './layouts/force-wasm-3d';
import layouts_forceatlas2_wasm from './layouts/forceatlas2-wasm';
import layouts_fruchterman_gpu from './layouts/fruchterman-gpu';
import layouts_fruchterman_wasm from './layouts/fruchterman-wasm';
import layouts_grid from './layouts/grid';
import performance_layout from './performance/layout';
import performance_layout_3d from './performance/layout-3d';
import performance from './performance/performance';
import fisheye from './plugins/fisheye';
<<<<<<< HEAD
import tooltip from './demo/tooltip';
import comboBasic from './combo/combo-basic';
import animations_node_build_in from './animations/node-build-in';
import hexagon from './demo/hexagon';
import triangle from './demo/triangle';
=======
import toolbar from './plugins/toolbar';

>>>>>>> 3a1c07ec
import ellipse from './demo/ellipse';
import triangle from './demo/triangle';
import treeGraph from './tree/treeGraph';
import user_defined_canvas from './user-defined-canvas/circular';
import visual from './visual/visual';
export {
  animations_node_build_in,
  behaviors_activateRelations,
  behaviors_brush_select,
  behaviors_click_select,
  behaviors_collapse_expand_tree,
  bugReproduce,
  comboBasic,
  cubic_edge,
  cubic_horizon_edge,
  cubic_vertical_edge,
  demo,
  demoFor4,
  ellipse,
  fisheye,
  layouts_circular,
  layouts_custom,
  layouts_d3force,
  layouts_dagre,
  layouts_force,
  layouts_force_3d,
  layouts_force_wasm,
  layouts_force_wasm_3d,
  layouts_forceatlas2_wasm,
  layouts_fruchterman_gpu,
  layouts_fruchterman_wasm,
  layouts_grid,
  line_edge,
  menu,
  performance,
  performance_layout,
  performance_layout_3d,
  quadratic,
  rect,
  toolbar,
  tooltip,
<<<<<<< HEAD
  comboBasic,
  animations_node_build_in,
  hexagon,
  triangle,
  ellipse,
=======
>>>>>>> 3a1c07ec
  treeGraph,
  triangle,
  user_defined_canvas,
  visual,
};<|MERGE_RESOLUTION|>--- conflicted
+++ resolved
@@ -31,18 +31,11 @@
 import performance_layout_3d from './performance/layout-3d';
 import performance from './performance/performance';
 import fisheye from './plugins/fisheye';
-<<<<<<< HEAD
-import tooltip from './demo/tooltip';
-import comboBasic from './combo/combo-basic';
-import animations_node_build_in from './animations/node-build-in';
 import hexagon from './demo/hexagon';
 import triangle from './demo/triangle';
-=======
 import toolbar from './plugins/toolbar';
 
->>>>>>> 3a1c07ec
 import ellipse from './demo/ellipse';
-import triangle from './demo/triangle';
 import treeGraph from './tree/treeGraph';
 import user_defined_canvas from './user-defined-canvas/circular';
 import visual from './visual/visual';
@@ -82,14 +75,7 @@
   rect,
   toolbar,
   tooltip,
-<<<<<<< HEAD
-  comboBasic,
-  animations_node_build_in,
   hexagon,
-  triangle,
-  ellipse,
-=======
->>>>>>> 3a1c07ec
   treeGraph,
   triangle,
   user_defined_canvas,
