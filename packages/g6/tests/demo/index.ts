// import demoFor4 from './demo/demoFor4';
import anchor from './item/anchor';
import animations_node_build_in from './animations/node-build-in';
import arrow from './item/edge/arrow';
import behaviors_activateRelations from './behaviors/activate-relations';
import behaviors_brush_select from './behaviors/brush-select';
import behaviors_click_select from './behaviors/click-select';
import behaviors_collapse_expand_tree from './behaviors/collapse-expand-tree';
import bugReproduce from './demo/bugReproduce';
import circularUpdate from './layouts/circular-update';
import comboBasic from './combo/combo-basic';
import comboRect from './combo/combo-rect';
import comboDagre from './layouts/dagre-combo';
import cubic_edge from './item/edge/cubic-edge';
import cubic_horizon_edge from './item/edge/cubic-horizon-edge';
import cubic_vertical_edge from './item/edge/cubic-vertical-edge';
import dataValidate from './data/data-validate';
import demo from './demo/demo';
import demoForPolyline from './demo/demoForPolyline';
import diamond from './demo/diamond';
import donut_node from './item/node/donut-node';
import ellipse from './demo/ellipse';
import fisheye from './plugins/fisheye';
import hexagon from './demo/hexagon';
import history from './plugins/history';
import history_combo from './plugins/history-combo';
import layouts_circular from './layouts/circular';
import layouts_custom from './layouts/custom';
import layouts_d3force from './layouts/d3force';
import layouts_dagre from './layouts/dagre';
import layouts_force from './layouts/force';
import layouts_force_3d from './layouts/force-3d';
import layouts_force_wasm from './layouts/force-wasm';
import layouts_force_wasm_3d from './layouts/force-wasm-3d';
import layouts_forceatlas2_wasm from './layouts/forceatlas2-wasm';
import layouts_fruchterman_gpu from './layouts/fruchterman-gpu';
import layouts_fruchterman_wasm from './layouts/fruchterman-wasm';
import layouts_grid from './layouts/grid';
import line_edge from './item/edge/line-edge';
import loop_edge from './item/edge/loop-edge';
import menu from './demo/menu';
import performance from './performance/performance';
import performance_layout from './performance/layout';
import performance_layout_3d from './performance/layout-3d';
import star from './demo/star';
import polyline from './item/edge/polyline-edge';
import quadratic from './demo/quadratic';
<<<<<<< HEAD
import menu from './demo/menu';
import line_edge from './item/edge/line-edge';
import cubic_edge from './item/edge/cubic-edge';
import cubic_horizon_edge from './item/edge/cubic-horizon-edge';
import cubic_vertical_edge from './item/edge/cubic-vertical-edge';
import fisheye from './plugins/fisheye';
import legend from './plugins/legend';
import legend_fit_content from './plugins/legend-fit-content';
=======
import rect from './demo/rect';
import star from './demo/star';
import toolbar from './plugins/toolbar';
>>>>>>> 1eda86a0
import tooltip from './demo/tooltip';
import treeGraph from './tree/treeGraph';
import triangle from './demo/triangle';
import user_defined_canvas from './user-defined-canvas/circular';
import visual from './visual/visual';
import modelRect from './demo/modelRect';
import layouts_combocombined from './layouts/combo-combined';

export {
  anchor,
  animations_node_build_in,
  arrow,
  behaviors_activateRelations,
  behaviors_brush_select,
  behaviors_click_select,
  behaviors_collapse_expand_tree,
  bugReproduce,
  circularUpdate,
  comboBasic,
  comboRect,
  cubic_edge,
  cubic_horizon_edge,
  cubic_vertical_edge,
  dataValidate,
  demo,
  demoForPolyline,
  diamond,
  donut_node,
  ellipse,
  fisheye,
<<<<<<< HEAD
  legend,
  legend_fit_content,
=======
  hexagon,
  history_combo,
  history,
  layouts_combocombined,
  layouts_circular,
  layouts_custom,
  layouts_d3force,
  layouts_dagre,
  layouts_force_3d,
  layouts_force_wasm_3d,
  layouts_force_wasm,
  layouts_force,
  layouts_forceatlas2_wasm,
  layouts_fruchterman_gpu,
  layouts_fruchterman_wasm,
  layouts_grid,
  line_edge,
  loop_edge,
  menu,
  performance_layout_3d,
  performance_layout,
  performance,
  polyline,
  quadratic,
  rect,
  star,
  toolbar,
>>>>>>> 1eda86a0
  tooltip,
  treeGraph,
  triangle,
  user_defined_canvas,
  visual,
  modelRect,
  comboDagre,
};<|MERGE_RESOLUTION|>--- conflicted
+++ resolved
@@ -45,20 +45,11 @@
 import star from './demo/star';
 import polyline from './item/edge/polyline-edge';
 import quadratic from './demo/quadratic';
-<<<<<<< HEAD
-import menu from './demo/menu';
-import line_edge from './item/edge/line-edge';
-import cubic_edge from './item/edge/cubic-edge';
-import cubic_horizon_edge from './item/edge/cubic-horizon-edge';
-import cubic_vertical_edge from './item/edge/cubic-vertical-edge';
-import fisheye from './plugins/fisheye';
 import legend from './plugins/legend';
 import legend_fit_content from './plugins/legend-fit-content';
-=======
 import rect from './demo/rect';
 import star from './demo/star';
 import toolbar from './plugins/toolbar';
->>>>>>> 1eda86a0
 import tooltip from './demo/tooltip';
 import treeGraph from './tree/treeGraph';
 import triangle from './demo/triangle';
@@ -89,10 +80,8 @@
   donut_node,
   ellipse,
   fisheye,
-<<<<<<< HEAD
   legend,
   legend_fit_content,
-=======
   hexagon,
   history_combo,
   history,
@@ -120,7 +109,6 @@
   rect,
   star,
   toolbar,
->>>>>>> 1eda86a0
   tooltip,
   treeGraph,
   triangle,
