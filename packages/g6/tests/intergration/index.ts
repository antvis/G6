--- conflicted
+++ resolved
@@ -23,12 +23,9 @@
 import cubic_edge from './item/edge/cubic-edge';
 import cubic_horizon_edge from './item/edge/cubic-horizon-edge';
 import cubic_vertical_edge from './item/edge/cubic-vertical-edge';
-<<<<<<< HEAD
 import fisheye from './plugins/fisheye';
-=======
 import tooltip from './demo/tooltip';
 
->>>>>>> 8716c60c
 export {
   behaviors_activateRelations,
   layouts_circular,
@@ -55,9 +52,6 @@
   cubic_edge,
   cubic_horizon_edge,
   cubic_vertical_edge,
-<<<<<<< HEAD
   fisheye,
-=======
   tooltip
->>>>>>> 8716c60c
 };