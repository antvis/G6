{
  "private": true,
  "name": "@antv/g6-site",
<<<<<<< HEAD
  "version": "4.8.3",
=======
  "version": "4.8.2-siren.0",
>>>>>>> f7125b52
  "description": "G6 sites deployed on gh-pages",
  "keywords": [
    "antv",
    "g6",
    "graph",
    "graph analysis",
    "graph editor",
    "graph visualization",
    "relational data",
    "site"
  ],
  "homepage": "https://g6.antv.antgroup.com",
  "bugs": {
    "url": "https://github.com/antvis/g6/issues"
  },
  "repository": {
    "type": "git",
    "url": "https://github.com/antvis/g6"
  },
  "license": "MIT",
  "author": "https://github.com/orgs/antvis/people",
  "scripts": {
    "site:build": "dumi build",
    "site:develop": "dumi dev",
    "site:preview": "dumi preview",
    "site:deploy": "npm run site:build && gh-pages -d dist",
    "start": "npm run site:develop"
  },
  "devDependencies": {
    "cross-env": "^7.0.3"
  },
  "dependencies": {
    "@ant-design/icons": "^4.0.6",
    "@antv/chart-node-g6": "^0.0.3",
    "@antv/dumi-theme-antv": "^0.3.0-beta.5",
    "@antv/g6": "4.8.2-siren.0",
    "@antv/g6-react-node": "1.4.5-siren.8",
    "@antv/util": "^2.0.9",
    "@antv/vis-predict-engine": "^0.1.1",
    "@microsoft/api-extractor": "^7.33.6",
    "dumi": "^2.0.0-beta.15",
    "insert-css": "^2.0.0",
    "typedoc": "^0.17.6",
    "typedoc-plugin-markdown": "^2.2.11",
    "typescript": "^4.6.3"
  },
  "resolutions": {
    "@types/react": "^16.9.35"
  }
}<|MERGE_RESOLUTION|>--- conflicted
+++ resolved
@@ -1,11 +1,7 @@
 {
   "private": true,
   "name": "@antv/g6-site",
-<<<<<<< HEAD
   "version": "4.8.3",
-=======
-  "version": "4.8.2-siren.0",
->>>>>>> f7125b52
   "description": "G6 sites deployed on gh-pages",
   "keywords": [
     "antv",
