{
  "private": true,
  "name": "@antv/g6-site",
<<<<<<< HEAD
  "version": "4.7.4-siren.3",
=======
  "version": "4.7.9",
>>>>>>> d6d9a1f3
  "description": "G6 sites deployed on gh-pages",
  "keywords": [
    "antv",
    "g6",
    "graph",
    "graph analysis",
    "graph editor",
    "graph visualization",
    "relational data",
    "site"
  ],
  "homepage": "https://g6.antv.vision",
  "bugs": {
    "url": "https://github.com/antvis/g6/issues"
  },
  "repository": {
    "type": "git",
    "url": "https://github.com/antvis/g6"
  },
  "license": "MIT",
  "author": "https://github.com/orgs/antvis/people",
  "scripts": {
    "site:build": "npm run site:clean && cross-env GATSBY=true gatsby build --prefix-paths",
    "site:clean": "gatsby clean",
    "site:develop": "cross-env GATSBY=true gatsby develop --open",
    "site:deploy": "npm run site:build && gh-pages -d public",
    "start": "npm run site:develop"
  },
  "devDependencies": {
    "cross-env": "^7.0.3"
  },
  "dependencies": {
    "@ant-design/icons": "^4.0.6",
    "@antv/chart-node-g6": "^0.0.3",
<<<<<<< HEAD
    "@antv/g6": "4.7.4-siren.3",
=======
    "@antv/g6": "4.7.9",
>>>>>>> d6d9a1f3
    "@antv/gatsby-theme-antv": "1.1.15",
    "@antv/util": "^2.0.9",
    "@antv/vis-predict-engine": "^0.1.1",
    "@types/react": "^16.9.35",
    "@types/react-dom": "^16.9.8",
    "gatsby": "^2.24.40",
    "gh-pages": "^2.1.1",
    "monaco-editor": "0.29.1",
    "monaco-editor-webpack-plugin": "5.0.0",
    "react-i18next": "^11.1.0",
    "react-monaco-editor": "0.40.0",
    "typedoc": "^0.17.6",
    "typedoc-plugin-markdown": "^2.2.11",
    "typescript": "^4.6.3"
  },
  "resolutions": {
    "@types/react": "^16.9.35"
  }
}<|MERGE_RESOLUTION|>--- conflicted
+++ resolved
@@ -1,11 +1,7 @@
 {
   "private": true,
   "name": "@antv/g6-site",
-<<<<<<< HEAD
-  "version": "4.7.4-siren.3",
-=======
-  "version": "4.7.9",
->>>>>>> d6d9a1f3
+  "version": "4.7.10-siren.0",
   "description": "G6 sites deployed on gh-pages",
   "keywords": [
     "antv",
@@ -40,11 +36,7 @@
   "dependencies": {
     "@ant-design/icons": "^4.0.6",
     "@antv/chart-node-g6": "^0.0.3",
-<<<<<<< HEAD
-    "@antv/g6": "4.7.4-siren.3",
-=======
-    "@antv/g6": "4.7.9",
->>>>>>> d6d9a1f3
+    "@antv/g6": "4.7.10-siren.0",
     "@antv/gatsby-theme-antv": "1.1.15",
     "@antv/util": "^2.0.9",
     "@antv/vis-predict-engine": "^0.1.1",
