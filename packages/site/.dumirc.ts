import { defineConfig } from 'dumi';
import { homepage, repository, version } from './package.json';

export default defineConfig({
  locales: [
    { id: 'zh', name: '中文' },
    { id: 'en', name: 'English' },
  ],
  title: 'G6', // 网站header标题
  favicons: ['https://mdn.alipayobjects.com/huamei_qa8qxu/afts/img/A*7svFR6wkPMoAAAAAAAAAAAAADmJ7AQ/original'], // 网站 favicon
  metas: [
    // 自定义 meta 标签
    { name: 'keywords', content: 'G6' },
    {
      name: 'description',
      content: 'A collection of charts made with the Grammar of Graphics',
    },
  ],
  themeConfig: {
    title: 'G6',
    description: 'A collection of charts made with the Grammar of Graphics',
    defaultLanguage: 'zh', // 默认语言
    isAntVSite: false, // 是否是 AntV 的大官网
    siteUrl: homepage, // 官网地址
    githubUrl: repository.url, // GitHub 地址
    footerTheme: 'light', // 白色 底部主题
    showSearch: true, // 是否显示搜索框
    showGithubCorner: true, // 是否显示头部的 GitHub icon
    showGithubStars: true, // 是否显示 GitHub star 数量
    showAntVProductsCard: true, // 是否显示 AntV 产品汇总的卡片
    showLanguageSwitcher: true, // 是否显示官网语言切换
    showWxQrcode: true, // 是否显示头部菜单的微信公众号
    showChartResize: true, // 是否在 demo 页展示图表视图切换
    showAPIDoc: true, // 是否在 demo 页展示API文档
    themeSwitcher: 'g2',
    prefersColor: {
      default: 'light',
      switch: false,
    },
    versions: {
      // 历史版本以及切换下拉菜单
      [version]: 'https://g6-next.antv.antgroup.com',
      '4.x': 'https://g6.antv.antgroup.com',
      '3.2.x': 'https://g6-v3-2.antv.vision',
    },
    docsearchOptions: {
      // 头部搜索框配置
      apiKey: '9d1cd586972bb492b7b41b13a949ef30',
      indexName: 'antv_g6',
    },
    navs: [
      {
        slug: 'docs/manual',
        title: {
          zh: '文档',
          en: 'Docs',
        },
      },
      {
        slug: 'docs/api',
        title: {
          zh: 'API',
          en: 'API',
        },
      },
      {
        slug: 'examples',
        title: {
          zh: '图表示例',
          en: 'Playground',
        },
      },
      {
        title: {
          zh: '社区',
          en: 'Community',
        },
        dropdownItems: [
          {
            url: 'https://www.yuque.com/antv/g6-blog',
            name: {
              zh: '文章博客',
              en: 'Blog',
            },
          },
          {
            url: 'https://g6-next.antv.antgroup.com',
            name: {
              zh: '国内镜像',
              en: 'Site in China',
            },
          },
        ],
      },
    ],
    docs: [
      // Docs folder
      {
        slug: 'manual/getting-started',
        title: {
          zh: '开始使用',
          en: 'Getting Started',
        },
        order: 2,
      },
      {
        slug: 'manual/getting-started/integration',
        title: {
          zh: '前端框架集成',
          en: 'Integration',
        },
        order: 2,
      },
      {
        slug: 'manual/core-concept',
        title: {
          zh: '核心概念',
          en: 'Concepts',
        },
        order: 3,
      },
      {
        slug: 'manual/advanced',
        title: {
          zh: '进阶指南',
          en: 'Advanced',
        },
        order: 4,
      },
      // API folder
      {
        slug: 'api/graph',
        title: {
          zh: 'Graph - 图',
          en: 'Graph',
        },
      },
      {
        slug: 'api/data',
        title: {
          zh: 'Data - 数据',
          en: 'Data',
        },
      },
      {
<<<<<<< HEAD
        slug: 'apis/elements',
=======
        slug: 'api/element',
>>>>>>> 298227ea
        title: {
          zh: 'Element - 元素',
          en: 'Element',
        },
      },
      {
<<<<<<< HEAD
        slug: 'apis/elements/nodes',
=======
        slug: 'api/element/node',
>>>>>>> 298227ea
        title: {
          zh: 'Node - 节点',
          en: 'Node',
        },
      },
      {
<<<<<<< HEAD
        slug: 'apis/elements/edges',
=======
        slug: 'api/element/edge',
>>>>>>> 298227ea
        title: {
          zh: 'Edge - 边',
          en: 'Edge',
        },
      },
      {
<<<<<<< HEAD
        slug: 'apis/elements/combos',
=======
        slug: 'api/element/combo',
>>>>>>> 298227ea
        title: {
          zh: 'Combo - 组合',
          en: 'Combo',
        },
      },
      {
        slug: 'api/layouts',
        title: {
          zh: 'Layout - 布局',
          en: 'Layout',
        },
      },
      {
        slug: 'api/behaviors',
        title: {
          zh: 'Behavior - 交互',
          en: 'Behavior',
        },
      },
      {
        slug: 'api/plugins',
        title: {
          zh: 'Plugin - 插件',
          en: 'Plugin',
        },
      },
      {
        slug: 'api/extension',
        title: {
          zh: 'Extension - 扩展',
          en: 'Extension',
        },
      },
      {
        slug: 'api/function',
        title: {
          zh: 'Function - 函数',
          en: 'Function',
        },
      },
      {
        slug: 'api/reference',
        title: {
          zh: 'Export - 导出',
          en: 'Export',
        },
      },
    ],
    examples: [
      {
        slug: 'feature',
        icon: 'gallery',
        title: {
          zh: '5.0 特性',
          en: '5.0 Features',
        },
      },
      {
        slug: 'case',
        icon: 'gallery',
        title: {
          zh: '场景案例',
          en: 'Case',
        },
      },
      {
        slug: 'layout',
        icon: 'net',
        title: {
          zh: '图布局',
          en: 'Graph Layout',
        },
      },
      {
        slug: 'element',
        icon: 'shape',
        title: {
          zh: '元素',
          en: 'Element',
        },
      },
      {
        slug: 'behavior',
        icon: 'interaction',
        title: {
          zh: '交互',
          en: 'Behavior',
        },
      },
      {
        slug: 'animation',
        icon: 'scatter',
        title: {
          zh: '动画',
          en: 'Animation',
        },
      },
      {
        slug: 'plugin',
        icon: 'tool',
        title: {
          zh: '插件',
          en: 'Plugin',
        },
      },
      {
        slug: 'performance',
        icon: 'net',
        title: {
          zh: '性能',
          en: 'Performance',
        },
      },
    ],
    mdPlayground: {
      // 第一个分块的大小
      splitPaneMainSize: '62%',
    },
    playground: {},
    announcement: {
      zh: '',
      en: '',
    },
    /** 首页技术栈介绍 */
    detail: {
      engine: {
        zh: 'G6',
        en: 'G6',
      },
      title: {
        zh: 'G6·图可视化引擎',
        en: 'G6·Graph Visualization Engine',
      },
      description: {
        zh: 'G6 是一个简单、易用、完备的图可视化引擎，它在高定制能力的基础上，提供了一系列设计优雅、便于使用的图可视化解决方案。能帮助开发者搭建属于自己的图可视化、图分析、或图编辑器应用。',
        en: 'G6 is graph visualization engine with simplicity and convenience. Based on the ability of customize, it provides a set of elegant graph visualization solutions, and helps developers to build up applications for graph visualization, graph analysis, and graph editor.',
      },
      image: 'https://mdn.alipayobjects.com/huamei_qa8qxu/afts/img/A*6dSUSo3QTk0AAAAAAAAAAAAADmJ7AQ/original',
      imageStyle: {
        transform: 'scale(0.7)',
        marginLeft: '100px',
        marginTop: '70px',
      },
      buttons: [
        {
          text: {
            zh: '开始使用',
            en: 'Getting Started',
          },
          link: `/manual/introduction`,
        },
        {
          text: {
            zh: '图表示例',
            en: 'Playground',
          },
          link: `/examples`,
          type: 'primary',
        },
      ],
    },
    /** 新闻公告，优先选择配置的，如果没有配置则使用远程的！ */
    news: [
      {
        type: {
          zh: '推荐',
          en: 'News',
        },
        title: {
          zh: 'G6 5.0-beta 闪亮登场',
          en: 'G6 5.0-beta is released!',
        },
        date: '2023.08.31',
        link: 'https://zhuanlan.zhihu.com/p/653709725?',
      },
      {
        type: {
          zh: '推荐',
          en: 'News',
        },
        title: {
          zh: '图可视分析与搭建平台 GraphInsight 开源',
          en: 'GraphInsight is opened source!',
        },
        date: '2022.11.22',
        link: 'https://www.yuque.com/antv/blog/nyl5bkhdkicgm7v8',
      },
    ],
    /** 首页特性介绍 */
    features: [
      {
        icon: 'https://gw.alipayobjects.com/zos/basement_prod/0e03c123-031b-48ed-9050-4ee18c903e94.svg',
        title: {
          zh: '专注关系，完备基建',
          en: 'Dedicated & Complete',
        },
        description: {
          zh: 'G6 是一个专注于关系数据的、完备的图可视化引擎',
          en: 'G6 is a complete graph visualization engine, which focuses on relational data',
        },
      },
      {
        icon: 'https://gw.alipayobjects.com/zos/basement_prod/42d17359-8607-4227-af93-7509eabb3163.svg',
        title: {
          zh: '领域深钻，顶尖方案',
          en: 'Top Solution',
        },
        description: {
          zh: '扎根实际具体业务场景、结合业界领先成果，沉淀顶尖解决方案',
          en: 'According to practical business scenarios, we found out the top solutions',
        },
      },
      {
        icon: 'https://gw.alipayobjects.com/zos/basement_prod/acd8d1f3-d256-42b7-8340-27e5d5fde92c.svg',
        title: {
          zh: '简单易用，扩展灵活',
          en: 'Simple & Extendable',
        },
        description: {
          zh: 'Vivid, 精心设计的简单、灵活、高可拓展的接口，满足你的无限创意',
          en: 'Well-designed simple, flexible, and extendable interfaces will satisfy your infinite originality',
        },
      },
    ],
    /** 首页案例 */
    cases: [
      {
        logo: 'https://camo.githubusercontent.com/53886f0e306c9f01c96dee2edca3992830b7cbb769118029a7e5d677deb7e67e/68747470733a2f2f67772e616c697061796f626a656374732e636f6d2f7a6f732f616e7466696e63646e2f306234487a4f63454a592f4772617068696e2e737667',
        title: {
          zh: 'Graphin 图可视分析组件',
          en: 'Graphin: Graph Insight',
        },
        description: {
          zh: 'Graphin 是一款基于 G6 封装的 React 分析组件库，专注在关系可视分析领域，简单高效，开箱即用。',
          en: "Graphin stands for Graph Insight. It's a toolkit based on G6 and React, that focuses on relational visual analysis.It's simple, efficient, out of the box.",
        },
        link: `https://graphin.antv.vision`,
        image: 'https://gw.alipayobjects.com/mdn/rms_00edcb/afts/img/A*LKq7Q5wPA0AAAAAAAAAAAAAAARQnAQ',
      },
      {
        logo: 'https://gw.alipayobjects.com/mdn/rms_f8c6a0/afts/img/A*ch6rTrCxb6YAAAAAAAAAAABkARQnAQ',
        title: {
          zh: '基于 G6 的动态决策树',
          en: 'Interactive Decision Graph Powered by G6',
        },
        description: {
          zh: '基于 G6 实现的动态决策树，辅助用户寻找合适的可视化方式。它展示了 G6 强大的自定义节点和动画的能力。',
          en: 'It is an interactive graph for users to find out an appropriate visualization method for their requirements. The demo shows the powerful custom node and animation ability of G6.',
        },
        link: `/examples/case/graphDemos/#decisionBubbles`,
        image: 'https://gw.alipayobjects.com/mdn/rms_f8c6a0/afts/img/A*10b6R5fkyJ4AAAAAAAAAAABkARQnAQ',
      },
      {
        logo: 'https://gw.alipayobjects.com/mdn/rms_f8c6a0/afts/img/A*95GYRI0zPx8AAAAAAAAAAABkARQnAQ',
        title: {
          zh: '基于 G6 的图分析应用',
          en: 'Graph Analysis App Powered by G6',
        },
        description: {
          zh: '社交网络分析是图可视化中一个重要的应用场景。随着社交网络越来越流行，人与人、人与组织之间的关系变得越来越复杂，使用传统的分析手段，已经很难满足我们的分析需求。在这种情况下，图分析及图可视化显得愈发重要。',
          en: 'Social network is an important scenario in graph visualization. The relationships become complicate with the development of social network. Graph visualization and analysis do well on these complex cases.',
        },
        link: `/manual/cases/relations`,
        image: 'https://gw.alipayobjects.com/mdn/rms_f8c6a0/afts/img/A*RYFQSZYewokAAAAAAAAAAABkARQnAQ',
      },
      {
        logo: 'https://gw.alipayobjects.com/mdn/rms_f8c6a0/afts/img/A*IEQFS5VtXX8AAAAAAAAAAABkARQnAQ',
        title: {
          zh: '基于 G6 的关系时序分析应用',
          en: 'Dynamic Relationships Analysis Powered by G6',
        },
        description: {
          zh: '基于 G6 的关系时序分析应用，解决应急过程中流程、影响面、应急预案等一系列应急决策辅助信息和手段，快速止血以减少和避免故障升级。',
          en: 'This is an application for dynamic relationships analysis based on G6, which helps people deal with the flow, influence, and find out solutions to avoid losses and faults.',
        },
        link: `/manual/cases/sequenceTime`,
        image: 'https://gw.alipayobjects.com/mdn/rms_f8c6a0/afts/img/A*m41kSpg17ZkAAAAAAAAAAABkARQnAQ',
      },
    ],
    /** 首页合作公司 */
    companies: [
      {
        name: '阿里云',
        img: 'https://gw.alipayobjects.com/mdn/rms_2274c3/afts/img/A*V_xMRIvw2iwAAAAAAAAAAABkARQnAQ',
      },
      {
        name: '支付宝',
        img: 'https://gw.alipayobjects.com/mdn/rms_2274c3/afts/img/A*lYDrRZvcvD4AAAAAAAAAAABkARQnAQ',
      },
      {
        name: '天猫',
        img: 'https://gw.alipayobjects.com/mdn/rms_2274c3/afts/img/A*BQrxRK6oemMAAAAAAAAAAABkARQnAQ',
      },
      {
        name: '淘宝网',
        img: 'https://gw.alipayobjects.com/mdn/rms_2274c3/afts/img/A*1l8-TqUr7UcAAAAAAAAAAABkARQnAQ',
      },
      {
        name: '网商银行',
        img: 'https://gw.alipayobjects.com/mdn/rms_2274c3/afts/img/A*ZAKFQJ5Bz4MAAAAAAAAAAABkARQnAQ',
      },
      {
        name: '京东',
        img: 'https://gw.alipayobjects.com/mdn/rms_2274c3/afts/img/A*yh-HRr3hCpgAAAAAAAAAAABkARQnAQ',
      },
      {
        name: 'yunos',
        img: 'https://gw.alipayobjects.com/mdn/rms_2274c3/afts/img/A*_js7SaNosUwAAAAAAAAAAABkARQnAQ',
      },
      {
        name: '菜鸟',
        img: 'https://gw.alipayobjects.com/mdn/rms_2274c3/afts/img/A*TgV-RZDODJIAAAAAAAAAAABkARQnAQ',
      },
    ],
  },
  mfsu: false,
  alias: {
    '@': __dirname,
  },
  links: [],
  jsMinifier: 'terser',
  analytics: {
    ga_v2: 'G-YLQBGDK1GT',
  },
});<|MERGE_RESOLUTION|>--- conflicted
+++ resolved
@@ -143,44 +143,28 @@
         },
       },
       {
-<<<<<<< HEAD
         slug: 'apis/elements',
-=======
-        slug: 'api/element',
->>>>>>> 298227ea
         title: {
           zh: 'Element - 元素',
           en: 'Element',
         },
       },
       {
-<<<<<<< HEAD
         slug: 'apis/elements/nodes',
-=======
-        slug: 'api/element/node',
->>>>>>> 298227ea
         title: {
           zh: 'Node - 节点',
           en: 'Node',
         },
       },
       {
-<<<<<<< HEAD
         slug: 'apis/elements/edges',
-=======
-        slug: 'api/element/edge',
->>>>>>> 298227ea
         title: {
           zh: 'Edge - 边',
           en: 'Edge',
         },
       },
       {
-<<<<<<< HEAD
         slug: 'apis/elements/combos',
-=======
-        slug: 'api/element/combo',
->>>>>>> 298227ea
         title: {
           zh: 'Combo - 组合',
           en: 'Combo',
