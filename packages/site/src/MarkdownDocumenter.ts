--- conflicted
+++ resolved
@@ -538,81 +538,77 @@
               groupMembers[apiCategory] ||= [];
               groupMembers[apiCategory].push(apiMember);
             }
+            if (!ApiCategoryDefined) {
+              groupMembers['undeclared'] ||= [];
+              groupMembers['undeclared'].push(apiMember);
+            }
           }
-          if (!ApiCategoryDefined) {
-            groupMembers['undeclared'] ||= [];
-            groupMembers['undeclared'].push(apiMember);
-          }
-        }
-      }
-    }
-
-    if (apiMembers.length > 0 && showTitle) output.appendNode(new DocHeading({ configuration, title: 'API' }));
-
-    Object.entries(groupMembers).forEach(([category, apiMembers]) => {
-      if (category !== 'undeclared' && showSubTitle) {
-        const title = getApiCategoryName(category, this.locale);
-        output.appendNode(new DocHeading({ configuration, title, level: 1 }));
-      }
-      if (apiMembers.length > 0) {
-        for (const apiMember of apiMembers) {
-          switch (apiMember.kind) {
-            case ApiItemKind.Method: {
-              output.appendNode(
-                new DocHeading({
-                  configuration,
-                  title: Utilities.getConciseSignature(apiMember, true),
-                  level: 2,
-                }),
-              );
-
-              if (apiMember instanceof ApiDocumentedItem) {
-                if (apiMember.tsdocComment !== undefined) {
-                  this._appendSection(
-                    output,
-                    this._localizeSection(apiMember.tsdocComment.summarySection, this.locale),
+        }
+      }
+
+      if (apiMembers.length > 0 && showTitle) output.appendNode(new DocHeading({ configuration, title: 'API' }));
+
+      Object.entries(groupMembers).forEach(([category, apiMembers]) => {
+        if (category !== 'undeclared' && showSubTitle) {
+          const title = getApiCategoryName(category, this.locale);
+          output.appendNode(new DocHeading({ configuration, title, level: 1 }));
+        }
+        if (apiMembers.length > 0) {
+          for (const apiMember of apiMembers) {
+            switch (apiMember.kind) {
+              case ApiItemKind.Method: {
+                output.appendNode(
+                  new DocHeading({
+                    configuration,
+                    title: Utilities.getConciseSignature(apiMember, true),
+                    level: 2,
+                  }),
+                );
+
+                if (apiMember instanceof ApiDocumentedItem) {
+                  if (apiMember.tsdocComment !== undefined) {
+                    this._appendSection(
+                      output,
+                      this._localizeSection(apiMember.tsdocComment.summarySection, this.locale),
+                    );
+                  }
+                }
+                if (apiMember instanceof ApiDeclaredItem) {
+                  if (apiMember.excerpt.text.length > 0) {
+                    output.appendNode(
+                      new DocFencedCode({
+                        configuration,
+                        code: apiMember.getExcerptWithModifiers(),
+                        language: 'typescript',
+                      }),
+                    );
+                  }
+                  this._writeHeritageTypes(output, apiMember);
+                }
+
+                const detailSection = new DocSection({ configuration });
+
+                const hasParameterAndReturn = this._writeParameterTables(
+                  detailSection,
+                  apiMember as ApiParameterListMixin,
+                  { showTitle: false },
+                );
+
+                if (hasParameterAndReturn) {
+                  output.appendNode(
+                    new DocDetails({ configuration }, this._intl(Keyword.VIEW_PARAMETERS), detailSection.nodes),
                   );
                 }
+
+                this._writeRemarksSection(output, apiMember);
+
+                break;
               }
-              if (apiMember instanceof ApiDeclaredItem) {
-                if (apiMember.excerpt.text.length > 0) {
-                  output.appendNode(
-                    new DocFencedCode({
-                      configuration,
-                      code: apiMember.getExcerptWithModifiers(),
-                      language: 'typescript',
-                    }),
-                  );
-                }
-                this._writeHeritageTypes(output, apiMember);
-              }
-
-              const detailSection = new DocSection({ configuration });
-
-              const hasParameterAndReturn = this._writeParameterTables(
-                detailSection,
-                apiMember as ApiParameterListMixin,
-                { showTitle: false },
-              );
-
-              if (hasParameterAndReturn) {
-                output.appendNode(
-                  new DocDetails({ configuration }, this._intl(Keyword.VIEW_PARAMETERS), detailSection.nodes),
-                );
-              }
-              break;
             }
-<<<<<<< HEAD
-
-            this._writeRemarksSection(output, apiMember);
-
-            break;
-=======
->>>>>>> 1dcbfee1
           }
         }
-      }
-    });
+      });
+    }
   }
 
   private async _writeGraphOptionsPage(pageData: IPageData) {
