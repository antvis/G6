--- conflicted
+++ resolved
@@ -5,7 +5,6 @@
 
 ## 简介
 
-<<<<<<< HEAD
 在数据可视化领域，为高效率使用 AntV G6，节点定义可采用 React 组件的方式。
 为了让用户能更加方便地进行react自定义节点，我们提供了g6-extension-react库。
 
@@ -39,41 +38,11 @@
 ### 安装依赖
 
 npm 方式安装：
-=======
-在数据可视化领域，为高效率使用 AntV G6，节点定义可采用 React 组件的方式。AntV G6 功能强大但原生节点定义处理复杂交互和状态管理有挑战。
-
-### ReactNode 和 GNode 方式自定义 G6 节点
-
-#### ReactNode<span class="label">推荐</span>
-
-React Node 是指借助 React 框架来定义 G6 节点。
-这种方式能把 React 组件的优势发挥到极致。React 以组件化开发闻名，使用 React 定义节点可提升代码复用性，减少重复工作，提高开发效率。其强大的状态管理能力便于处理节点的各种交互状态，比如点击、悬停、拖拽等，能让节点交互体验更加流畅。并且 React 拥有庞大的生态系统，有丰富的工具和库可供使用，能轻松为节点添加复杂的样式和交互逻辑，满足多样化的业务需求。
-
-#### GNode
-
-G Node 是基于 G 图形库来定义 G6 节点。
-G 是一个高性能的图形渲染引擎，在 G6 中使用 G 来定义节点，能实现高效的图形渲染。G 提供了丰富的图形绘制 API，可直接对节点的图形元素进行精细控制，例如绘制复杂的几何形状、设置样式等。这种方式更侧重于底层的图形操作，在需要对节点图形进行高度定制化时具有很大优势，能够满足对节点外观和性能有严格要求的场景。
-
-### 使用React自定义节点优势
-
-React 组件化、状态管理能力强，将其用于 AntV G6 节点定义，能结合二者优势。可进行组件复用，提升开发效率；轻松处理节点交互状态，优化用户体验。
-
-- 提高开发效率：React 以组件化开发著称，这使得节点定义可以复用。对于相同类型的节点，只需创建一次组件，就能在不同地方重复使用，减少了重复代码的编写，极大地提高了开发效率。
-- 增强可维护性：组件化结构使代码逻辑更加清晰，每个组件都有明确的职责。当需要修改某个节点的样式或功能时，只需找到对应的组件进行修改，不会影响到其他部分的代码，降低了维护成本。
-- 便于状态管理：React 拥有强大的状态管理能力，能轻松处理节点的各种交互状态，如点击、拖拽、悬停等。通过状态的变化，实时更新节点的显示效果，为用户带来流畅的交互体验。
-- 丰富的生态系统：React 拥有庞大的生态系统，有大量可用的工具和库。可以将这些工具和库与 AntV G6 结合使用，为节点添加更多的功能，如动画效果、数据可视化等，满足复杂的业务需求。
-- 易于集成：React 作为前端开发的主流框架，与其他前端技术和工具的集成非常方便。可以将使用 React 定义的 AntV G6 节点轻松集成到现有的项目中，与其他组件协同工作，提高项目的整体开发效率。
-
-## 使用步骤
-
-### 安装
->>>>>>> 7bcf2e15
 
 ```bash
 npm install @antv/g6-extension-react
 ```
 
-<<<<<<< HEAD
 yard 方式安装：
 
 ```bash
@@ -89,36 +58,11 @@
 ### 自定义React节点
 
 ````jsx
-=======
-### 自定义React节点
-
-ReactNode方式
-
-```jsx
->>>>>>> 7bcf2e15
 import { ReactNode } from '@antv/g6-extension-react';
 
 const MyReactNode = () => {
   return <div>node</div>;
 };
-<<<<<<< HEAD
-
-=======
-```
-
-GNode方式
-
-```jsx
-import { Group, Rect, Text } from '@antv/g6-extension-react';
-
-const GNode = () => {
-  return <Group>
-    <Rect width={100} height={100}></Rect>
-    <Text text={"node"} />
-  <Group>
-};
-```
->>>>>>> 7bcf2e15
 
 ### 注册节点
 
@@ -127,11 +71,7 @@
 import { ReactNode } from '@antv/g6-extension-react';
 
 register(ExtensionCategory.NODE, 'react', ReactNode);
-<<<<<<< HEAD
 ````
-=======
-```
->>>>>>> 7bcf2e15
 
 ### 使用节点
 
@@ -149,7 +89,6 @@
 });
 ```
 
-<<<<<<< HEAD
 ## 状态和交互事件
 
 ### 状态
@@ -238,20 +177,6 @@
         onSelectChange={handleSelectChange} />,
     },
   },
-=======
-使用自定义的GNode节点：
-
-```jsx
-const graph = new Graph({
-  // ... other options
-  node: {
-    type: 'g',
-    style: {
-      component: () => <GNode />,
-    },
-  },
-});
->>>>>>> 7bcf2e15
 ```
 
 ## 在线测试
