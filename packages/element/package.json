--- conflicted
+++ resolved
@@ -1,10 +1,6 @@
 {
   "name": "@antv/g6-element",
-<<<<<<< HEAD
-  "version": "0.6.11-siren.0",
-=======
-  "version": "0.6.15",
->>>>>>> 5a7681c8
+  "version": "0.6.15-siren.0",
   "description": "A Graph Visualization Framework in JavaScript",
   "keywords": [
     "antv",
@@ -65,11 +61,7 @@
   },
   "dependencies": {
     "@antv/g-base": "^0.5.1",
-<<<<<<< HEAD
-    "@antv/g6-core": "0.6.11-siren.0",
-=======
-    "@antv/g6-core": "0.6.15",
->>>>>>> 5a7681c8
+    "@antv/g6-core": "0.6.15-siren.0",
     "@antv/util": "~2.0.5"
   },
   "devDependencies": {
