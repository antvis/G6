--- conflicted
+++ resolved
@@ -1,10 +1,6 @@
 {
   "name": "@antv/g6-plugin",
-<<<<<<< HEAD
-  "version": "0.0.15",
-=======
   "version": "0.2.3",
->>>>>>> a84e16f1
   "description": "G6 Plugin",
   "main": "lib/index.js",
   "module": "es/index.js",
@@ -26,11 +22,7 @@
     "@antv/g-base": "^0.5.1",
     "@antv/g-canvas": "^0.5.2",
     "@antv/g-svg": "^0.5.2",
-<<<<<<< HEAD
-    "@antv/g6-core": "*",
-=======
     "@antv/g6-core": "0.2.3",
->>>>>>> a84e16f1
     "@antv/matrix-util": "^3.0.4",
     "@antv/scale": "^0.3.4",
     "@antv/util": "^2.0.9",
