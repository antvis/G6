--- conflicted
+++ resolved
@@ -64,11 +64,7 @@
 };
 
 export default {
-<<<<<<< HEAD
-  version: '0.7.0-siren.0',
-=======
-  version: '0.7.2',
->>>>>>> 8a4f7a58
+  version: '0.7.2-siren.0',
   rootContainerClassName: 'root-container',
   nodeContainerClassName: 'node-container',
   edgeContainerClassName: 'edge-container',
