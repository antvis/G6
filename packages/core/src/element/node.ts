--- conflicted
+++ resolved
@@ -34,7 +34,7 @@
    * @return {Array} 宽高
    */
   getSize(cfg: ModelConfig): number[] {
-    let size: number | number[] = this.mergeStyle?.size || cfg.size || this.getOptions({})!.size || Global.defaultNode.size; // Global.defaultNode.size; //  
+    let size: number | number[] = this.mergeStyle?.size || cfg.size || this.getOptions({})!.size || Global.defaultNode.size; // Global.defaultNode.size; //
 
     // size 是数组，但长度为1，则补长度为2
     if (isArray(size) && size.length === 1) {
@@ -49,11 +49,7 @@
   },
   // 私有方法，不希望扩展的节点复写这个方法
   getLabelStyleByPosition(cfg: NodeConfig, labelCfg: ILabelConfig): LabelStyle {
-<<<<<<< HEAD
-    const labelMaxLength = labelCfg.style?.maxLength;
-=======
     const labelMaxLength = labelCfg.maxLength;
->>>>>>> 4512b10b
 
     let text = cfg!.label as string;
 
