import EventEmitter from '@antv/event-emitter';
import { IGroup, Point } from '@antv/g-base';
import Graph from '../graph/graph';
import {
  EdgeConfig,
  GraphData,
  Item,
  ITEM_TYPE,
  ModelConfig,
  NodeConfig,
  Padding,
  TreeGraphData,
  LayoutConfig,
  GraphOptions,
  ModeOption,
  ModeType,
  ComboConfig,
  GraphAnimateConfig,
  StackData,
  HullCfg,
  IG6GraphEvent,
  IPoint,
  FitViewRules,
  G6Event
} from '../types';
import { IEdge, INode, ICombo } from './item';
import Hull from '../item/hull';
import { Stack } from '@antv/algorithm';

export interface IAbstractGraph extends EventEmitter {
  getDefaultCfg: () => Partial<GraphOptions>;
  get: <T = any>(key: string) => T;
  set: <T = any>(key: string | object, value?: T) => Graph;
  findById: (id: string) => Item;
  translate: (dx: number, dy: number, animate?: boolean, animateCfg?: GraphAnimateConfig) => void;
  zoom: (ratio: number, center?: Point, animate?: boolean, animateCfg?: GraphAnimateConfig) => boolean;

  /**
   * 获取 graph 的根图形分组
   * @return 根 group
   */
  getGroup: () => IGroup;

  /**
   * 获取 graph 的 DOM 容器
   * @return DOM 容器
   */
  getContainer: () => HTMLElement;

  /**
   * 获取 graph 的最小缩放比例
   * @return minZoom
   */
  getMinZoom: () => number;

  /**
   * 设置 graph 的最小缩放比例
   * @return minZoom
   */
  setMinZoom: (ratio: number) => void;

  /**
   * 获取 graph 的最大缩放比例
   * @param maxZoom
   */
  getMaxZoom: () => number;

  /**
   * 设置 graph 的最大缩放比例
   * @param maxZoom
   */
  setMaxZoom: (ratio: number) => void;

  /**
   * 获取 graph 的宽度
   * @return width
   */
  getWidth: () => number;

  /**
   * 获取 graph 的高度
   * @return height
   */
  getHeight: () => number;

  /**
   * 将屏幕坐标转换为视口坐标
   * @param {number} clientX 屏幕 x 坐标
   * @param {number} clientY 屏幕 y 坐标
   * @return {Point} 视口坐标
   */
  getPointByClient: (clientX: number, clientY: number) => Point;

  /**
   * 将视口坐标转换为屏幕坐标
   * @param {number} x 视口x坐标
   * @param {number} y 视口y坐标
   * @return {object} 视口坐标
   */
  getClientByPoint: (x: number, y: number) => Point;

  /**
   * 将画布坐标转换为视口坐标
   * @param {number} canvasX 画布 x 坐标
   * @param {number} canvasY 画布 y 坐标
   * @return {Point} 视口坐标
   */
  getPointByCanvas: (canvasX: number, canvasY: number) => Point;

  /**
   * 将视口坐标转换为画布坐标
   * @param {number} x 视口 x 坐标
   * @param {number} y 视口 y 坐标
   * @return {Point} 画布坐标
   */
  getCanvasByPoint: (x: number, y: number) => Point;

  /**
   * 获取图内容的中心绘制坐标
   * @return {object} 中心绘制坐标
   */
  getGraphCenterPoint: () => Point;

  /**
   * 获取视口中心绘制坐标
   * @return {object} 视口中心绘制坐标
   */
  getViewPortCenterPoint: () => Point;

  /**
   * 设置是否在更新/刷新后自动重绘
   * @param {boolean} auto 自动重绘
   */
  setAutoPaint: (auto: boolean) => void;

  /**
   * 显示元素
   * @param {Item} item 指定元素
   * @param {boolean} stack 本次操作是否入栈，默认为 true
   */
  showItem: (item: Item | string, stack?: boolean) => void;

  /**
   * 隐藏元素
   * @param {Item} item 指定元素
   * @param {boolean} stack 本次操作是否入栈，默认为 true
   */
  hideItem: (item: Item | string, stack?: boolean) => void;

  /**
   * 仅画布重新绘制
   */
  paint: () => void;

  /**
   * 自动重绘
   */
  autoPaint: () => void;

  /**
   * 刷新元素
   * @param {Item} item 元素id或元素实例
   */
  refreshItem: (item: Item | string) => void;

  /**
   * 将元素移动到视口中心
   * @param {Item} item 指定元素
   * @param {boolean} animate 是否带有动画地移动
   * @param {GraphAnimateConfig} animateCfg 若带有动画，动画的配置项
   */
  focusItem: (item: Item | string, animate?: boolean, animateCfg?: GraphAnimateConfig) => void;

  /**
   * 调整视口适应视图
   * @param {Padding} padding 四周围边距
   * @param {FitViewRules} rules fitView的规则
   * @param {boolean} animate 是否带有动画地移动
   * @param {GraphAnimateConfig} animateCfg 若带有动画，动画的配置项
   */
  fitView: (padding?: Padding, rules?: FitViewRules, animate?: boolean, animateCfg?: GraphAnimateConfig) => void;

  /**
   * 调整视口适应视图，不缩放，仅将图 bbox 中心对齐到画布中心
   * @param {boolean} animate 是否带有动画地移动
   * @param {GraphAnimateConfig} animateCfg 若带有动画，动画的配置项
   */
  fitCenter: (animate?: boolean, animateCfg?: GraphAnimateConfig) => void;

  /**
   * 伸缩视口到一固定比例
   * @param {number} toRatio 伸缩比例
   * @param {Point} center 以center的x, y坐标为中心缩放
   * @param {boolean} animate 是否带有动画地移动
   * @param {GraphAnimateConfig} animateCfg 若带有动画，动画的配置项
   * @return {boolean} 缩放是否成功
   */
  zoomTo: (toRatio: number, center?: Point, animate?: boolean, animateCfg?: GraphAnimateConfig) => boolean;

  /**
   * 删除元素
   * @param {Item} item 元素id或元素实例
   * @param {boolean} stack 本次操作是否入栈，默认为 true
   */
  removeItem: (item: Item | string, stack?: boolean) => void;

  /**
   * 删除元素
   * @param {Item} item 元素id或元素实例
   * @param {boolean} stack 本次操作是否入栈，默认为 true
   */
  remove: (item: Item | string, stack?: boolean) => void;

  /**
   * 新增元素
   * @param {string} type 元素类型(node | edge)
   * @param {ModelConfig} model 元素数据模型
   * @param {boolean} stack 本次操作是否入栈，默认为 true
   * @param {boolean} sortCombo 本次操作是否需要更新 combo 层级顺序，内部参数，用户在外部使用 addItem 时始终时需要更新
   * @return {Item | boolean} 元素实例
   */
  addItem: (type: ITEM_TYPE, model: ModelConfig, stack?: boolean, sortCombo?: boolean) => Item | boolean;

  add: (type: ITEM_TYPE, model: ModelConfig, stack?: boolean, sortCombo?: boolean) => Item | boolean;

  /**
   * Adds multiple items with a single operation
   * @param {{type: ITEM_TYPE, model: ModelConfig}[]} items Items to be added to the graph
   * @param {boolean} stack Add this operation to the stack, default to true
   * @param {boolean} sortCombo Update the internal combo representation. Internal parameter, default to true
   * @return {(Item | boolean)[]} Instance of the added items or a boolean set to false to signal that the input node was not added
   */
  addItems: (items: { type: ITEM_TYPE, model: ModelConfig }[], stack: boolean, sortCombo: boolean) => (Item | boolean)[];

  /**
   * 更新元素
   * @param {Item} item 元素id或元素实例
   * @param {EdgeConfig | NodeConfig} cfg 需要更新的数据
   * @param {boolean} stack 本次操作是否入栈，默认为 true
   */
  updateItem: (item: Item | string, cfg: Partial<NodeConfig> | EdgeConfig, stack?: boolean) => void;

  update: (item: Item | string, cfg: Partial<NodeConfig> | EdgeConfig, stack?: boolean) => void;

  /**
   * 更新 Combo 结构，例如移动子树等
   * @param {string | INode | ICombo} item 需要被更新的 Combo 或 节点 id
   * @param {string | undefined} parentId 新的父 combo id，undefined 代表没有父 combo
   */
  updateComboTree: (
    item: string | INode | ICombo,
    parentId?: string | undefined,
    stack?: boolean,
  ) => void;

  /**
   * 解散 combo
   * @param {String | ICombo} item 需要被解散的 Combo item 或 id
   */
  uncombo: (item: string | ICombo) => void;

  /**
   * 根据已经存在的节点或 combo 创建新的 combo
   * @param combo combo ID 或 Combo 配置
   * @param elements 添加到 Combo 中的元素，包括节点和 combo
   */
  createCombo: (combo: string | ComboConfig, elements: string[]) => void;

  /**
   * 设置元素状态
   * @param {Item} item 元素id或元素实例
   * @param {string} state 状态名称
   * @param {boolean} value 是否启用状态或状态值
   */
  setItemState: (item: Item | string, state: string, value: string | boolean) => void;

  /**
   * 将指定状态的优先级提升为最高优先级
   * @param {Item} item 元素id或元素实例
   * @param state 状态名称
   */
  priorityState: (item: Item | string, state: string) => void;

  /**
   * 设置视图初始化数据
   * @param {GraphData} data 初始化数据
   */
  data: (data?: GraphData | TreeGraphData) => void;

  /**
   * 当源数据在外部发生变更时，根据新数据刷新视图。但是不刷新节点位置
   */
  refresh: () => void;

  /**
   * 根据 graph 上的 animateCfg 进行视图中节点位置动画接口
   */
  positionsAnimate: (updateCombo?: boolean) => void;

  /**
   * 当节点位置在外部发生改变时，刷新所有节点位置，重计算边
   */
  refreshPositions: (referComboModel?: boolean) => void;

  /**
   * 根据data接口的数据渲染视图
   */
  render: () => void;

  /**
   * 获取当前图中所有节点的item实例
   */
  getNodes: () => INode[];

  /**
   * 获取当前图中所有边的item实例
   */
  getEdges: () => IEdge[];

  /**
   * 获取当前图中所有 combo 的实例
   */
  getCombos: () => ICombo[];

  /**
   * 获取节点所有的邻居节点，有向图中效果同无向图
   *
   * @param {(string | INode)} node 节点 ID 或实例
   * @returns {INode[]}
   * @memberof IAbstractGraph
   */
  getNeighbors: (node: string | INode, type?: 'source' | 'target' | undefined) => INode[];

  /**
   * 获取 node 的度数
   *
   * @param {(string | INode)} node 节点 ID 或实例
   * @param {('in' | 'out' | 'total' | 'all' | undefined)} 度数类型，in 入度，out 出度，total 总度数，all 返回三种类型度数的对象
   * @returns {Number | Object} 该节点的度数
   * @memberof IAbstractGraph
   */
  getNodeDegree: (
    node: string | INode,
    type?: 'in' | 'out' | 'total' | 'all' | undefined,
    refresh?: boolean
  ) => Number | Object;
  /**
   * 获取指定 combo 中所有的节点
   * @param comboId Combo ID 或 combo 实例
   */
  getComboChildren: (combo: string | ICombo) => { nodes: INode[]; combos: ICombo[] };

  /**
   * 获取当前视口伸缩比例
   * @return {number} 比例
   */
  getZoom: () => number;

  /**
   * 获取当前的行为模式
   */
  getCurrentMode: () => string;

  /**
   * 切换行为模式
   * @param {string} mode 指定模式
   */
  setMode: (mode: string) => Graph;

  isAnimating: () => boolean;

  stopAnimate: () => void;

  /**
   * 新增行为
   * @param {string | ModeOption | ModeType[]} behaviors 添加的行为
   * @param {string | string[]} modes 添加到对应的模式
   * @return {Graph} Graph
   */
  addBehaviors: (behaviors: string | ModeOption | ModeType[], modes: string | string[]) => Graph;

  /**
   * 移除行为
   * @param {string | ModeOption | ModeType[]} behaviors 移除的行为
   * @param {string | string[]} modes 从指定的模式中移除
   * @return {Graph} Graph
   */
  removeBehaviors: (behaviors: string | ModeOption | ModeType[], modes: string | string[]) => Graph;

  /**
   * 更新行为参数
   * @param {string} behavior 需要更新的行为
   * @param {object} newCfg 需要更新的参数
   * @param {string} mode 指定的模式中的行为，不指定则为 default
   * @return {Graph} Graph
   */
  updateBehavior: (behavior: string, newCfg: object, mode?: string) => Graph;

  /**
   * 清除画布元素
   */
  clear: (avoidEmit?: boolean) => Graph;

  /**
   * 接收数据进行渲染
   * @Param {GraphData} data 初始化数据
   */
  read: (data: GraphData) => void;

  /**
   * 更改源数据，根据新数据重新渲染视图
   * @param {GraphData | TreeGraphData} data 源数据
   * @param {boolean} 是否入栈，默认为true
   * @return {object} this
   */
  changeData: (data?: GraphData | TreeGraphData, stack?: boolean) => Graph;

  /**
   * 导出图数据
   * @return {GraphData} data
   */
  save: () => TreeGraphData | GraphData;

  /**
   * 改变画布大小
   * @param  {number} width  画布宽度
   * @param  {number} height 画布高度
   * @return {Graph} this
   */
  changeSize: (width: number, height: number) => Graph;

  /**
   * 清理元素多个状态
   * @param {string|Item} item 元素id或元素实例
   * @param {string | string[]} states 状态
   */
  clearItemStates: (item: Item | string, states?: string | string[]) => void;

  /**
   * 设置各个节点样式，以及在各种状态下节点 keyShape 的样式。
   * 若是自定义节点切在各种状态下
   * graph.node(node => {
   *  return {
   *    {
   *       type: 'rect',
   *      label: node.id,
   *       style: { fill: '#666' },
   *      stateStyles: {
   *         selected: { fill: 'blue' },
   *         custom: { fill: 'green' }
   *       }
   *     }
   *  }
   * });
   * @param {function} nodeFn 指定每个节点样式
   */
  node: (nodeFn: (config: NodeConfig) => Partial<NodeConfig>) => void;

  /**
   * 设置各个边样式
   * @param {function} edgeFn 指定每个边的样式,用法同 node
   */
  edge: (edgeFn: (config: EdgeConfig) => Partial<EdgeConfig>) => void;

  /**
   * 设置每个 combo 的配置
   * @param comboFn 指定每个 combo 的配置
   */
  combo: (comboFn: (config: ComboConfig) => Partial<ComboConfig>) => void;

  /**
   * 平移画布到某点
   * @param {number} x 水平坐标
   * @param {number} y 垂直坐标
   */
  moveTo: (x: number, y: number, animate?: boolean, animateCfg?: GraphAnimateConfig) => void;

  /**
   * 根据对应规则查找单个元素
   * @param {ITEM_TYPE} type 元素类型(node | edge | group)
   * @param {(item: T, index: number) => T} fn 指定规则
   * @return {T} 元素实例
   */
  find: <T extends Item>(
    type: ITEM_TYPE,
    fn: (item: T, index?: number) => boolean,
  ) => T | undefined;

  /**
   * 查找所有满足规则的元素
   * @param {string} type 元素类型(node|edge)
   * @param {string} fn 指定规则
   * @return {array} 元素实例
   */
  findAll: <T extends Item>(type: ITEM_TYPE, fn: (item: T, index?: number) => boolean) => T[];

  /**
   * 查找所有处于指定状态的元素
   * @param {string} type 元素类型(node|edge)
   * @param {string} state z状态
   * @return {object} 元素实例
   */
  findAllByState: <T extends Item>(type: ITEM_TYPE, state: string, additionalFilter?: (item: Item) => boolean) => T[];
<<<<<<< HEAD

=======
>>>>>>> 915297d6

  /**
   * 更换布局配置项
   * @param {object} cfg 新布局配置项
   * 若 cfg 含有 type 字段或为 String 类型，且与现有布局方法不同，则更换布局
   * 若 cfg 不包括 type ，则保持原有布局方法，仅更新布局配置项
   */
  updateLayout: (cfg: LayoutConfig, align?: 'center' | 'begin', canvasPoint?: IPoint, stack?: boolean) => void;

  /**
   * 重新以当前示例中配置的属性进行一次布局
   */
  layout: () => void;

  /**
   * 收起指定的 Combo
   * @param comboId combo ID 或 combo 实例
   */
  collapseCombo: (combo: string | ICombo, stack?: boolean) => void;

  /**
   * 展开指定的 Combo
   * @param combo combo ID 或 combo 实例
   */
  expandCombo: (combo: string | ICombo, stack?: boolean) => void;

  /**
   * 展开或收缩指定的 Combo
   * @param comboId combo ID 或 combo 实例
   */
  collapseExpandCombo: (combo: string | ICombo, stack?: boolean) => void;

  /**
   * 根据节点的 bbox 更新所有 combos 的绘制，包括 combos 的位置和范围
   */
  updateCombos: () => void;

  /**
   * 获取 undo stack
   */
  getUndoStack: () => Stack;

  /**
   * 获取 redo stack
   */
  getRedoStack: () => Stack;

  /**
   * 获取 undo 和 redo 栈的数据
   */
  getStackData: () => {
    undoStack: StackData[];
    redoStack: StackData[];
  };

  /**
   * 清空 undo stack & redo stack
   */
  clearStack: () => void;

  /**
   * 将操作类型和操作数据入栈
   * @param action 操作类型
   * @param data 入栈的数据
   * @param stackType 入栈的类型
   */
  pushStack: (action?: string, data?: unknown, stackType?: 'redo' | 'undo') => void;

  /**
   * 根据节点的 bbox 更新 combo 及其祖先 combos 的绘制，包括 combos 的位置和范围
   * @param combo 需要更新的 combo
   */
  updateCombo: (combo: string | ICombo) => void;

  /**
   * 获取邻接矩阵
   *
   * @param {boolean} cache 是否使用缓存的
   * @param {boolean} directed 是否是有向图，默认取 graph.directed
   * @returns {Matrix} 邻接矩阵
   * @memberof IAbstractGraph
   */
  getAdjMatrix: (cache: boolean, directed?: boolean) => Number | Object;

  /**
   * 获取最短路径矩阵
   *
   * @param {boolean} cache 是否使用缓存的
   * @param {boolean} directed 是否是有向图，默认取 graph.directed
   * @returns {Matrix} 最短路径矩阵
   * @memberof IAbstractGraph
   */
  getShortestPathMatrix: (cache: boolean, directed?: boolean) => Number | Object;

  /**
   * 创建凸包或凹包轮廓
   * @param cfg HullCfg 轮廓配置项
   */
  createHull: (cfg: HullCfg) => void;

  /**
   * 获取当前 graph 中存在的包裹轮廓
   * @return {[key: string]: Hull} Hull 的 map，hullId 对应的 hull 实例
   */
  getHulls: () => { [key: string]: Hull };

  /**
   * 根据 hullId 获取对应的 hull
   * @return Hull
   */
  getHullById: (hullId: string) => Hull;

  /**
   * 根据 hullId 删除 Hull
   */
  removeHull: (hull: Hull | string) => void;

  /**
   * 删除所有 Hulls
   */
  removeHulls: () => void;

  /**
   * 重新定义监听函数，复写参数类型
   */
  on: <T = IG6GraphEvent>(eventName: G6Event, callback: (e: T) => void, once?: boolean) => this;

  /**
   * 移除指定的監聽函數
   */
  off: <T = IG6GraphEvent>(eventName: G6Event, callback: (e: T) => void, once?: boolean) => this;


  /**
   * 销毁画布
   */
  destroy: () => void;
}<|MERGE_RESOLUTION|>--- conflicted
+++ resolved
@@ -501,10 +501,6 @@
    * @return {object} 元素实例
    */
   findAllByState: <T extends Item>(type: ITEM_TYPE, state: string, additionalFilter?: (item: Item) => boolean) => T[];
-<<<<<<< HEAD
-
-=======
->>>>>>> 915297d6
 
   /**
    * 更换布局配置项
