import EventEmitter from '@antv/event-emitter';
import { ICanvas, IGroup, Point } from '@antv/g-base';
import { ext } from '@antv/matrix-util';
import { clone, deepMix, each, isPlainObject, isString, debounce } from '@antv/util';
import {
  getDegree,
  getAdjMatrix as getAdjacentMatrix,
  Stack,
  floydWarshall,
} from '@antv/algorithm';
import { IAbstractGraph } from '../interface/graph';
import { IEdge, INode, ICombo } from '../interface/item';
import {
  GraphAnimateConfig,
  GraphOptions,
  EdgeConfig,
  GraphData,
  Item,
  ITEM_TYPE,
  ModelConfig,
  NodeConfig,
  NodeMap,
  Padding,
  TreeGraphData,
  ComboConfig,
  ModeOption,
  ModeType,
  States,
  ComboTree,
  HullCfg,
  IG6GraphEvent,
  IPoint,
  FitViewRules,
  G6Event,
} from '../types';
import { lerp, move } from '../util/math';
import { dataValidation, singleDataValidation } from '../util/validation';
import Global from '../global';
import { ItemController, ModeController, StateController, ViewController } from './controller';
import { plainCombosToTrees, traverseTree, reconstructTree, traverseTreeUp, getAnimateCfgWithCallback } from '../util/graphic';
import Hull from '../item/hull';

const { transform } = ext;
const NODE = 'node';

export interface PrivateGraphOption extends GraphOptions {
  data: GraphData;

  // capture event
  event: boolean;

  nodes: NodeConfig[];

  edges: EdgeConfig[];

  vedges: EdgeConfig[];

  combos: ComboConfig[];

  itemMap: NodeMap;

  callback: () => void;

  /**
   * 格式：
   * {
   *  hover: [Node, Node],
   *  selected: [Node]
   * }
   */
  states: States;
}

export default abstract class AbstractGraph extends EventEmitter implements IAbstractGraph {
  protected animating: boolean;

  protected cfg: GraphOptions & { [key: string]: any };

  public destroyed: boolean;

  // undo 栈
  protected undoStack: Stack;

  // redo 栈
  protected redoStack: Stack;

  constructor(cfg: GraphOptions) {
    super();
    this.cfg = deepMix(this.getDefaultCfg(), cfg);
    this.init();
    this.animating = false;
    this.destroyed = false;

    // 启用 stack 后，实例化 undoStack 和 redoStack
    if (this.cfg.enabledStack) {
      // 实例化 undo 和 redo 栈
      this.undoStack = new Stack(this.cfg.maxStep);
      this.redoStack = new Stack(this.cfg.maxStep);
    }
  }

  protected init() {
    this.initCanvas();

    // instance controller
    const viewController = new ViewController(this);
    const modeController = new ModeController(this);
    const itemController = new ItemController(this);
    const stateController = new StateController(this);

    this.set({
      viewController,
      modeController,
      itemController,
      stateController,
    });

    // 初始化布局机制
    this.initLayoutController();

    // 初始化事件机制
    this.initEventController();

    this.initGroups();

    /** 初始化插件 */
    this.initPlugins();
  }

  protected abstract initLayoutController(): void;

  protected abstract initEventController(): void;

  /**
   * initCanvas 需要在 PC 和 Mobile 分别实现
   */
  protected abstract initCanvas(): void;

  /**
   * initPlugins 需要在 PC 和 Mobile 分别实现
   */
  protected abstract initPlugins(): void;

  // 初始化所有 Group
  protected initGroups(): void {
    const canvas: ICanvas = this.get('canvas');
    if (!canvas) return;
    const el: HTMLElement = canvas.get('el');
    const { id = 'g6' } = el || {};

    const group: IGroup = canvas.addGroup({
      id: `${id}-root`,
      className: Global.rootContainerClassName,
    });

    if (this.get('groupByTypes')) {
      const edgeGroup: IGroup = group.addGroup({
        id: `${id}-edge`,
        className: Global.edgeContainerClassName,
      });

      const nodeGroup: IGroup = group.addGroup({
        id: `${id}-node`,
        className: Global.nodeContainerClassName,
      });
      const comboGroup: IGroup = group.addGroup({
        id: `${id}-combo`,
        className: Global.comboContainerClassName,
      });

      // 用于存储自定义的群组
      comboGroup.toBack();

      this.set({ nodeGroup, edgeGroup, comboGroup });
    }
    const delegateGroup: IGroup = group.addGroup({
      id: `${id}-delegate`,
      className: Global.delegateContainerClassName,
    });
    this.set({ delegateGroup });
    this.set('group', group);
  }

  // eslint-disable-next-line class-methods-use-this
  public getDefaultCfg(): Partial<PrivateGraphOption> {
    return {
      /**
       * Container could be dom object or dom id
       */
      container: undefined,

      /**
       * Canvas width
       * unit pixel if undefined force fit width
       */
      width: undefined,

      /**
       * Canvas height
       * unit pixel if undefined force fit height
       */
      height: undefined,
      /**
       * renderer canvas or svg
       * @type {string}
       */
      renderer: 'canvas',
      /**
       * control graph behaviors
       */
      modes: {},
      /**
       * 注册插件
       */
      plugins: [],
      /**
       * source data
       */
      data: {},
      /**
       * Fit view padding (client scale)
       */
      fitViewPadding: 10,
      /**
       * Minimum scale size
       */
      minZoom: 0.02,
      /**
       * Maxmum scale size
       */
      maxZoom: 10,
      /**
       *  capture events
       */
      event: true,
      /**
       * group node & edges into different graphic groups
       */
      groupByTypes: true,
      /**
       * determine if it's a directed graph
       */
      directed: false,
      /**
       * when data or shape changed, should canvas draw automatically
       */
      autoPaint: true,
      /**
       * store all the node instances
       */
      nodes: [],
      /**
       * store all the edge instances
       */
      edges: [],
      /**
       * store all the combo instances
       */
      combos: [],
      /**
       * store all the edge instances which are virtual edges related to collapsed combo
       */
      vedges: [],
      /**
       * all the instances indexed by id
       */
      itemMap: {},
      /**
       * 边直接连接到节点的中心，不再考虑锚点
       */
      linkCenter: false,
      /**
       * 默认的节点配置，data 上定义的配置会覆盖这些配置。例如：
       * defaultNode: {
       *  type: 'rect',
       *  size: [60, 40],
       *  style: {
       *    //... 样式配置项
       *  }
       * }
       * 若数据项为 { id: 'node', x: 100, y: 100 }
       * 实际创建的节点模型是 { id: 'node', x: 100, y: 100， type: 'rect', size: [60, 40] }
       * 若数据项为 { id: 'node', x: 100, y: 100, type: 'circle' }
       * 实际创建的节点模型是 { id: 'node', x: 100, y: 100， type: 'circle', size: [60, 40] }
       */
      defaultNode: {},
      /**
       * 默认边配置，data 上定义的配置会覆盖这些配置。用法同 defaultNode
       */
      defaultEdge: {},
      /**
       * 节点默认样式，也可以添加状态样式
       * 例如：
       * const graph = new G6.Graph({
       *  nodeStateStyles: {
       *    selected: { fill: '#ccc', stroke: '#666' },
       *    active: { lineWidth: 2 }
       *  },
       *  ...
       * });
       *
       */
      nodeStateStyles: {},
      /**
       * 边默认样式，用法同nodeStateStyle
       */
      edgeStateStyles: {},
      /**
       * graph 状态
       */
      states: {},
      /**
       * 是否启用全局动画
       */
      animate: false,
      /**
       * 动画设置,仅在 animate 为 true 时有效
       */
      animateCfg: {
        /**
         * 帧回调函数，用于自定义节点运动路径，为空时线性运动
         */
        onFrame: undefined,
        /**
         * 动画时长(ms)
         */
        duration: 500,
        /**
         * 指定动画动效
         */
        easing: 'easeLinear',
      },
      callback: undefined,

      // 默认不启用 undo & redo 功能
      enabledStack: false,

      // 只有当 enabledStack 为 true 时才起作用
      maxStep: 10,

      // 存储图上的 tooltip dom，方便销毁
      tooltips: [],

      // 达到这一节点数量(默认值 1000)，将开启性能优化模式。目前包括：节点状态样式变更是否影响相关边的更新
      optimizeThreshold: 1000
    };
  }

  /**
   * 将值设置到 this.cfg 变量上面
   * @param key 键 或 对象值
   * @param val 值
   */
  public set<T = any>(key: string | object, val?: T): AbstractGraph {
    if (isPlainObject(key)) {
      this.cfg = { ...this.cfg, ...key };
    } else {
      this.cfg[key] = val;
    }
    if (key === 'enabledStack' && val && !this.undoStack && !this.redoStack) {
      this.undoStack = new Stack(this.cfg.maxStep);
      this.redoStack = new Stack(this.cfg.maxStep);
    }
    return this;
  }

  /**
   * 获取 this.cfg 中的值
   * @param key 键
   */
  public get(key: string) {
    return this.cfg?.[key];
  }

  /**
   * 获取 graph 的根图形分组
   * @return 根 group
   */
  public getGroup(): IGroup {
    return this.get('group');
  }

  /**
   * 获取 graph 的 DOM 容器
   * @return DOM 容器
   */
  public getContainer(): HTMLElement {
    return this.get('container');
  }

  /**
   * 获取 graph 的最小缩放比例
   * @return minZoom
   */
  public getMinZoom(): number {
    return this.get('minZoom');
  }

  /**
   * 设置 graph 的最小缩放比例
   * @return minZoom
   */
  public setMinZoom(ratio: number) {
    return this.set('minZoom', ratio);
  }

  /**
   * 获取 graph 的最大缩放比例
   * @param maxZoom
   */
  public getMaxZoom(): number {
    return this.get('maxZoom');
  }

  /**
   * 设置 graph 的最大缩放比例
   * @param maxZoom
   */
  public setMaxZoom(ratio: number) {
    return this.set('maxZoom', ratio);
  }

  /**
   * 获取 graph 的宽度
   * @return width
   */
  public getWidth(): number {
    return this.get('width');
  }

  /**
   * 获取 graph 的高度
   * @return width
   */
  public getHeight(): number {
    return this.get('height');
  }

  /**
   * 清理元素多个状态
   * @param {string|Item} item 元素id或元素实例
   * @param {string[]} states 状态
   */
  public clearItemStates(item: Item | string, states?: string[] | string): void {
    if (isString(item)) {
      item = this.findById(item);
    }

    const itemController: ItemController = this.get('itemController');

    if (!states) {
      states = item.get<string[]>('states');
    }

    itemController.clearItemStates(item, states);

    const stateController: StateController = this.get('stateController');
    stateController.updateStates(item, states, false);
  }

  /**
   * 设置各个节点样式，以及在各种状态下节点 keyShape 的样式。
   * 若是自定义节点切在各种状态下
   * graph.node(node => {
   *  return {
   *    type: 'rect',
   *    label: node.id,
   *    style: { fill: '#666' },
   *    stateStyles: {
   *       selected: { fill: 'blue' },
   *       custom: { fill: 'green' }
   *     }
   *   }
   * });
   * @param {function} nodeFn 指定每个节点样式
   */
  public node(nodeFn: (config: NodeConfig) => Partial<NodeConfig>): void {
    if (typeof nodeFn === 'function') {
      this.set('nodeMapper', nodeFn);
    }
  }

  /**
   * 设置各个边样式
   * @param {function} edgeFn 指定每个边的样式,用法同 node
   */
  public edge(edgeFn: (config: EdgeConfig) => Partial<EdgeConfig>): void {
    if (typeof edgeFn === 'function') {
      this.set('edgeMapper', edgeFn);
    }
  }

  /**
   * 设置各个 combo 的配置
   * @param comboFn
   */
  public combo(comboFn: (config: ComboConfig) => Partial<ComboConfig>): void {
    if (typeof comboFn === 'function') {
      this.set('comboMapper', comboFn);
    }
  }

  /**
   * 根据 ID 查询图元素实例
   * @param id 图元素 ID
   */
  public findById(id: string): Item {
    return this.get('itemMap')[id];
  }

  /**
   * 根据对应规则查找单个元素
   * @param {ITEM_TYPE} type 元素类型(node | edge | group)
   * @param {(item: T, index: number) => T} fn 指定规则
   * @return {T} 元素实例
   */
  public find<T extends Item>(
    type: ITEM_TYPE,
    fn: (item: T, index?: number) => boolean,
  ): T | undefined {
    let result: T | undefined;
    const items = this.get(`${type}s`);

    // eslint-disable-next-line consistent-return
    each(items, (item, i) => {
      if (fn(item, i)) {
        result = item;
        return result;
      }
    });

    return result;
  }

  /**
   * 查找所有满足规则的元素
   * @param {string} type 元素类型(node|edge)
   * @param {string} fn 指定规则
   * @return {array} 元素实例
   */
  public findAll<T extends Item>(type: ITEM_TYPE, fn: (item: T, index?: number) => boolean): T[] {
    const result: T[] = [];

    each(this.get(`${type}s`), (item, i) => {
      if (fn(item, i)) {
        result.push(item);
      }
    });

    return result;
  }

  /**
   * 查找所有处于指定状态的元素
   * @param {string} type 元素类型(node|edge)
   * @param {string} state 状态
   * @return {object} 元素实例
   */
  public findAllByState<T extends Item>(type: ITEM_TYPE, state: string, additionalFilter?: (item: Item) => boolean): T[] {
    if (additionalFilter) {
      return this.findAll(type, item => item.hasState(state) && additionalFilter(item));
    } else {
      return this.findAll(type, item => item.hasState(state));
    }
  }

  /**
   * 平移画布
   * @param dx 水平方向位移
   * @param dy 垂直方向位移
   * @param {boolean} animate 是否带有动画地移动
   * @param {GraphAnimateConfig} animateCfg 若带有动画，动画的配置项
   */
  public translate(dx: number, dy: number, animate?: boolean, animateCfg?: GraphAnimateConfig): void {
    const group: IGroup = this.get('group');

    let matrix = clone(group.getMatrix());
    if (!matrix) {
      matrix = [1, 0, 0, 0, 1, 0, 0, 0, 1];
    }
    if (animate) {
      const animateConfig = getAnimateCfgWithCallback({
        animateCfg,
        callback: () => this.emit('viewportchange', { action: 'translate', matrix: group.getMatrix() })
      });

      move(group, {
        x: group.getCanvasBBox().x + dx,
        y: group.getCanvasBBox().y + dy
      }, animate, animateConfig || {
        duration: 500,
        easing: 'easeCubic'
      });
    } else {
      matrix = transform(matrix, [['t', dx, dy]]);
      group.setMatrix(matrix);

      this.emit('viewportchange', { action: 'translate', matrix });
      this.autoPaint();
    }
  }

  /**
   * 平移画布到某点
   * @param {number} x 水平坐标
   * @param {number} y 垂直坐标
   * @param {boolean} animate 是否带有动画地移动
   * @param {GraphAnimateConfig} animateCfg 若带有动画，动画的配置项
   */
  public moveTo(x: number, y: number, animate?: boolean, animateCfg?: GraphAnimateConfig): void {
    const group: IGroup = this.get('group');
    move(
      group,
      { x, y },
      animate,
      animateCfg || {
        duration: 500,
        easing: 'easeCubic',
      }
    );
    this.emit('viewportchange', { action: 'move', matrix: group.getMatrix() });
  }

  /**
   * 调整视口适应视图
   * @param {object} padding 四周围边距
   * @param {FitViewRules} rules fitView的规则
   * @param {boolean} animate 是否带有动画地移动
   * @param {GraphAnimateConfig} animateCfg 若带有动画，动画的配置项
   */
  public fitView(padding?: Padding, rules?: FitViewRules, animate?: boolean, animateCfg?: GraphAnimateConfig): void {
    if (padding) {
      this.set('fitViewPadding', padding);
    }

    const viewController: ViewController = this.get('viewController');

    if (rules) {
      viewController.fitViewByRules(rules, animate, animateCfg);
    } else {
      viewController.fitView(animate, animateCfg);
    }

    this.autoPaint();
  }

  /**
   * 调整视口适应视图，不缩放，仅将图 bbox 中心对齐到画布中心
   * @param {boolean} animate 是否带有动画地移动
   * @param {GraphAnimateConfig} animateCfg 若带有动画，动画的配置项
   */
  public fitCenter(animate?: boolean, animateCfg?: GraphAnimateConfig): void {
    const viewController: ViewController = this.get('viewController');
    viewController.fitCenter(animate, animateCfg);
    this.autoPaint();
  }

  /**
   * 新增行为
   * @param {string | ModeOption | ModeType[]} behaviors 添加的行为
   * @param {string | string[]} modes 添加到对应的模式
   * @return {Graph} Graph
   */
  public addBehaviors(
    behaviors: string | ModeOption | ModeType[],
    modes: string | string[],
  ): AbstractGraph {
    const modeController: ModeController = this.get('modeController');
    modeController.manipulateBehaviors(behaviors, modes, true);
    return this;
  }

  /**
   * 移除行为
   * @param {string | ModeOption | ModeType[]} behaviors 移除的行为
   * @param {string | string[]} modes 从指定的模式中移除
   * @return {Graph} Graph
   */
  public removeBehaviors(
    behaviors: string | ModeOption | ModeType[],
    modes: string | string[],
  ): AbstractGraph {
    const modeController: ModeController = this.get('modeController');
    modeController.manipulateBehaviors(behaviors, modes, false);
    return this;
  }

  /**
   * 更新行为参数
   * @param {string | ModeOption | ModeType} behavior 需要更新的行为
   * @param {string | string[]} modes 指定的模式中的行为，不指定则为 default
   * @return {Graph} Graph
   */
  public updateBehavior(behavior: string, newCfg: object, mode?: string): AbstractGraph {
    const modeController: ModeController = this.get('modeController');
    modeController.updateBehavior(behavior, newCfg, mode);
    return this;
  }

  /**
   * 伸缩窗口
   * @param ratio 伸缩比例
   * @param center 以center的x, y坐标为中心缩放
   * @param {boolean} animate 是否带有动画地移动
   * @param {GraphAnimateConfig} animateCfg 若带有动画，动画的配置项
   * @return {boolean} 缩放是否成功
   */
  public zoom(ratio: number, center?: Point, animate?: boolean, animateCfg?: GraphAnimateConfig): boolean {
    const group: IGroup = this.get('group');
    let matrix = clone(group.getMatrix()) || [1, 0, 0, 0, 1, 0, 0, 0, 1];
    const minZoom: number = this.get('minZoom');
    const maxZoom: number = this.get('maxZoom');
    const currentZoom = this.getZoom() || 1;
    const targetZoom = currentZoom * ratio;
    let finalRatio = ratio;

    let failed = false;
    if (minZoom && targetZoom < minZoom) {
      finalRatio = minZoom / currentZoom;
      failed = true;
    } else if (maxZoom && targetZoom > maxZoom) {
      finalRatio = maxZoom / currentZoom;
      failed = true;
    }

    if (center) {
      matrix = transform(matrix, [
        ['t', -center.x, -center.y],
        ['s', finalRatio, finalRatio],
        ['t', center.x, center.y],
      ]);
    } else {
      matrix = transform(matrix, [['s', finalRatio, finalRatio]]);
    }

    if (animate) {
      // Clone the original matrix to perform the animation
      let aniMatrix = clone(group.getMatrix());
      if (!aniMatrix) {
        aniMatrix = [1, 0, 0, 0, 1, 0, 0, 0, 1];
      }
      const initialRatio = aniMatrix[0];
      const targetRatio = initialRatio * finalRatio;

      const animateConfig = getAnimateCfgWithCallback({
        animateCfg,
        callback: () => this.emit('viewportchange', { action: 'zoom', matrix: group.getMatrix() })
      });

      group.animate((ratio: number) => {
        if (ratio === 1) {
          // Reuse the first transformation
          aniMatrix = matrix;
        } else {
          const scale = lerp(initialRatio, targetRatio, ratio) / aniMatrix[0];
          if (center) {
            aniMatrix = transform(aniMatrix, [['t', -center.x, -center.y], ['s', scale, scale], ['t', center.x, center.y]]);
          } else {
            aniMatrix = transform(aniMatrix, [['s', scale, scale]]);
          }
        }
        return { matrix: aniMatrix };
      }, animateConfig);
    } else {
      group.setMatrix(matrix);
      this.emit('viewportchange', { action: 'zoom', matrix });
      this.autoPaint();
    }

    return !failed;
  }

  /**
   * 伸缩视口到一固定比例
   * @param {number} toRatio 伸缩比例
   * @param {Point} center 以center的x, y坐标为中心缩放
   * @param {boolean} animate 是否带有动画地移动
   * @param {GraphAnimateConfig} animateCfg 若带有动画，动画的配置项
   * @return {boolean} 缩放是否成功
   */
  public zoomTo(toRatio: number, center?: Point, animate?: boolean, animateCfg?: GraphAnimateConfig): boolean {
    const ratio = toRatio / this.getZoom();
    return this.zoom(ratio, center, animate, animateCfg);
  }

  /**
   * 将元素移动到视口中心
   * @param {Item} item 指定元素
   * @param {boolean} animate 是否带有动画地移动
   * @param {GraphAnimateConfig} animateCfg 若带有动画，动画的配置项
   */
  public focusItem(item: Item | string, animate?: boolean, animateCfg?: GraphAnimateConfig): void {
    const viewController: ViewController = this.get('viewController');
    let isAnimate = false;
    if (animate) isAnimate = true;
    else if (animate === undefined) isAnimate = this.get('animate');
    let curAniamteCfg = {} as GraphAnimateConfig;
    if (animateCfg) curAniamteCfg = animateCfg;
    else if (animateCfg === undefined) curAniamteCfg = this.get('animateCfg');

    viewController.focus(item, isAnimate, curAniamteCfg);

    this.autoPaint();
  }

  /**
   * Focus on the passed items
   * @param {Item[]} items Items you want to focus on
   * @param {boolean} zoomToFit Wether to zoom on the passed items
   * @param {boolean} animate Wether to animate the transition
   * @param {GraphAnimateConfig} animateCfg Animation configuration
   */
  public focusItems(items: Item[], zoomToFit?: boolean, animate?: boolean, animateCfg?: GraphAnimateConfig): void {
    const viewController: ViewController = this.get('viewController');
    viewController.focusItems(items, zoomToFit, animate, animateCfg);
  }

  /**
   * 自动重绘
   * @internal 仅供内部更新机制调用，外部根据需求调用 render 或 paint 接口
   */
  public autoPaint(): void {
    if (this.get('autoPaint')) {
      this.paint();
    }
  }

  /**
   * 仅画布重新绘制
   */
  public paint(): void {
    this.emit('beforepaint');
    this.get('canvas').draw();
    this.emit('afterpaint');
  }

  /**
   * 将屏幕坐标转换为视口坐标
   * @param {number} clientX 屏幕x坐标
   * @param {number} clientY 屏幕y坐标
   * @return {Point} 视口坐标
   */
  public getPointByClient(clientX: number, clientY: number): Point {
    const viewController: ViewController = this.get('viewController');
    return viewController.getPointByClient(clientX, clientY);
  }

  /**
   * 将绘制坐标转换为屏幕坐标
   * @param {number} x 绘制坐标 x
   * @param {number} y 绘制坐标 y
   * @return {Point} 绘制坐标
   */
  public getClientByPoint(x: number, y: number): Point {
    const viewController: ViewController = this.get('viewController');
    return viewController.getClientByPoint(x, y);
  }

  /**
   * 将画布坐标转换为绘制坐标
   * @param {number} canvasX 画布 x 坐标
   * @param {number} canvasY 画布 y 坐标
   * @return {object} 绘制坐标
   */
  public getPointByCanvas(canvasX: number, canvasY: number): Point {
    const viewController: ViewController = this.get('viewController');
    return viewController.getPointByCanvas(canvasX, canvasY);
  }

  /**
   * 将绘制坐标转换为画布坐标
   * @param {number} x 绘制坐标 x
   * @param {number} y 绘制坐标 y
   * @return {object} 画布坐标
   */
  public getCanvasByPoint(x: number, y: number): Point {
    const viewController: ViewController = this.get('viewController');
    return viewController.getCanvasByPoint(x, y);
  }

  /**
   * 获取图内容的中心绘制坐标
   * @return {object} 中心绘制坐标
   */
  public getGraphCenterPoint(): Point {
    const bbox = this.get('group').getCanvasBBox();
    return {
      x: (bbox.minX + bbox.maxX) / 2,
      y: (bbox.minY + bbox.maxY) / 2,
    };
  }

  /**
   * 获取视口中心绘制坐标
   * @return {object} 视口中心绘制坐标
   */
  public getViewPortCenterPoint(): Point {
    return this.getPointByCanvas(this.get('width') / 2, this.get('height') / 2);
  }

  /**
   * 显示元素
   * @param {Item} item 指定元素
   * @param {boolean} stack 本次操作是否入栈，默认为 true
   */
  public showItem(item: Item | string, stack: boolean = true): void {
    const itemController: ItemController = this.get('itemController');
    const object = itemController.changeItemVisibility(item, true);
    if (stack && this.get('enabledStack')) {
      const id = object.getID();
      const type = object.getType();
      const before: GraphData = {};
      const after: GraphData = {};
      switch (type) {
        case 'node':
          before.nodes = [{ id, visible: false }];
          after.nodes = [{ id, visible: true }];
          break;
        case 'edge':
          before.nodes = [{ id, visible: false }];
          after.edges = [{ id, visible: true }];
          break;
        case 'combo':
          before.nodes = [{ id, visible: false }];
          after.combos = [{ id, visible: true }];
          break;
        default:
          break;
      }
      this.pushStack('visible', { before, after });
    }
  }

  /**
   * 隐藏元素
   * @param {Item} item 指定元素
   * @param {boolean} stack 本次操作是否入栈，默认为 true
   */
  public hideItem(item: Item | string, stack: boolean = true): void {
    const itemController: ItemController = this.get('itemController');
    const object = itemController.changeItemVisibility(item, false);
    if (stack && this.get('enabledStack')) {
      const id = object.getID();
      const type = object.getType();
      const before: GraphData = {};
      const after: GraphData = {};
      switch (type) {
        case 'node':
          before.nodes = [{ id, visible: true }];
          after.nodes = [{ id, visible: false }];
          break;
        case 'edge':
          before.nodes = [{ id, visible: true }];
          after.edges = [{ id, visible: false }];
          break;
        case 'combo':
          before.nodes = [{ id, visible: true }];
          after.combos = [{ id, visible: false }];
          break;
        default:
          break;
      }
      this.pushStack('visible', { before, after });
    }
  }

  /**
   * 刷新元素
   * @param {string|object} item 元素id或元素实例
   */
  public refreshItem(item: Item | string) {
    const itemController: ItemController = this.get('itemController');
    itemController.refreshItem(item);
  }

  /**
   * 设置是否在更新/刷新后自动重绘
   * @param {boolean} auto 自动重绘
   */
  public setAutoPaint(auto: boolean): void {
    const self = this;
    self.set('autoPaint', auto);
    const canvas: ICanvas = self.get('canvas');
    canvas.set('autoDraw', auto);
  }

  /**
   * 删除元素
   * @param {Item} item 元素id或元素实例
   * @param {boolean} stack 本次操作是否入栈，默认为 true
   */
  public remove(item: Item | string, stack: boolean = true): void {
    this.removeItem(item, stack);
  }

  /**
   * 删除元素
   * @param {Item} item 元素id或元素实例
   * @param {boolean} stack 本次操作是否入栈，默认为 true
   */
  public removeItem(item: Item | string, stack: boolean = true): void {
    let nodeItem = item;
    if (isString(item)) nodeItem = this.findById(item as string);

    if (!nodeItem && isString(item)) {
      console.warn(`The item ${item} to be removed does not exist!`);
    } else if (nodeItem) {
      let type = '';
      if ((nodeItem as Item).getType) type = (nodeItem as Item).getType();

      // 将删除的元素入栈
      if (stack && this.get('enabledStack')) {
        const deletedModel = {
          ...(nodeItem as Item).getModel(),
          itemType: type,
        };
        const before: GraphData = {};
        switch (type) {
          case 'node': {
            before.nodes = [deletedModel as NodeConfig];
            before.edges = [];
            const edges = (nodeItem as INode).getEdges();
            for (let i = edges.length - 1; i >= 0; i--) {
              before.edges.push({
                ...edges[i].getModel(),
                itemType: 'edge',
              });
            }
            break;
          }
          case 'edge':
            before.edges = [deletedModel as EdgeConfig];
            break;
          case 'combo':
            before.combos = [deletedModel as ComboConfig];
            break;
          default:
            break;
        }
        this.pushStack('delete', {
          before,
          after: {},
        });
      }

      if (type === 'node') {
        const model = (nodeItem as INode).getModel();
        // 如果删除的是节点，且该节点存在于某个 Combo 中，则需要先将 node 从 combo 中移除，否则删除节点后，操作 combo 会出错
        if (model.comboId) {
          this.updateComboTree(nodeItem as INode, undefined, false);
        }
      }

      const itemController: ItemController = this.get('itemController');
      itemController.removeItem(nodeItem);
      if (type === 'combo') {
        const newComboTrees = reconstructTree(this.get('comboTrees'));
        this.set('comboTrees', newComboTrees);
      }
    }
  }

  private innerAddItem(
    type: ITEM_TYPE,
    model: ModelConfig,
    itemController: ItemController
  ): Item | boolean {
    // 添加节点、边或combo之前，先验证数据是否符合规范
    if (!singleDataValidation(type, model)) {
      return false;
    }

    if (model.id && this.findById(model.id as string)) {
      console.warn(
        `This item exists already. Be sure the id %c${model.id}%c is unique.`,
        'font-size: 20px; color: red;',
        '',
      );
      return;
    }

    let item;
    const comboTrees = this.get('comboTrees') || [];
    if (type === 'combo') {
      const itemMap = this.get('itemMap');
      let foundParent = false;
      comboTrees.forEach((ctree: ComboTree) => {
        if (foundParent) return; // terminate the forEach after the tree containing the item is done
        traverseTreeUp<ComboTree>(ctree, child => {
          // find the parent
          if (model.parentId === child.id) {
            foundParent = true;
            const newCombo: ComboTree = {
              id: model.id as string,
              depth: child.depth + 2,
              ...model,
            };
            if (child.children) child.children.push(newCombo);
            else child.children = [newCombo];
            model.depth = newCombo.depth;
            item = itemController.addItem(type, model) as ICombo;
          }
          const childItem = itemMap[child.id];
          // after the parent is found, update all the ancestors
          if (foundParent && childItem && childItem.getType && childItem.getType() === 'combo') {
            itemController.updateCombo(childItem, child.children);
          }
          return true;
        });
      });
      // if the parent is not found, add it to the root
      if (!foundParent) {
        const newCombo: ComboTree = {
          id: model.id as string,
          depth: 0,
          ...model,
        };
        model.depth = newCombo.depth;
        comboTrees.push(newCombo);
        item = itemController.addItem(type, model) as ICombo;
      }
      this.set('comboTrees', comboTrees);

      if (model.collapsed) {
        this.collapseCombo(item as ICombo, false);
        this.updateCombo(item as ICombo);
      }

    } else if (type === 'node' && isString(model.comboId) && comboTrees) {
      const parentCombo = this.findById(model.comboId as string);
      if (parentCombo && parentCombo.getType && parentCombo.getType() !== 'combo') {
        console.warn(
          `'${model.comboId}' is not a id of a combo in the graph, the node will be added without combo.`,
        );
      }
      item = itemController.addItem(type, model);

      const itemMap = this.get('itemMap');
      let foundParent = false,
        foundNode = false;
      comboTrees.forEach((ctree: ComboTree) => {
        if (foundNode || foundParent) return; // terminate the forEach
        traverseTreeUp<ComboTree>(ctree, child => {
          if (child.id === model.id) {
            // if the item exists in the tree already, terminate
            foundNode = true;
            return false;
          }
          if (model.comboId === child.id && !foundNode) {
            // found the parent, add the item to the children of its parent in the tree
            foundParent = true;
            const cloneNode = clone(model);
            cloneNode.itemType = 'node';
            if (child.children) child.children.push(cloneNode as any);
            else child.children = [cloneNode as any];
            cloneNode.depth = child.depth + 1;
          }
          // update the size of all the ancestors
          if (foundParent && itemMap[child.id].getType && itemMap[child.id].getType() === 'combo') {
            itemController.updateCombo(itemMap[child.id], child.children);
          }
          return true;
        });
      });
    } else {
      item = itemController.addItem(type, model);
    }

    if ((type === 'node' && model.comboId) || (type === 'combo' && model.parentId)) {
      // add the combo to the parent's children array
      const parentCombo = this.findById(
        (model.comboId as string) || (model.parentId as string),
      ) as ICombo;
      if (parentCombo && parentCombo.getType && parentCombo.getType() === 'combo')
        parentCombo.addChild(item);
    }

    if (item) {
      const model = item.getModel();
      if (model.states) {
        Object.keys(model.states).forEach(key => {
          item.setState(key, model.states[key]);
        });
      }
    }

    return item;
  }

  /**
   * 新增元素
   * @param {ITEM_TYPE} type 元素类型(node | edge)
   * @param {ModelConfig} model 元素数据模型
   * @param {boolean} stack 本次操作是否入栈，默认为 true
   * @param {boolean} sortCombo 本次操作是否需要更新 combo 层级顺序，内部参数，用户在外部使用 addItem 时始终时需要更新
   * @return {Item} 元素实例
   */
  public addItem(
    type: ITEM_TYPE,
    model: ModelConfig,
    stack: boolean = true,
    sortCombo: boolean = true,
  ): Item | boolean {
    const currentComboSorted = this.get('comboSorted');
    this.set('comboSorted', currentComboSorted && !sortCombo);
    const itemController: ItemController = this.get('itemController');

    const item = this.innerAddItem(type, model, itemController);

    if (item === false || item === true) {
      return item;
    }

    const combos = this.get('combos');
    if (combos && combos.length > 0) {
      this.sortCombos();
    }

    this.autoPaint();

    if (stack && this.get('enabledStack')) {
      const addedModel = {
        ...item.getModel() as any,
        itemType: type,
      };
      const after: GraphData = {};
      switch (type) {
        case 'node':
          after.nodes = [addedModel];
          break;
        case 'edge':
          after.edges = [addedModel];
          break;
        case 'combo':
          after.combos = [addedModel];
          break;
        default:
          break;
      }
      this.pushStack('add', {
        before: {},
        after,
      });
    }

    return item;
  }

  public addItems(
    items: { type: ITEM_TYPE, model: ModelConfig }[] = [],
    stack: boolean = true,
    sortCombo: boolean = true
  ) {
    const currentComboSorted = this.get('comboSorted');
    this.set('comboSorted', currentComboSorted && !sortCombo);
    const itemController: ItemController = this.get('itemController');

    const returnItems: (Item | boolean)[] = [];

    // 1. add anything that is not an edge.
    // Add undefined as a placeholder for the next cycle. This way we return items matching the input order
    for (let i = 0; i < items.length; i++) {
      const item = items[i];
      if (item.type !== 'edge' && item.type !== 'vedge') {
        returnItems.push(this.innerAddItem(item.type, item.model, itemController));
      } else {
        returnItems.push(undefined);
      }
    }

    // 2. add all the edges
    for (let i = 0; i < items.length; i++) {
      const item = items[i];
      if (item.type === 'edge' || item.type === 'vedge') {
        returnItems[i] = this.innerAddItem(item.type, item.model, itemController);
      }
    }

    if (sortCombo) {
      const combos = this.get('combos');
      if (combos && combos.length > 0) {
        this.sortCombos();
      }
    }

    this.autoPaint();

    if (stack && this.get('enabledStack')) {
      const after: GraphData = { nodes: [], edges: [], combos: [] };

      for (let i = 0; i < items.length; i++) {
        const type = items[i].type;
        const returnItem = returnItems[i];
        if (!!returnItem && returnItem !== true) {
          const addedModel: any = {
            ...returnItem.getModel(),
            itemType: type,
          };
          switch (type) {
            case 'node':
              after.nodes.push(addedModel);
              break;
            case 'edge':
              after.edges.push(addedModel);
              break;
            case 'combo':
              after.combos.push(addedModel);
              break;
            default:
              break;
          }
        }
      }

      this.pushStack('addItems', {
        before: {},
        after,
      });
    }

    return returnItems;
  }

  /**
   * 新增元素
   * @param {ITEM_TYPE} type 元素类型(node | edge)
   * @param {ModelConfig} model 元素数据模型
   * @param {boolean} stack 本次操作是否入栈，默认为 true
   * @param {boolean} sortCombo 本次操作是否需要更新 combo 层级顺序，内部参数，用户在外部使用 addItem 时始终时需要更新
   * @return {Item} 元素实例
   */
  public add(
    type: ITEM_TYPE,
    model: ModelConfig,
    stack: boolean = true,
    sortCombo: boolean = true,
  ): Item | boolean {
    return this.addItem(type, model, stack, sortCombo);
  }

  /**
   * 更新元素
   * @param {Item} item 元素id或元素实例
   * @param {Partial<NodeConfig> | EdgeConfig} cfg 需要更新的数据
   */
  public updateItem(
    item: Item | string,
    cfg: Partial<NodeConfig> | EdgeConfig,
    stack: boolean = true,
  ): void {
    const itemController: ItemController = this.get('itemController');
    let currentItem: Item;
    if (isString(item)) {
      currentItem = this.findById(item as string);
    } else {
      currentItem = item;
    }

    const stackEnabled = stack && this.get('enabledStack');
    let unupdatedModel;
    if (stackEnabled) {
      unupdatedModel = clone(currentItem.getModel());
    }

    let type = '';
    if (currentItem.getType) type = currentItem.getType();
    const states = [...currentItem.getStates()];
    if (type === 'combo') {
      each(states, state => this.setItemState(currentItem, state, false));
    }
    itemController.updateItem(currentItem, cfg);

    if (type === 'combo') {
      each(states, state => this.setItemState(currentItem, state, true));
    }

    if (stackEnabled) {
      const before = { nodes: [], edges: [], combos: [] };
      const after = { nodes: [], edges: [], combos: [] };
      const afterModel = {
        id: unupdatedModel.id,
        ...cfg,
      };
      switch (type) {
        case 'node':
          before.nodes.push(unupdatedModel);
          after.nodes.push(afterModel);
          break;
        case 'edge':
          before.edges.push(unupdatedModel);
          after.edges.push(afterModel);
          break;
        case 'combo':
          before.combos.push(unupdatedModel);
          after.combos.push(afterModel);
          break;
        default:
          break;
      }
      this.pushStack('update', { before, after });
    }
  }

  /**
   * 更新元素
   * @param {Item} item 元素id或元素实例
   * @param {Partial<NodeConfig> | EdgeConfig} cfg 需要更新的数据
   * @param {boolean} stack 本次操作是否入栈，默认为 true
   */
  public update(
    item: Item | string,
    cfg: Partial<NodeConfig> | EdgeConfig,
    stack: boolean = true,
  ): void {
    this.updateItem(item, cfg, stack);
  }

  /**
   * 设置元素状态
   * @param {Item} item 元素id或元素实例
   * @param {string} state 状态名称
   * @param {string | boolean} value 是否启用状态 或 状态值
   */
  public setItemState(item: Item | string, state: string, value: string | boolean): void {
    if (isString(item)) {
      item = this.findById(item as string);
    }

    const itemController: ItemController = this.get('itemController');
    itemController.setItemState(item, state, value);

    const stateController: StateController = this.get('stateController');
    stateController.updateState(item, state, value);
  }

  /**
   * 将指定状态的优先级提升为最高优先级
   * @param {Item} item 元素id或元素实例
   * @param state 状态名称
   */
  public priorityState(item: Item | string, state: string): void {
    const itemController: ItemController = this.get('itemController');
    itemController.priorityState(item, state);
  }

  /**
   * 设置视图初始化数据
   * @param {GraphData} data 初始化数据
   */
  public data(data?: GraphData | TreeGraphData): void {
    dataValidation(data);
    this.set('data', data);
  }

  /**
   * 根据data接口的数据渲染视图
   */
  public render(): void {
    const self = this;
    this.set('comboSorted', false);
    const data: GraphData = this.get('data');

    if (this.get('enabledStack')) {
      // render 之前清空 redo 和 undo 栈
      this.clearStack();
    }

    if (!data) {
      throw new Error('data must be defined first');
    }

    const { nodes = [], edges = [], combos = [] } = data;

    this.clear(true);

    this.emit('beforerender');

    self.addItems(
      nodes.map(node => ({ type: 'node', model: node })),
      false,
      false
    );

    // process the data to tree structure
    if (combos?.length !== 0) {
      const comboTrees = plainCombosToTrees((combos as ComboConfig[]), (nodes as NodeConfig[]));
      this.set('comboTrees', comboTrees);
      // add combos
      self.addCombos(combos);
    }

    self.addItems(
      edges.map(edge => ({ type: 'edge', model: edge })),
      false,
      false
    );


    const animate = self.get('animate');
    if (self.get('fitView') || self.get('fitCenter')) {
      self.set('animate', false);
    }

    // layout
    const layoutController = self.get('layoutController');
    if (layoutController) {
      layoutController.layout(success);
      if (this.destroyed) return;
    } else {
      success();
    }
    // 将在 onLayoutEnd 中被调用
    function success() {
      // 自底向上将 collapsed 的 combo 合起
      (self.get('comboTrees') || []).forEach(ctree => {
        traverseTreeUp<ComboTree>(ctree, child => {
          const item = self.findById(child.id);
          if (item.getType() === 'combo' && child.collapsed) {
            self.collapseCombo(child.id, false);
            self.updateCombo(item as ICombo);
          }
          return true;
        });
      });
      // fitView 与 fitCenter 共存时，fitView 优先，fitCenter 不再执行
      if (self.get('fitView')) {
        self.fitView();
      } else if (self.get('fitCenter')) {
        self.fitCenter();
      }
      self.autoPaint();
      self.emit('afterrender');
      if (self.get('fitView') || self.get('fitCenter')) {
        self.set('animate', animate);
      }
      setTimeout(() => {
        self.getCombos()?.forEach(combo => {
          combo.set('animate', true)
        })
      }, 0);
    }

    if (!this.get('groupByTypes')) {
      if (combos && combos.length !== 0) {
        this.sortCombos();
      } else {
        // 为提升性能，选择数量少的进行操作
        if (data.nodes && data.edges && data.nodes.length < data.edges.length) {
          const nodesArr = this.getNodes();

          // 遍历节点实例，将所有节点提前。
          nodesArr.forEach(node => {
            node.toFront();
          });
        } else {
          const edgesArr = this.getEdges();

          // 遍历节点实例，将所有节点提前。
          edgesArr.forEach(edge => {
            edge.toBack();
          });
        }
      }
    }
  }

  /**
   * 接收数据进行渲染
   * @Param {Object} data 初始化数据
   */
  public read(data: GraphData) {
    this.data(data);
    this.render();
  }

  // 比较item
  protected diffItems(
    type: ITEM_TYPE,
    items: { nodes: INode[]; edges: IEdge[] },
    models: NodeConfig[] | EdgeConfig[],
  ) {
    const self = this;
    let item: INode;
    const itemMap: NodeMap = this.get('itemMap');

    each(models, model => {
      item = itemMap[model.id];
      if (item) {
        if (self.get('animate') && type === NODE) {
          let containerMatrix = item.getContainer().getMatrix();
          if (!containerMatrix) containerMatrix = [1, 0, 0, 0, 1, 0, 0, 0, 1];
          item.set('originAttrs', {
            x: containerMatrix[6],
            y: containerMatrix[7],
          });
        }

        self.updateItem(item, model, false);
      } else {
        item = self.addItem(type, model, false) as any;
      }

      if (item) {
        (items as { [key: string]: any[] })[`${type}s`].push(item);
      }
    });
  }

  /**
   * 更改源数据，根据新数据重新渲染视图
   * @param {GraphData | TreeGraphData} data 源数据
   * @param {boolean} 是否入栈，默认为true
   * @return {object} this
   */
  public changeData(propsData?: GraphData | TreeGraphData, stack: boolean = true): AbstractGraph {
    const self = this;
    const data = propsData || self.get('data');
    if (!dataValidation(data)) {
      return this;
    }
    this.emit('beforechangedata');
    if (stack && this.get('enabledStack')) {
      this.pushStack('changedata', {
        before: self.save(),
        after: data,
      });
    }
    this.set('comboSorted', false);

    // 删除 hulls
    this.removeHulls();

    // 更改数据源后，取消所有状态
    this.getNodes().map(node => self.clearItemStates(node));
    this.getEdges().map(edge => self.clearItemStates(edge));

    const canvas: ICanvas = this.get('canvas');
    const localRefresh: boolean = canvas.get('localRefresh');
    canvas.set('localRefresh', false);

    if (!self.get('data')) {
      self.data(data);
      self.render();
    }

    const itemMap: NodeMap = this.get('itemMap');

    const items: {
      nodes: INode[];
      edges: IEdge[];
    } = {
      nodes: [],
      edges: [],
    };

    const combosData = (data as GraphData).combos;
    if (combosData) {
      const comboTrees = plainCombosToTrees(combosData, (data as GraphData).nodes);
      this.set('comboTrees', comboTrees);
    } else {
      this.set('comboTrees', []);
    }

    this.diffItems('node', items, (data as GraphData).nodes!);

    each(itemMap, (item: INode & IEdge & ICombo, id: number) => {
      itemMap[id].getModel().depth = 0;
      if (item.getType && item.getType() === 'edge') return;
      if (item.getType && item.getType() === 'combo') {
        delete itemMap[id];
        item.destroy();
      } else if (items.nodes.indexOf(item) < 0) {
        delete itemMap[id];
        self.remove(item, false);
      }
    });

    // clear the destroyed combos here to avoid removing sub nodes before removing the parent combo
    const comboItems = this.getCombos();
    const combosLength = comboItems.length;
    for (let i = combosLength - 1; i >= 0; i--) {
      if (comboItems[i].destroyed) {
        comboItems.splice(i, 1);
      }
    }

    // process the data to tree structure
    if (combosData) {
      // add combos
      self.addCombos(combosData);
      if (!this.get('groupByTypes')) {
        this.sortCombos();
      }
    }

    this.diffItems('edge', items, (data as GraphData).edges!);
    each(itemMap, (item: INode & IEdge & ICombo, id: number) => {
      if (item.getType && (item.getType() === 'node' || item.getType() === 'combo')) return;
      if (items.edges.indexOf(item) < 0) {
        delete itemMap[id];
        self.remove(item, false);
      }
    });

    // 自底向上将 collapsed 的 combo 合起
    (this.get('comboTrees') || []).forEach(ctree => {
      traverseTreeUp<ComboTree>(ctree, child => {
        const item = this.findById(child.id);
        if (item.getType() === 'combo' && child.collapsed) {
          this.collapseCombo(child.id, false);
        }
        return true;
      });
    });

    this.set({ nodes: items.nodes, edges: items.edges });

    const layoutController = this.get('layoutController');
    if (layoutController) {
      layoutController.changeData(() => {
        setTimeout(() => {
          self.getCombos()?.forEach(combo => {
            combo.set('animate', true)
          })
        }, 0);
      });

      if (self.get('animate') && !layoutController.getLayoutType()) {
        // 如果没有指定布局
        self.positionsAnimate();
        self.getCombos()?.forEach(combo => combo.set('animate', true))
      } else {
        self.autoPaint();
      }
    }

    setTimeout(() => {
      canvas.set('localRefresh', localRefresh);
    }, 16);
    this.set('data', data);
    this.emit('afterchangedata');
    return this;
  }

  /**
   * 私有方法，在 render 和 changeData 的时候批量添加数据中所有平铺的 combos
   * @param {ComboConfig[]} combos 平铺的 combos 数据
   */
  protected addCombos(combos: ComboConfig[]) {
    const self = this;
    const comboTrees = self.get('comboTrees');
    const itemController: ItemController = this.get('itemController');
    itemController.addCombos(comboTrees, combos);
  }

  /**
   * 根据已经存在的节点或 combo 创建新的 combo
   * @param combo combo ID 或 Combo 配置
   * @param childrenIds 添加到 Combo 中的元素，包括节点和 combo
   */
<<<<<<< HEAD
  public createCombo(combo: string | ComboConfig, childrenIds: string[], stack: boolean = true): void {
=======
  public createCombo(combo: string | ComboConfig, children: string[]): void {
>>>>>>> 38563ebf
    const itemController: ItemController = this.get('itemController');

    this.set('comboSorted', false);
    // step 1: 创建新的 Combo
    let comboId = '';
    let comboConfig: ComboConfig;
    if (!combo) return;
    if (isString(combo)) {
      comboId = combo;
      comboConfig = {
        id: combo,
      };
    } else {
      comboId = combo.id;
      if (!comboId) {
        console.warn('Create combo failed. Please assign a unique string id for the adding combo.');
        return;
      }
      comboConfig = combo;
    }

<<<<<<< HEAD
    const shouldStack = stack && this.get('enabledStack');

    // cache the children's old parent for stack
    const childrenParentCache = { nodes: [], combos: [] };
    if (shouldStack) {
      childrenIds.forEach(childId => {
        const childItem = this.findById(childId);
        const childType = childItem.getType();
        if (childType !== 'node' && childType !== 'combo') return;
        const childModel = childItem.getModel();
        childrenParentCache[`${childType}s`].push({
          id: childId,
          parentId: childType === 'node' ? childModel.comboId : childModel.parentId,
        })
      });
    }

    // step 2: Pull children out of their parents
    let comboTrees = this.get('comboTrees');
    const childrenIdsSet = new Set<string>(childrenIds);
=======
    // step 2: Pull children out of their parents
    let comboTrees = this.get('comboTrees');
    const childrenIdsSet = new Set<string>(children);
>>>>>>> 38563ebf
    const pulledComboTreesById = new Map<string, ComboTree>();

    if (comboTrees) {
      comboTrees.forEach(ctree => {
        traverseTreeUp<ComboTree>(ctree, (treeNode, parentTreeNode, index) => {
          if (childrenIdsSet.has(treeNode.id)) {
            if (parentTreeNode) {
              const parentItem = this.findById(parentTreeNode.id) as ICombo;
              const item = this.findById(treeNode.id) as INode | ICombo;

              // Removing current item from the tree during the traversal is ok because children traversal is done
              // in an *inverse order* - indices of the next-traversed items are not disturbed by the removal.
              parentTreeNode.children.splice(index, 1);
              parentItem.removeChild(item);

              // We have to update the parent node geometry since nodes were removed from them, _while they are still visible_
              // (combos may be moved inside the new combo and become hidden)
              itemController.updateCombo(parentItem, parentTreeNode.children);
            }

            if (treeNode.itemType === 'combo') {
              pulledComboTreesById.set(treeNode.id, treeNode);
            }
          }

          return true;
        });
      });
      comboTrees = comboTrees.filter(ctree => !childrenIdsSet.has(ctree.id));

      this.set('comboTrees', comboTrees);
    }

    // step 3: 更新 children，根据类型添加 comboId 或 parentId
<<<<<<< HEAD
    const newChildrenParent = { nodes: [], combos: [] };
    const trees: ComboTree[] = childrenIds.map(elementId => {
=======
    const trees: ComboTree[] = children.map(elementId => {
>>>>>>> 38563ebf
      const item = this.findById(elementId);
      const model = item.getModel();

      let type = '';
      if (item.getType) type = item.getType();

      // Combos will be just moved around, so their children can be preserved
      const cItem: ComboTree = pulledComboTreesById.get(elementId) || {
        id: item.getID(),
        itemType: type as 'node' | 'combo',
      };

      if (type === 'combo') {
        (cItem as ComboConfig).parentId = comboId;
        model.parentId = comboId;
      } else if (type === 'node') {
        (cItem as NodeConfig).comboId = comboId;
        model.comboId = comboId;
      }
      if (shouldStack) {
        newChildrenParent[`${type}s`].push({
          id: model.id,
          parentId: comboId
        });
      }

      return cItem;
    });

    comboConfig.children = trees;

    // step 4: 添加 Combo，addItem 时会将子将元素添加到 Combo 中
    this.addItem('combo', comboConfig, false);
    this.set('comboSorted', false);

    // step 5: 更新 comboTrees 结构
    if (comboTrees) {
      comboTrees.forEach(ctree => {
        traverseTree<ComboTree>(ctree, (treeNode) => {
          // Set the children to the newly created combo
          if (treeNode.id === comboId) {
            treeNode.itemType = 'combo';
            treeNode.children = trees as ComboTree[];
            return false;
          }

          return true;
        });
      });

      this.sortCombos();
    }

    if (shouldStack) {
      newChildrenParent.combos.push(comboConfig);
      this.pushStack('createCombo', {
        before: childrenParentCache,
        after: newChildrenParent
      });
    }
  }

  /**
   * 解散 combo
   * @param {String | INode | ICombo} combo 需要被解散的 Combo item 或 id
   */
  public uncombo(combo: string | ICombo, stack: boolean = true) {
    const self = this;
    let comboItem: ICombo = combo as ICombo;
    if (isString(combo)) {
      comboItem = this.findById(combo) as ICombo;
    }

    if (!comboItem || (comboItem.getType && comboItem.getType() !== 'combo')) {
      console.warn('The item is not a combo!');
      return;
    }

<<<<<<< HEAD
    const comboModel = comboItem.getModel();
=======
    // Expand combo if collapsed to prevent child nodes being deleted.
    if (comboItem.getModel().collapsed) {
      this.expandCombo(comboItem);
    }

>>>>>>> 38563ebf
    const parentId = comboItem.getModel().parentId;
    let comboTrees = self.get('comboTrees');
    if (!comboTrees) comboTrees = [];
    const itemMap = this.get('itemMap');
    const comboId = comboItem.get('id');
    let treeToBeUncombo;
    let brothers = [];
    const comboItems = this.get('combos');
    const parentItem = this.findById(parentId as string) as ICombo;


    const shouldStack = stack && this.get('enabledStack');
    let comboConfig: any = {};
    if (shouldStack) {
      comboConfig = clone(comboModel);
      comboConfig.children = [];
    }

    comboTrees.forEach(ctree => {
      if (treeToBeUncombo) return; // terminate the forEach
      traverseTreeUp<ComboTree>(ctree, subtree => {
        // find the combo to be uncomboed, delete the combo from map and cache
        if (subtree.id === comboId) {
          treeToBeUncombo = subtree;
          // delete the related edges
          const edgeIds = comboItem.getEdges().map(edge => edge.getID());
          edgeIds.forEach(edgeId => {
            this.removeItem(edgeId, false);
          });
          const index = comboItems.indexOf(comboItem);
          comboItems.splice(index, 1);
          delete itemMap[comboId];
          const itemModel = clone(comboItem.getModel());
          comboItem.destroy();
          this.emit('afterremoveitem', { item: itemModel, type: 'combo' });
        }
        // find the parent to remove the combo from the combo's brothers array and add the combo's children to the combo's brothers array in the tree
        if (parentId && treeToBeUncombo && subtree.id === parentId) {
          parentItem.removeCombo(comboItem);
          brothers = subtree.children; // the combo's brothers
          // remove the combo from its brothers array
          const index = brothers.indexOf(treeToBeUncombo);
          if (index !== -1) {
            brothers.splice(index, 1);
          }

          // append the combo's children to the combo's brothers array
          treeToBeUncombo.children?.forEach(child => {
            const item = this.findById(child.id) as ICombo | INode;
            const childModel = item.getModel();
            if (item.getType && item.getType() === 'combo') {
              child.parentId = parentId;
              delete child.comboId;
              childModel.parentId = parentId; // update the parentId of the model
              delete childModel.comboId;
            } else if (item.getType && item.getType() === 'node') {
              child.comboId = parentId;
              childModel.comboId = parentId; // update the parentId of the model
            }
            parentItem.addChild(item);
            brothers.push(child);
          });
          this.updateCombo(parentItem);
          return false;
        }
        return true;
      });
    });

    // if the parentId is not found, remove the combo from the roots
    if (!parentId && treeToBeUncombo) {
      const index = comboTrees.indexOf(treeToBeUncombo);
      comboTrees.splice(index, 1);
      // modify the parentId of the children
      treeToBeUncombo.children?.forEach(child => {
        child.parentId = undefined;
        const childModel = this.findById(child.id).getModel();
        delete childModel.parentId; // update the parentId of the model
        delete childModel.comboId; // update the comboId of the model
        if (child.itemType !== 'node') comboTrees.push(child);
      });
    }

    if (shouldStack) {
      // cache the children's old parent and combo model for stack
      const childrenParentCache = { nodes: [], combos: [] };
      const childNewParent = { nodes: [], combos: [] };
      treeToBeUncombo.children?.forEach(child => {
        const childItem = this.findById(child.id);
        const childType = childItem.getType();
        if (childType !== 'node' && childType !== 'combo') return;
        childrenParentCache[`${childType}s`].push({
          id: child.id,
          parentId: comboId
        });
        childNewParent[`${childType}s`].push({
          id: child.id,
          parentId
        });
      });

      childrenParentCache.combos.push(comboConfig);
      this.pushStack('uncombo', {
        before: childrenParentCache,
        after: childNewParent
      });
    }
  }

  /**
   * 根据 combo 位置更新内部节点位置 followCombo = true
   * 或根据内部元素的 bbox 更新所有 combos 的绘制，包括 combos 的位置和范围，followCombo = false
   */
  public updateCombos(followCombo: boolean = false) {
    const self = this;
    const comboTrees = this.get('comboTrees');
    const itemController: ItemController = self.get('itemController');

    const itemMap = self.get('itemMap');
    (comboTrees || []).forEach((ctree: ComboTree) => {
      traverseTreeUp<ComboTree>(ctree, child => {
        if (!child) {
          return true;
        }
        const childItem = itemMap[child.id];
        if (childItem?.getType?.() === 'combo') {
          // 更新具体的 Combo 之前先清除所有的已有状态，以免将 state 中的样式更新为 Combo 的样式
          const states = [...childItem.getStates()];
          each(states, state => this.setItemState(childItem, state, false));

          // 更新具体的 Combo
          itemController.updateCombo(childItem, child.children, followCombo);

          // 更新 Combo 后，还原已有的状态
          each(states, state => this.setItemState(childItem, state, true));
        }
        return true;
      });
    });
    self.sortCombos();
  }

  /**
   * 根据节点的 bbox 更新 combo 及其祖先 combos 的绘制，包括 combos 的位置和范围
   * @param {String | ICombo} combo 需要被更新的 Combo 或 id，若指定，则该 Combo 及所有祖先 Combod 都会被更新
   */
  public updateCombo(combo: string | ICombo) {
    const self = this;

    let comboItem: ICombo = combo as ICombo;
    let comboId;
    if (isString(combo)) {
      comboItem = this.findById(combo) as ICombo;
    }
    if (!comboItem || (comboItem.getType && comboItem.getType() !== 'combo')) {
      console.warn('The item to be updated is not a combo!');
      return;
    }
    comboId = comboItem.get('id');

    const comboTrees = this.get('comboTrees');
    const itemController: ItemController = self.get('itemController');

    const itemMap = self.get('itemMap');
    (comboTrees || []).forEach((ctree: ComboTree) => {
      traverseTreeUp<ComboTree>(ctree, child => {
        if (!child) {
          return true;
        }
        const childItem = itemMap[child.id];
        if (
          comboId === child.id &&
          childItem &&
          childItem.getType &&
          childItem.getType() === 'combo'
        ) {
          // 更新具体的 Combo 之前先清除所有的已有状态，以免将 state 中的样式更新为 Combo 的样式
          const states = [...childItem.getStates()];
          // || !item.getStateStyle(stateName)
          each(states, state => {
            if (childItem.getStateStyle(state)) {
              this.setItemState(childItem, state, false);
            }
          });

          // 更新具体的 Combo
          itemController.updateCombo(childItem, child.children);

          // 更新 Combo 后，还原已有的状态
          each(states, state => {
            if (childItem.getStateStyle(state)) {
              this.setItemState(childItem, state, true);
            }
          });

          if (comboId) comboId = child.parentId;
        }
        return true;
      });
    });
  }

  /**
   * 更新树结构，例如移动子树等
   * @param {String | INode | ICombo} item 需要被更新的 Combo 或 节点 id
   * @param {string | undefined} parentId 新的父 combo id，undefined 代表没有父 combo
   */
  public updateComboTree(
    item: string | INode | ICombo,
    parentId?: string | undefined,
    stack: boolean = true,
  ) {
    const self = this;
    this.set('comboSorted', false);
    let uItem: INode | ICombo;
    if (isString(item)) {
      uItem = self.findById(item) as INode | ICombo;
    } else {
      uItem = item as INode | ICombo;
    }

    const model = uItem.getModel();
    const oldParentId = (model.comboId as string) || (model.parentId as string);

    let type = '';
    if (uItem.getType) type = uItem.getType();

    // 若 item 是 Combo，且 parentId 是其子孙 combo 的 id，则警告并终止
    if (parentId && type === 'combo') {
      const comboTrees = this.get('comboTrees');
      let valid = true;
      let itemSubTree;
      (comboTrees || []).forEach(ctree => {
        if (itemSubTree) return;
        traverseTree(ctree, subTree => {
          if (itemSubTree) return;
          // 找到从 item 开始的子树
          if (subTree.id === uItem.getID()) {
            itemSubTree = subTree;
          }
          return true;
        });
      });
      // 在以 item 为根的子树中寻找与 parentId 相同的后继元素
      traverseTree(itemSubTree, subTree => {
        if (subTree.id === parentId) {
          valid = false;
          return false;
        }
        return true;
      });
      // parentId 是 item 的一个后继元素，不能进行更新
      if (!valid) {
        console.warn(
          'Failed to update the combo tree! The parentId points to a descendant of the combo!',
        );
        return;
      }
    }

    if (stack && this.get('enabledStack')) {
      const beforeData: GraphData = {},
        afterData: GraphData = {};
      if (type === 'combo') {
        beforeData.combos = [
          {
            id: model.id,
            parentId: (model as ComboConfig).parentId,
          },
        ];
        afterData.combos = [
          {
            id: model.id,
            parentId,
          },
        ];
      } else if (type === 'node') {
        beforeData.nodes = [
          {
            id: model.id,
            parentId: (model as NodeConfig).comboId,
          },
        ];
        afterData.nodes = [
          {
            id: model.id,
            parentId,
          },
        ];
      }
      this.pushStack('updateComboTree', {
        before: beforeData,
        after: afterData,
      });
    }

    // 当 combo 存在 parentId 或 comboId 时，才将其移除
    if (model.parentId || model.comboId) {
      const combo = this.findById((model.parentId || model.comboId) as string) as ICombo;
      if (combo) {
        combo.removeChild(uItem);
      }
    }

    if (type === 'combo') {
      model.parentId = parentId;
    } else if (type === 'node') {
      model.comboId = parentId;
    }

    // 只有当移入到指定 combo 时才添加
    if (parentId) {
      const parentCombo = this.findById(parentId) as ICombo;
      if (parentCombo) {
        // 将元素添加到 parentCombo 中
        parentCombo.addChild(uItem as ICombo | INode);
      }
    }
    // 如果原先有父亲 combo，则从原父 combo 的子元素数组中删除
    if (oldParentId) {
      const parentCombo = this.findById(oldParentId) as ICombo;
      if (parentCombo) {
        // 将元素从 parentCombo 中移除
        parentCombo.removeChild(uItem as ICombo | INode);
      }
    }

    const newComboTrees = reconstructTree(this.get('comboTrees'), model.id, parentId);
    this.set('comboTrees', newComboTrees);

    this.updateCombos();
  }

  /**
   * 导出图数据
   * @return {object} data
   */
  public save(): GraphData | TreeGraphData {
    const nodes: NodeConfig[] = [];
    const edges: EdgeConfig[] = [];
    const combos: ComboConfig[] = [];

    const getModelWithStates = (item: INode | IEdge | ICombo): NodeConfig | EdgeConfig | ComboConfig => {
      const model = item.getModel();
      model.states = {};
      item.getStates().forEach(state => {
        if (state.includes(':')) {
          const stateWithValueParsed = state.split(':');
          model.states[stateWithValueParsed[0]] = stateWithValueParsed[1];
        } else {
          model.states[state] = true;
        }
      });

      return model;
    };

    each(this.get('nodes'), (node: INode) => {
      nodes.push(getModelWithStates(node) as NodeConfig);
    });

    each(this.get('edges'), (edge: IEdge) => {
      edges.push(getModelWithStates(edge) as EdgeConfig);
    });

    each(this.get('combos'), (combo: ICombo) => {
      combos.push(getModelWithStates(combo) as ComboConfig);
    });

    return { nodes, edges, combos };
  }

  /**
   * 改变画布大小
   * @param  {number} width  画布宽度
   * @param  {number} height 画布高度
   * @return {object} this
   */
  public changeSize(width: number, height: number): AbstractGraph {
    const viewController: ViewController = this.get('viewController');
    viewController.changeSize(width, height);
    return this;
  }

  /**
   * 当源数据在外部发生变更时，根据新数据刷新视图。但是不刷新节点位置
   */
  public refresh(): void {
    const self = this;

    self.emit('beforegraphrefresh');

    if (self.get('animate')) {
      self.positionsAnimate();
    } else {
      const nodes: INode[] = self.get('nodes');
      const edges: IEdge[] = self.get('edges');
      const vedges: IEdge[] = self.get('edges');

      each(nodes, (node: INode) => {
        node.refresh();
      });

      each(edges, (edge: IEdge) => {
        edge.refresh();
      });

      each(vedges, (vedge: IEdge) => {
        vedge.refresh();
      });
    }

    self.emit('aftergraphrefresh');
    self.autoPaint();
  }

  /**
   * 获取当前图中所有节点的item实例
   * @return {INode} item数组
   */
  public getNodes(): INode[] {
    return this.get('nodes');
  }

  /**
   * 获取当前图中所有边的item实例
   * @return {IEdge} item数组
   */
  public getEdges(): IEdge[] {
    return this.get('edges');
  }

  /**
   * 获取图中所有的 combo 实例
   */
  public getCombos(): ICombo[] {
    return this.get('combos');
  }

  /**
   * 获取指定 Combo 中所有的节点
   * @param comboId combo ID
   */
  public getComboChildren(combo: string | ICombo): { nodes: INode[]; combos: ICombo[] } {
    if (isString(combo)) {
      combo = this.findById(combo) as ICombo;
    }
    if (!combo || (combo.getType && combo.getType() !== 'combo')) {
      console.warn('The combo does not exist!');
      return;
    }
    return combo.getChildren();
  }

  /**
   * 根据 graph 上的 animateCfg 进行视图中节点位置动画接口
   */
  public positionsAnimate(referComboModel?: boolean): void {
    const self = this;

    if (!self.get('autoPaint')) {
      return;
    }

    self.emit('beforeanimate');

    const animateCfg: GraphAnimateConfig = self.get('animateCfg');

    const { onFrame } = animateCfg;

    const nodes = referComboModel ? self.getNodes().concat(self.getCombos()) : self.getNodes();

    const toNodes = nodes.map(node => {
      const model = node.getModel();
      return {
        id: model.id,
        x: model.x,
        y: model.y,
      };
    });

    self.stopAnimate();

    const canvas: ICanvas = self.get('canvas');

    self.animating = true;
    canvas.animate(
      (ratio: number) => {
        each(toNodes, data => {
          const node: Item = self.findById(data.id);

          if (!node || node.destroyed) {
            return;
          }

          let originAttrs: Point = node.get('originAttrs');

          const model: NodeConfig = node.get('model');

          const containerMatrix = node.getContainer().getMatrix();

          if (originAttrs === undefined || originAttrs === null) {
            // 变换前存在位置，设置到 originAttrs 上。否则标记 0 表示变换前不存在位置，不需要计算动画
            if (containerMatrix) {
              originAttrs = {
                x: containerMatrix[6],
                y: containerMatrix[7],
              }
            }
            node.set('originAttrs', originAttrs || 0);
          }

          if (onFrame) {
            const attrs = onFrame(node, ratio, data, originAttrs || { x: 0, y: 0 });
            node.set('model', Object.assign(model, attrs));
          } else if (originAttrs) {
            // 变换前存在位置，进行动画
            model.x = originAttrs.x + (data.x - originAttrs.x) * ratio;
            model.y = originAttrs.y + (data.y - originAttrs.y) * ratio;
          } else {
            // 若在变换前不存在位置信息，则直接放到最终位置上
            model.x = data.x;
            model.y = data.y;
          }
        });

        self.refreshPositions(referComboModel);
      },
      {
        duration: animateCfg.duration,
        easing: animateCfg.easing,
        callback: () => {
          each(nodes, (node: INode) => {
            node.set('originAttrs', null);
          });

          if (animateCfg.callback) {
            animateCfg.callback();
          }
          self.emit('afteranimate');
          self.animating = false;
        },
      },
    );
  }

  /**
   * 当节点位置在外部发生改变时，刷新所有节点位置，重计算边
   */
  public refreshPositions(referComboModel?: boolean) {
    const self = this;
    self.emit('beforegraphrefreshposition');

    const nodes: INode[] = self.get('nodes');
    const edges: IEdge[] = self.get('edges');
    const vedges: IEdge[] = self.get('vedges');
    const combos: ICombo[] = self.get('combos');

    let model: NodeConfig | ComboConfig;

    const updatedNodes: { [key: string]: boolean } = {};

    const updateItems = (items) => {
      each(items, (item: INode) => {
        model = item.getModel() as NodeConfig | ComboConfig;
        const originAttrs = item.get('originAttrs');
        if (originAttrs && model.x === originAttrs.x && model.y === originAttrs.y) {
          return;
        }
        const changed = item.updatePosition({ x: model.x!, y: model.y! });
        updatedNodes[model.id] = changed;
        if (model.comboId) updatedNodes[(model as NodeConfig).comboId] = updatedNodes[(model as NodeConfig).comboId] || changed;
        if (model.parentId) updatedNodes[(model as ComboConfig).parentId] = updatedNodes[(model as ComboConfig).parentId] || changed;
      });
    }

    updateItems(combos);
    updateItems(nodes);

    if (combos && combos.length !== 0) {
      if (referComboModel) {
        updateItems(combos);
        self.updateCombos();
      } else {
        self.updateCombos();
      }
    }

    each(edges, (edge: IEdge) => {
      const sourceModel = edge.getSource().getModel();
      const target = edge.getTarget();
      // 避免 target 是纯对象的情况下调用 getModel 方法
      // 拖动生成边的时候 target 会是纯对象
      if (!isPlainObject(target)) {
        const targetModel = (target as INode | ICombo).getModel();
        if (
          updatedNodes[sourceModel.id as string] ||
          updatedNodes[targetModel.id as string] ||
          edge.getModel().isComboEdge
        ) {
          edge.refresh();
        }
      }
    });

    each(vedges, (vedge: IEdge) => {
      vedge.refresh();
    });

    self.emit('aftergraphrefreshposition');
    self.autoPaint();
  }

  public stopAnimate(): void {
    if (this.isAnimating()) {
      this.get('canvas').stopAnimate();
    }
  }

  public isAnimating(): boolean {
    return this.animating;
  }

  /**
   * 获取当前视口伸缩比例
   * @return {number} 比例
   */
  public getZoom(): number {
    const matrix = this.get('group').getMatrix();
    return matrix ? matrix[0] : 1;
  }

  /**
   * 获取当前的行为模式
   * @return {string} 当前行为模式
   */
  public getCurrentMode(): string {
    const modeController: ModeController = this.get('modeController');
    return modeController.getMode();
  }

  /**
   * 切换行为模式
   * @param {string} mode 指定模式
   * @return {object} this
   */
  public setMode(mode: string): AbstractGraph {
    const modeController: ModeController = this.get('modeController');
    modeController.setMode(mode);
    return this;
  }

  /**
   * 清除画布元素
   * @return {object} this
   */
  public clear(avoidEmit: boolean = false): AbstractGraph {
    this.get('canvas')?.clear();

    this.initGroups();

    // 清空画布时同时清除数据
    this.set({ itemMap: {}, nodes: [], edges: [], vedges: [], groups: [], combos: [], comboTrees: [] });
    if (!avoidEmit) this.emit('afterrender');
    return this;
  }

  /**
   * 更换布局配置项
   * @param {object} cfg 新布局配置项
   * @param {'center' | 'begin'} align 对齐方式，可选中心（center）对齐到对齐点，或左上角（begin）对齐到对齐点
   * @param {IPoint} alignPoint 画布上的对齐点，为 Canvas 坐标系（Canvas DOM）
   * 若 cfg 含有 type 字段或为 String 类型，且与现有布局方法不同，则更换布局
   * 若 cfg 不包括 type ，则保持原有布局方法，仅更新布局配置项
   */
  public updateLayout(cfg: any = {}, align?: 'center' | 'begin', alignPoint?: IPoint, stack: boolean = true): void {
    const layoutController = this.get('layoutController');

    if (isString(cfg)) {
      cfg = {
        type: cfg,
      };
    }

    // align the graph after layout
    if (align) {
      let toPoint = alignPoint;
      if (!toPoint) {
        if (align === 'begin') toPoint = { x: 0, y: 0 };
        else toPoint = { x: this.getWidth() / 2, y: this.getHeight() / 2 };
      }
      // translate to point coordinate system
      toPoint = this.getPointByCanvas(toPoint.x, toPoint.y);

      const forceTypes = ['force', 'gForce', 'fruchterman', 'force2'];

      // if it is force layout, only center takes effect, and assign center force
      if (forceTypes.includes(cfg.type) || (!cfg.type && forceTypes.includes(layoutController?.layoutType))) {
        cfg.center = [toPoint.x, toPoint.y];
      } else {
        this.once('afterlayout', e => {
          const matrix = this.getGroup().getMatrix() || [1, 0, 0, 0, 1, 0, 0, 0, 1];
          toPoint.x = toPoint.x * matrix[0] + matrix[6];
          toPoint.y = toPoint.y * matrix[0] + matrix[7];

          const { minX, maxX, minY, maxY } = this.getGroup().getCanvasBBox();
          const bboxPoint = { x: (minX + maxX) / 2, y: (minY + maxY) / 2 };
          if (align === 'begin') {
            bboxPoint.x = minX;
            bboxPoint.y = minY;
          }

          this.translate(toPoint.x - bboxPoint.x, toPoint.y - bboxPoint.y);
        });
      }
    }

    const oriLayoutCfg = { ...this.get('layout') };
    const layoutCfg: any = {};
    Object.assign(layoutCfg, oriLayoutCfg, cfg);
    if (cfg.pipes && !cfg.type) delete layoutCfg.type;
    else if (!cfg.pipes && layoutCfg.type) delete layoutCfg.pipes;
    this.set('layout', layoutCfg);

    if (!layoutController) return;
    if (
      layoutController.isLayoutTypeSame(layoutCfg) &&
      layoutCfg.gpuEnabled === oriLayoutCfg.gpuEnabled
    ) {
      // no type or same type, or switch the gpu and cpu, update layout
      layoutController.updateLayoutCfg(layoutCfg);
    } else {
      // has different type, change layout
      layoutController.changeLayout(layoutCfg);
    }

    if (stack && this.get('enabledStack')) {
      this.pushStack('layout', { before: oriLayoutCfg, after: layoutCfg });
    }
  }

  /**
   * 销毁布局，changeData 时不会再使用原来的布局方法对新数据进行布局
   */
  public destroyLayout(): void {
    const layoutController = this.get('layoutController');
    layoutController?.destroyLayout();
  }

  /**
   * 重新以当前示例中配置的属性进行一次布局
   */
  public layout(): void {
    const layoutController = this.get('layoutController');
    const layoutCfg = this.get('layout');
    if (!layoutCfg || !layoutController) return;

    if (layoutCfg.workerEnabled) {
      // 如果使用web worker布局
      layoutController.layout();
      return;
    }
    if (layoutController.layoutMethods?.length) {
      layoutController.relayout(true);
    } else {
      layoutController.layout();
    }
  }

  /**
   * 收起指定的 combo
   * @param {string | ICombo} combo combo ID 或 combo item
   */
  public collapseCombo(combo: string | ICombo, stack: boolean = true): void {
    if (this.destroyed) return;
    if (isString(combo)) {
      combo = this.findById(combo) as ICombo;
    }
    if (!combo) {
      console.warn('The combo to be collapsed does not exist!');
      return;
    }
    this.emit('beforecollapseexpandcombo', { action: 'expand', item: combo });

    const comboModel = combo.getModel();

    const itemController: ItemController = this.get('itemController');
    itemController.collapseCombo(combo, stack);
    comboModel.collapsed = true;

    // add virtual edges
    const edges = this.getEdges().concat(this.get('vedges'));

    // find all the descendant nodes and combos
    let cNodesCombos = [];
    const comboTrees = this.get('comboTrees');
    let found = false;
    (comboTrees || []).forEach(ctree => {
      if (found) return; // if the combo is found, terminate the forEach
      traverseTree(ctree, subTree => {
        // if the combo is found and it is traversing the other branches, terminate
        if (found && subTree.depth <= comboModel.depth) return false;
        // if the combo is found
        if (comboModel.id === subTree.id) found = true;
        if (found) {
          // if the combo is found, concat the descendant nodes and combos
          const item = this.findById(subTree.id) as ICombo;
          if (item && item.getType && item.getType() === 'combo') {
            cNodesCombos = cNodesCombos.concat(item.getNodes());
            cNodesCombos = cNodesCombos.concat(item.getCombos());
          }
        }
        return true;
      });
    });

    const addedVEdgeMap = {};
    edges.forEach(edge => {
      const { isVEdge, size = 1 } = edge.getModel();
      if (edge.isVisible() && !isVEdge) return;
      let source = edge.getSource();
      let target = edge.getTarget();
      let otherEnd = null;
      let otherEndIsSource;
      if (source.getModel().id === comboModel.id ||
        (cNodesCombos.includes(source) && !cNodesCombos.includes(target))) {
        // source is the current combo, or descent node/combo is the source but not the target)
        otherEnd = target;
        otherEndIsSource = false;
      } else if (target.getModel().id === comboModel.id ||
        (!cNodesCombos.includes(source) && cNodesCombos.includes(target))
      ) {
        // target is the current combo, or descent node/combo is the target but not the source)
        otherEnd = source;
        otherEndIsSource = true;
      }

      if (otherEnd) {
        if (isVEdge) {
          this.removeItem(edge, false);
          return;
        }
        let otherEndModel = otherEnd.getModel();
        while (!otherEnd.isVisible()) {
          const { parentId: otherEndPId, comboId: otherEndCId } = otherEndModel;
          const otherEndParentId = otherEndPId || otherEndCId;
          otherEnd = this.findById(otherEndParentId) as ICombo;
          if (!otherEnd || !otherEndParentId) return; // all the ancestors are hidden, then ignore the edge
          otherEndModel = otherEnd.getModel();
        }

        const otherEndId = otherEndModel.id;

        const vEdgeInfo = otherEndIsSource ? {
          source: otherEndId,
          target: comboModel.id,
          size,
          isVEdge: true,
        } : {
          source: comboModel.id,
          target: otherEndId,
          size,
          isVEdge: true,
        };
        const key = `${vEdgeInfo.source}-${vEdgeInfo.target}`;
        if (addedVEdgeMap[key]) {
          addedVEdgeMap[key].size += size;
          return;
        }
        addedVEdgeMap[key] = vEdgeInfo;
      }
    });

    // update the width of the virtual edges, which is the sum of merged actual edges
    // be attention that the actual edges with same endpoints but different directions will be represented by two different virtual edges
    this.addItems(
      Object.values(addedVEdgeMap).map(edgeInfo => ({ type: 'vedge', model: edgeInfo as EdgeConfig })),
      false
    );
    this.emit('aftercollapseexpandcombo', { action: 'collapse', item: combo });
  }

  /**
   * 展开指定的 combo
   * @param {string | ICombo} combo combo ID 或 combo item
   */
  public expandCombo(combo: string | ICombo, stack: boolean = true): void {
    if (isString(combo)) {
      combo = this.findById(combo) as ICombo;
    }
    if (!combo || (combo.getType && combo.getType() !== 'combo')) {
      console.warn('The combo to be collapsed does not exist!');
      return;
    }
    this.emit('beforecollapseexpandcombo', { action: 'expand', item: combo });

    const comboModel = combo.getModel();

    const itemController: ItemController = this.get('itemController');
    itemController.expandCombo(combo, stack);
    comboModel.collapsed = false;

    // add virtual edges
    const edges = this.getEdges().concat(this.get('vedges'));

    // find all the descendant nodes and combos
    let cNodesCombos = [];
    const comboTrees = this.get('comboTrees');
    let found = false;
    (comboTrees || []).forEach(ctree => {
      if (found) return; // if the combo is found, terminate
      traverseTree(ctree, subTree => {
        // if the combo is found and it is traversing the other branches, terminate
        if (found && subTree.depth <= comboModel.depth) return false;
        if (comboModel.id === subTree.id) found = true;
        if (found) {
          const item = this.findById(subTree.id) as ICombo;
          if (item && item.getType && item.getType() === 'combo') {
            cNodesCombos = cNodesCombos.concat(item.getNodes());
            cNodesCombos = cNodesCombos.concat(item.getCombos());
          }
        }
        return true;
      });
    });

    const addedVEdgeMap = {};
    edges.forEach(edge => {
      if (edge.isVisible() && !edge.getModel().isVEdge) return;
      let source = edge.getSource();
      let target = edge.getTarget();
      let sourceId = source.get('id');
      let targetId = target.get('id');
      let otherEnd = null;
      let otherEndIsSource;
      if (sourceId === comboModel.id ||
        (cNodesCombos.includes(source) && !cNodesCombos.includes(target))
      ) {
        // the source is in the combo, the target is not
        otherEnd = target;
        otherEndIsSource = false;
      } else if (targetId === comboModel.id ||
        (!cNodesCombos.includes(source) && (cNodesCombos.includes(target)))
      ) {
        // the target is in the combo, the source is not
        otherEnd = source;
        otherEndIsSource = true;
      } else if (cNodesCombos.includes(source) && cNodesCombos.includes(target)) {
        // both source and target are in the combo, if the target and source are both visible, show the edge
        if (source.isVisible() && target.isVisible()) {
          edge.show();
        }
      }

      if (otherEnd) {
        const { isVEdge, size = 1 } = edge.getModel();
        // ignore the virtual edges
        if (isVEdge) {
          this.removeItem(edge, false);
          return;
        }

        let otherEndModel = otherEnd.getModel();
        // find the nearest visible ancestor
        while (!otherEnd.isVisible()) {
          const { parentId: otherEndPId, comboId: otherEndCId } = otherEndModel;
          const otherEndParentId = otherEndPId || otherEndCId;
          otherEnd = this.findById(otherEndParentId) as ICombo;
          if (!otherEnd || !otherEndParentId) {
            return; // if all the ancestors of the oppsite are all hidden, ignore the edge
          }
          otherEndModel = otherEnd.getModel();
        }
        const otherEndId = otherEndModel.id;

        let selfEnd = otherEndIsSource ? target : source;
        let selfEndModel = selfEnd.getModel();
        // find the nearest visible ancestor
        while (!selfEnd.isVisible()) {
          const { parentId: selfEndPId, comboId: selfEndCId } = selfEndModel;
          const selfEndParentId = (selfEndPId || selfEndCId) as string;
          selfEnd = this.findById(selfEndParentId) as ICombo;
          if (!selfEnd || !selfEndParentId) {
            return; // if all the ancestors of the oppsite are all hidden, ignore the edge
          }
          if (selfEndModel.comboId === comboModel.id || selfEndModel.parentId === comboModel.id) {
            break; // if the next ancestor is the combo, break the while
          }
          selfEndModel = selfEnd.getModel();
        }
        const selfEndId = selfEndModel.id;

        if (otherEndId) {
          const vEdgeInfo = otherEndIsSource ? {
            source: otherEndId,
            target: selfEndId,
            isVEdge: true,
            size
          } : {
            source: selfEndId,
            target: otherEndId,
            isVEdge: true,
            size
          }
          const vedgeId = `${vEdgeInfo.source}-${vEdgeInfo.target}`;
          // update the width of the virtual edges, which is the sum of merged actual edges
          // be attention that the actual edges with same endpoints but different directions will be represented by two different virtual edges
          if (addedVEdgeMap[vedgeId]) {
            addedVEdgeMap[vedgeId].size += size;
            return;
          }
          addedVEdgeMap[vedgeId] = vEdgeInfo;
        }
      }
    });
    this.addItems(
      Object.values(addedVEdgeMap).map(edgeInfo => ({ type: 'vedge', model: edgeInfo as EdgeConfig })),
      false
    )
    this.emit('aftercollapseexpandcombo', { action: 'expand', item: combo });
  }

  public collapseExpandCombo(combo: string | ICombo, stack: boolean = true) {
    if (isString(combo)) {
      combo = this.findById(combo) as ICombo;
    }
    if (!combo || (combo.getType && combo.getType() !== 'combo')) return;

    const comboModel = combo.getModel();

    // if one ancestor combo of the combo is collapsed, it should not be collapsed or expanded
    let parentItem = this.findById(comboModel.parentId as string);
    while (parentItem) {
      const parentModel = parentItem.getModel();
      if (parentModel.collapsed) {
        console.warn(`Fail to expand the combo since it's ancestor combo is collapsed.`);
        parentItem = undefined;
        return;
      }
      parentItem = this.findById(parentModel.parentId as string);
    }
    const collapsed = comboModel.collapsed;
    // 该群组已经处于收起状态，需要展开
    if (collapsed) {
      this.expandCombo(combo, stack);
    } else {
      this.collapseCombo(combo, stack);
    }
    this.updateCombo(combo);
  }

  /**
   * 根据 comboTree 结构整理 Combo 相关的图形绘制层级，包括 Combo 本身、节点、边
   * @param {GraphData} data 数据
   */
  protected sortCombos = debounce(
    () => {
      const comboSorted = this.get('comboSorted');
      if (!this || this.destroyed || comboSorted) return;
      this.set('comboSorted', true);
      const depthMap = [];
      const dataDepthMap = {};
      const comboTrees = this.get('comboTrees');
      (comboTrees || []).forEach(cTree => {
        traverseTree(cTree, child => {
          if (depthMap[child.depth]) depthMap[child.depth].push(child.id);
          else depthMap[child.depth] = [child.id];
          dataDepthMap[child.id] = child.depth;
          return true;
        });
      });
      const edges = this.getEdges().concat(this.get('vedges'));
      (edges || []).forEach(edgeItem => {
        const edge = edgeItem.getModel();
        const sourceDepth: number = dataDepthMap[edge.source as string] || 0;
        const targetDepth: number = dataDepthMap[edge.target as string] || 0;
        const depth = Math.max(sourceDepth, targetDepth);
        if (depthMap[depth]) depthMap[depth].push(edge.id);
        else depthMap[depth] = [edge.id];
      });
      depthMap.forEach(array => {
        if (!array || !array.length) return;
        for (let i = array.length - 1; i >= 0; i--) {
          const item = this.findById(array[i]);
          if (item) item.toFront();
        }
      });
    },
    500,
    false
  )

  /**
   * 获取节点所有的邻居节点
   *
   * @param {(string | INode)} node 节点 ID 或实例
   * @returns {INode[]}
   * @memberof IAbstractGraph
   */
  public getNeighbors(node: string | INode, type?: 'source' | 'target' | undefined): INode[] {
    let item = node as INode;
    if (isString(node)) {
      item = this.findById(node) as INode;
    }
    return item.getNeighbors(type);
  }

  /**
   * 获取 node 的度数
   *
   * @param {(string | INode)} node 节点 ID 或实例
   * @param {('in' | 'out' | 'total' | 'all' | undefined)} 度数类型，in 入度，out 出度，total 总度数，all 返回三种类型度数的对象
   * @returns {Number | Object} 该节点的度数
   * @memberof IAbstractGraph
   */
  public getNodeDegree(
    node: string | INode,
    type: 'in' | 'out' | 'total' | 'all' | undefined = undefined,
    refresh: boolean = false,
  ): Number | Object {
    let item = node as INode;
    if (isString(node)) {
      item = this.findById(node) as INode;
    }
    let degrees = this.get('degrees');
    if (!degrees || refresh) {
      degrees = getDegree(this.save() as any);
      this.set('degrees', degrees);
    }
    const nodeDegrees = degrees[item.getID()];

    let res = 0;
    // 如果是通过 addItem 后面新增加的节点，此时它的所有度数都为 0
    if (!nodeDegrees) {
      return 0;
    }

    switch (type) {
      case 'in':
        res = nodeDegrees.inDegree;
        break;
      case 'out':
        res = nodeDegrees.outDegree;
        break;
      case 'all':
        res = nodeDegrees;
        break;
      default:
        res = nodeDegrees.degree;
        break;
    }
    return res;
  }

  public getUndoStack() {
    return this.undoStack;
  }

  public getRedoStack() {
    return this.redoStack;
  }

  /**
   * 获取 undo 和 redo 栈的数据
   */
  public getStackData() {
    if (!this.get('enabledStack')) {
      return null;
    }

    return {
      undoStack: this.undoStack.toArray(),
      redoStack: this.redoStack.toArray(),
    };
  }

  /**
   * 清空 undo stack & redo stack
   */
  public clearStack() {
    if (this.get('enabledStack')) {
      this.undoStack.clear();
      this.redoStack.clear();

      this.emit('stackchange', {
        undoStack: this.undoStack,
        redoStack: this.redoStack,
      });
    }
  }

  /**
   * 将操作类型和操作数据入栈
   * @param action 操作类型
   * @param data 入栈的数据
   * @param stackType 栈的类型
   */
  public pushStack(action: string = 'update', data?: unknown, stackType: string = 'undo') {
    if (!this.get('enabledStack')) {
      console.warn('请先启用 undo & redo 功能，在实例化 Graph 时候配置 enabledStack: true !');
      return;
    }

    const stackData = data
      ? clone(data)
      : {
        before: {},
        after: clone(this.save()),
      };

    if (stackType === 'redo') {
      this.redoStack.push({
        action,
        data: stackData,
      });
    } else {
      this.undoStack.push({
        action,
        data: stackData,
      });
    }

    this.emit('stackchange', {
      action,
      stackType,
      undoStack: this.undoStack,
      redoStack: this.redoStack,
    });
  }

  /**
   * 获取邻接矩阵
   *
   * @param {boolean} cache 是否使用缓存的
   * @param {boolean} directed 是否是有向图，默认取 graph.directed
   * @returns {Matrix} 邻接矩阵
   * @memberof IAbstractGraph
   */
  public getAdjMatrix(cache: boolean = true, directed?: boolean): Number | Object {
    if (directed === undefined) directed = this.get('directed');
    let currentAdjMatrix = this.get('adjMatrix');
    if (!currentAdjMatrix || !cache) {
      currentAdjMatrix = getAdjacentMatrix(this.save() as any, directed);
      this.set('adjMatrix', currentAdjMatrix);
    }
    return currentAdjMatrix;
  }

  /**
   * 获取最短路径矩阵
   *
   * @param {boolean} cache 是否使用缓存的
   * @param {boolean} directed 是否是有向图，默认取 graph.directed
   * @returns {Matrix} 最短路径矩阵
   * @memberof IAbstractGraph
   */
  public getShortestPathMatrix(cache: boolean = true, directed?: boolean): Number | Object {
    if (directed === undefined) directed = this.get('directed');
    let currentAdjMatrix = this.get('adjMatrix');
    let currentShourtestPathMatrix = this.get('shortestPathMatrix');
    if (!currentAdjMatrix || !cache) {
      currentAdjMatrix = getAdjacentMatrix(this.save() as any, directed);
      this.set('adjMatrix', currentAdjMatrix);
    }
    if (!currentShourtestPathMatrix || !cache) {
      currentShourtestPathMatrix = floydWarshall(this.save() as any, directed);
      this.set('shortestPathMatrix', currentShourtestPathMatrix);
    }
    return currentShourtestPathMatrix;
  }

  /**
   * 重新定义监听函数，复写参数类型
   */
  public on<T = IG6GraphEvent>(eventName: G6Event, callback: (e: T) => void, once?: boolean): this {
    return super.on(eventName, callback, once);
  }

  /**
   * 销毁画布
   */
  public destroy() {
    this.clear();

    // 清空栈数据
    this.clearStack();

    this.get('itemController')?.destroy();
    this.get('modeController')?.destroy();
    this.get('viewController')?.destroy();
    this.get('stateController')?.destroy();
    this.get('canvas')?.destroy();

    (this.cfg as any) = null;
    this.destroyed = true;
    this.redoStack = null;
    this.undoStack = null;
  }

  /**
   * 创建凸包或凹包轮廓
   * @param cfg HullCfg 轮廓配置项
   */
  public createHull(cfg: HullCfg) {
    if (!cfg.members || cfg.members.length < 1) {
      console.warn('Create hull failed! The members is empty.');
      return;
    }
    let parent = this.get('hullGroup');
    let hullMap = this.get('hullMap');
    if (!hullMap) {
      hullMap = {};
      this.set('hullMap', hullMap);
    }
    if (!parent || parent.get('destroyed')) {
      parent = this.get('group').addGroup({
        id: 'hullGroup',
      });
      parent.toBack();
      this.set('hullGroup', parent);
    }
    if (hullMap[cfg.id]) {
      console.warn('Existed hull id.');
      return hullMap[cfg.id];
    }
    const group = parent.addGroup({
      id: `${cfg.id}-container`,
    });
    const hull = new Hull(this, {
      ...cfg,
      group,
    });
    const hullId = hull.id;
    hullMap[hullId] = hull;
    return hull;
  }

  /**
   * 获取当前 graph 中存在的包裹轮廓
   * @return {[key: string]: Hull} Hull 的 map，hullId 对应的 hull 实例
   */
  public getHulls(): { [key: string]: Hull } {
    return this.get('hullMap');
  }

  /**
   * 根据 hullId 获取对应的 hull
   * @return Hull
   */
  public getHullById(hullId: string): Hull {
    return this.get('hullMap')[hullId];
  }

  public removeHull(hull: Hull | string) {
    let hullInstance: Hull;
    if (isString(hull)) {
      hullInstance = this.getHullById(hull);
    } else {
      hullInstance = hull;
    }
    delete this.get('hullMap')?.[hullInstance.id];
    hullInstance.destroy();
  }

  public removeHulls() {
    const hulls = this.getHulls();
    if (!hulls || !Object.keys(hulls).length) return;
    Object.keys(hulls).forEach(key => {
      const hull = hulls[key];
      hull.destroy();
    });
    this.set('hullMap', {});
  }
}<|MERGE_RESOLUTION|>--- conflicted
+++ resolved
@@ -1758,11 +1758,7 @@
    * @param combo combo ID 或 Combo 配置
    * @param childrenIds 添加到 Combo 中的元素，包括节点和 combo
    */
-<<<<<<< HEAD
   public createCombo(combo: string | ComboConfig, childrenIds: string[], stack: boolean = true): void {
-=======
-  public createCombo(combo: string | ComboConfig, children: string[]): void {
->>>>>>> 38563ebf
     const itemController: ItemController = this.get('itemController');
 
     this.set('comboSorted', false);
@@ -1784,7 +1780,6 @@
       comboConfig = combo;
     }
 
-<<<<<<< HEAD
     const shouldStack = stack && this.get('enabledStack');
 
     // cache the children's old parent for stack
@@ -1805,11 +1800,6 @@
     // step 2: Pull children out of their parents
     let comboTrees = this.get('comboTrees');
     const childrenIdsSet = new Set<string>(childrenIds);
-=======
-    // step 2: Pull children out of their parents
-    let comboTrees = this.get('comboTrees');
-    const childrenIdsSet = new Set<string>(children);
->>>>>>> 38563ebf
     const pulledComboTreesById = new Map<string, ComboTree>();
 
     if (comboTrees) {
@@ -1844,12 +1834,8 @@
     }
 
     // step 3: 更新 children，根据类型添加 comboId 或 parentId
-<<<<<<< HEAD
     const newChildrenParent = { nodes: [], combos: [] };
     const trees: ComboTree[] = childrenIds.map(elementId => {
-=======
-    const trees: ComboTree[] = children.map(elementId => {
->>>>>>> 38563ebf
       const item = this.findById(elementId);
       const model = item.getModel();
 
@@ -1928,16 +1914,13 @@
       return;
     }
 
-<<<<<<< HEAD
     const comboModel = comboItem.getModel();
-=======
     // Expand combo if collapsed to prevent child nodes being deleted.
-    if (comboItem.getModel().collapsed) {
+    if (comboModel.collapsed) {
       this.expandCombo(comboItem);
     }
 
->>>>>>> 38563ebf
-    const parentId = comboItem.getModel().parentId;
+    const parentId = comboModel.parentId;
     let comboTrees = self.get('comboTrees');
     if (!comboTrees) comboTrees = [];
     const itemMap = this.get('itemMap');
