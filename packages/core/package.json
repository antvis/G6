{
  "name": "@antv/g6-core",
<<<<<<< HEAD
  "version": "0.6.4-siren.4",
=======
  "version": "0.6.10",
>>>>>>> 4512b10b
  "description": "A Graph Visualization Framework in JavaScript",
  "keywords": [
    "antv",
    "g6",
    "graph",
    "graph analysis",
    "graph editor",
    "graph visualization",
    "relational data"
  ],
  "homepage": "https://g6.antv.vision",
  "bugs": {
    "url": "https://github.com/antvis/g6/issues"
  },
  "repository": {
    "type": "git",
    "url": "https://github.com/antvis/g6"
  },
  "license": "MIT",
  "author": "https://github.com/orgs/antvis/people",
  "files": [
    "package.json",
    "es",
    "lib",
    "dist",
    "LICENSE",
    "README.md"
  ],
  "main": "lib/index.js",
  "module": "es/index.js",
  "types": "lib/index.d.ts",
  "scripts": {
    "start": "father build --watch",
    "build": "npm run clean && father build",
    "ci": "npm run build && npm run coverage",
    "clean": "rimraf es lib",
    "coverage": "jest --coverage",
    "doc": "rimraf apis && typedoc",
    "lint": "eslint --ext .js,.jsx,.ts,.tsx --format=pretty \"./\"",
    "lint:src": "eslint --ext .ts --format=pretty \"./src\"",
    "prettier": "prettier -c --write \"**/*\"",
    "test": "jest",
    "test-live": "DEBUG_MODE=1 jest --watch  ./tests/unit/graph/graph-spec.ts",
    "lint-staged:js": "eslint --ext .js,.jsx,.ts,.tsx",
    "watch": "father build -w"
  },
  "husky": {
    "hooks": {
      "pre-commit": "lint-staged & npm run test"
    }
  },
  "lint-staged": {
    "**/*.{js,jsx,ts,tsx}": [
      "npm run lint-staged:js"
    ]
  },
  "dependencies": {
    "@antv/algorithm": "^0.1.8",
    "@antv/dom-util": "^2.0.1",
    "@antv/event-emitter": "~0.1.0",
    "@antv/g-base": "^0.5.1",
    "@antv/g-math": "^0.1.1",
    "@antv/matrix-util": "^3.1.0-beta.3",
    "@antv/path-util": "^2.0.3",
    "@antv/util": "~2.0.5",
    "ml-matrix": "^6.5.0",
    "tslib": "^2.1.0"
  },
  "devDependencies": {
    "@antv/g-canvas": "^0.5.2",
    "@antv/g-svg": "^0.5.2",
    "@babel/core": "^7.7.7",
    "@turf/turf": "^5.1.6",
    "@types/jest": "^25.2.1",
    "@types/node": "13.11.1",
    "@typescript-eslint/eslint-plugin": "^4.11.1",
    "@umijs/fabric": "^2.0.0",
    "awesome-typescript-loader": "^5.2.1",
    "babel-loader": "^8.0.6",
    "eslint": "^7.7.0",
    "event-simulate": "~1.0.0",
    "father": "^2.29.1",
    "husky": "^4.2.5",
    "jest": "^26.0.1",
    "jest-electron": "^0.1.7",
    "jest-extended": "^0.11.2",
    "lint-staged": "^10.2.11",
    "pre-commit": "^1.2.2",
    "prettier": "^2.0.5",
    "rimraf": "^3.0.0",
    "ts-jest": "^24.1.0",
    "ts-loader": "^7.0.3",
    "typescript": "^4.6.3",
    "stats-js": "^1.0.1"
  }
}<|MERGE_RESOLUTION|>--- conflicted
+++ resolved
@@ -1,10 +1,6 @@
 {
   "name": "@antv/g6-core",
-<<<<<<< HEAD
-  "version": "0.6.4-siren.4",
-=======
-  "version": "0.6.10",
->>>>>>> 4512b10b
+  "version": "0.6.10-siren.0",
   "description": "A Graph Visualization Framework in JavaScript",
   "keywords": [
     "antv",
