{
  "name": "@antv/g6-core",
<<<<<<< HEAD
  "version": "0.8.2",
=======
  "version": "0.7.10-siren.0",
>>>>>>> 38563ebf
  "description": "A Graph Visualization Framework in JavaScript",
  "keywords": [
    "antv",
    "g6",
    "graph",
    "graph analysis",
    "graph editor",
    "graph visualization",
    "relational data"
  ],
  "homepage": "https://g6.antv.antgroup.com/",
  "bugs": {
    "url": "https://github.com/antvis/g6/issues"
  },
  "repository": {
    "type": "git",
    "url": "https://github.com/antvis/g6"
  },
  "license": "MIT",
  "author": "https://github.com/orgs/antvis/people",
  "files": [
    "package.json",
    "es",
    "lib",
    "dist",
    "LICENSE",
    "README.md"
  ],
  "main": "lib/index.js",
  "module": "es/index.js",
  "types": "lib/index.d.ts",
  "scripts": {
    "start": "father build --watch",
    "build": "npm run clean && father build",
    "ci": "npm run build && npm run coverage",
    "clean": "rimraf es lib",
    "coverage": "jest --coverage",
    "doc": "rimraf apis && typedoc",
    "lint": "eslint --ext .js,.jsx,.ts,.tsx --format=pretty \"./\"",
    "lint:src": "eslint --ext .ts --format=pretty \"./src\"",
    "prettier": "prettier -c --write \"**/*\"",
    "test": "jest",
    "test-live": "DEBUG_MODE=1 jest --watch  ./tests/unit/graph/graph-spec.ts",
    "lint-staged:js": "eslint --ext .js,.jsx,.ts,.tsx",
    "watch": "father build -w"
  },
  "husky": {
    "hooks": {
      "pre-commit": "lint-staged & npm run test"
    }
  },
  "lint-staged": {
    "**/*.{js,jsx,ts,tsx}": [
      "npm run lint-staged:js"
    ]
  },
  "dependencies": {
    "@antv/algorithm": "^0.1.8",
    "@antv/dom-util": "^2.0.1",
    "@antv/event-emitter": "~0.1.0",
    "@antv/g-base": "^0.5.1",
    "@antv/g-math": "^0.1.1",
    "@antv/matrix-util": "^3.1.0-beta.3",
    "@antv/path-util": "^2.0.3",
    "@antv/util": "~2.0.5",
    "ml-matrix": "^6.5.0",
    "tslib": "^2.1.0"
  },
  "devDependencies": {
    "@antv/g-canvas": "^0.5.2",
    "@antv/g-svg": "^0.5.2",
    "@babel/core": "^7.7.7",
    "@turf/turf": "^5.1.6",
    "@types/jest": "^25.2.1",
    "@types/node": "13.11.1",
    "@typescript-eslint/eslint-plugin": "^4.11.1",
    "@umijs/fabric": "^2.0.0",
    "awesome-typescript-loader": "^5.2.1",
    "babel-loader": "^8.0.6",
    "eslint": "^7.7.0",
    "event-simulate": "~1.0.0",
    "father": "^2.29.1",
    "husky": "^4.2.5",
    "jest": "^26.0.1",
    "jest-electron": "^0.1.7",
    "jest-extended": "^0.11.2",
    "lint-staged": "^10.2.11",
    "pre-commit": "^1.2.2",
    "prettier": "^2.0.5",
    "rimraf": "^3.0.0",
    "ts-jest": "^24.1.0",
    "ts-loader": "^7.0.3",
    "typescript": "^4.6.3",
    "stats-js": "^1.0.1"
  }
}<|MERGE_RESOLUTION|>--- conflicted
+++ resolved
@@ -1,10 +1,6 @@
 {
   "name": "@antv/g6-core",
-<<<<<<< HEAD
   "version": "0.8.2",
-=======
-  "version": "0.7.10-siren.0",
->>>>>>> 38563ebf
   "description": "A Graph Visualization Framework in JavaScript",
   "keywords": [
     "antv",
