--- conflicted
+++ resolved
@@ -1,10 +1,6 @@
 {
   "name": "@antv/g6-core",
-<<<<<<< HEAD
-  "version": "0.7.2-siren.0",
-=======
-  "version": "0.7.4",
->>>>>>> 934661e6
+  "version": "0.7.4-siren.0",
   "description": "A Graph Visualization Framework in JavaScript",
   "keywords": [
     "antv",
