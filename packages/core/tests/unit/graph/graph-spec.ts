--- conflicted
+++ resolved
@@ -1556,14 +1556,11 @@
   graph.data(data);
   graph.render();
 
-<<<<<<< HEAD
   // **siren** - Skipping this test as upstream changes seem to ignore this logic
   // https://github.com/antvis/G6/pull/4178/commits/69a861736ea35b6586cb5b89d51c85d6713005f6
   it.skip('fill undo stack', () => {
     // redo 后，undo stack 有一条数据
-=======
-  it('fill undo stack', () => {
->>>>>>> 3a4d851f
+    // it('fill undo stack', () => {
     let stackData = graph.getStackData();
     let undoStack = stackData.undoStack;
     let redoStack = stackData.redoStack;
