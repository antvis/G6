import { clone, groupBy, isNumberEqual } from '@antv/util';
import Graph from '../implement-graph';

const div = document.createElement('div');
div.id = 'combo-shape';
document.body.appendChild(div);
const graphCfg = { container: div, width: 500, height: 600, groupByTypes: false, };

describe('simple data', () => {
  const simpleData = {
    nodes: [
      { id: '0', x: 50, y: 20, comboId: 'a' },
      { id: '1', x: 100, y: 20, comboId: 'a' },
      { id: '2', x: 150, y: 30, comboId: 'b' },
      { id: '3', x: 200, y: 30, comboId: 'b' }
    ], combos: [
      { id: 'a', label: 'a', x: 100, y: 400 },
      // initially collapsed
      { id: 'b', label: 'b-initially-collapsed', collapsed: true, x: 400, y: 400 },
      // empty
      { id: 'c', label: 'c-empty', x: 300, y: 300 }
    ]
  }
  simpleData.nodes.forEach(node => {
    node.label = node.id
  });
  let graph = new Graph(graphCfg);
  graph.read(clone(simpleData));

  // 加几个测试标记圆点
  const group = graph.getGroup();
  const poses = [{ x: 100, y: 400 }, { x: 400, y: 400 }, { x: 300, y: 300 }];
  poses.forEach(pos => {
    group.addShape('circle', {
      attrs: { r: 3, x: pos.x, y: pos.y, fill: '#f00' }
    });
    group.addShape('text', {
      attrs: { text: `(${pos.x}, ${pos.y})`, fill: '#666', fontSize: 10, x: pos.x, y: pos.y + 14, textAlign: 'center' }
    });
  })
  it('render: combos and nodes with pos', () => {
    const comboModels = graph.getCombos().map(combo => combo.getModel());
    expect(comboModels[0].x).toBe(100);
    expect(comboModels[0].y).toBe(400);
    expect(comboModels[1].x).toBe(400);
    expect(comboModels[1].y).toBe(400);
    expect(comboModels[2].x).toBe(300);
    expect(comboModels[2].y).toBe(300);
    const nodeModels = graph.getNodes().map(node => node.getModel());
    expect(nodeModels[0].x).toBe(100 - 75 + 50);
    expect(nodeModels[0].y).toBe(400 - 20 + 20);
    expect(nodeModels[1].x).toBe(100 - 75 + 100);
    expect(nodeModels[1].y).toBe(400 - 20 + 20);
    expect(nodeModels[2].x).toBe(400 - 175 + 150);
    expect(nodeModels[2].y).toBe(400 - 30 + 30);
    expect(nodeModels[3].x).toBe(400 - 175 + 200);
    expect(nodeModels[3].y).toBe(400 - 30 + 30);
  });
  it('render: combos without pos, nodes with pos', () => {
    graph.destroy();
    const testData = clone(simpleData);
    testData.combos.forEach(combo => {
      delete combo.x;
      delete combo.y;
    });
    graph = new Graph(graphCfg);
    graph.read(testData);

    const comboModels = graph.getCombos().map(combo => combo.getModel());
    expect(comboModels[0].x).toBe(75);
    expect(comboModels[0].y).toBe(20);
    expect(comboModels[1].x).toBe(175);
    expect(comboModels[1].y).toBe(30);
    expect(comboModels[2].x).not.toBe(undefined);
    expect(comboModels[2].y).not.toBe(undefined);
    const nodeModels = graph.getNodes().map(node => node.getModel());
    expect(nodeModels[0].x).toBe(50);
    expect(nodeModels[0].y).toBe(20);
    expect(nodeModels[1].x).toBe(100);
    expect(nodeModels[1].y).toBe(20);
    expect(nodeModels[2].x).toBe(150);
    expect(nodeModels[2].y).toBe(30);
    expect(nodeModels[3].x).toBe(200);
    expect(nodeModels[3].y).toBe(30);
  });
  it('updateItem: combos from no pos update to pos', () => {
    const testData = clone(simpleData);
    testData.combos.forEach(combo => {
      delete combo.x;
      delete combo.y;
    });
    graph.destroy();
    graph = new Graph(graphCfg);
    graph.read(testData);

    graph.updateItem('a', { ...poses[0] })
    graph.updateItem('b', { ...poses[1] })
    graph.updateItem('c', { ...poses[2] })

    const comboModels = graph.getCombos().map(combo => combo.getModel());
    expect(comboModels[0].x).toBe(100);
    expect(comboModels[0].y).toBe(400);
    expect(comboModels[1].x).toBe(400);
    expect(comboModels[1].y).toBe(400);
    expect(comboModels[2].x).toBe(300);
    expect(comboModels[2].y).toBe(300);
    const nodeModels = graph.getNodes().map(node => node.getModel());
    expect(nodeModels[0].x).toBe(100 - 75 + 50);
    expect(nodeModels[0].y).toBe(400 - 20 + 20);
    expect(nodeModels[1].x).toBe(100 - 75 + 100);
    expect(nodeModels[1].y).toBe(400 - 20 + 20);
    expect(nodeModels[2].x).toBe(400 - 175 + 150);
    expect(nodeModels[2].y).toBe(400 - 30 + 30);
    expect(nodeModels[3].x).toBe(400 - 175 + 200);
    expect(nodeModels[3].y).toBe(400 - 30 + 30);
  });
  it('updateItem: update the nodes inside expanded/collapsed combo', () => {
    const nodes = graph.getNodes();
    const newNodePoses = [{ x: 50, y: 50 }, { x: 150, y: 150 }, { x: 450, y: 450 }, { x: 450, y: 400 }];
    graph.updateItem(nodes[0], newNodePoses[0]);
    graph.updateItem(nodes[1], newNodePoses[1]);
    graph.updateItem(nodes[2], newNodePoses[2]);
    graph.updateItem(nodes[3], newNodePoses[3]);
    // 上面手动更新单个节点是不会触发相关 combo 更新的，需要调用下面方法。但是下面方法是根据数据绘制的位置，如何控制根据内部元素位置还是 combo 数据位置
    // 是否加参数，内部更新 combo 或渲染 combo 时才用 combo 数据位置
    graph.updateCombos();

    const expectComboPoses = [
      {
        x: (newNodePoses[0].x + newNodePoses[1].x) / 2,
        y: (newNodePoses[0].y + newNodePoses[1].y) / 2,
      },
      {
        // x: (newNodePoses[2].x + newNodePoses[3].x) / 2,
        // y: (newNodePoses[2].y + newNodePoses[3].y) / 2,
        // 该 combo 是 collapsed，因此不受节点位置影响
        x: 400,
        y: 400
      }
    ]

    const comboModels = graph.getCombos().map(combo => combo.getModel());
    expect(comboModels[0].x).toBe(expectComboPoses[0].x);
    expect(comboModels[0].y).toBe(expectComboPoses[0].y);
    expect(comboModels[1].x).toBe(expectComboPoses[1].x);
    expect(comboModels[1].y).toBe(expectComboPoses[1].y);
  });
  it('1 initial collapsed with pos, 2 expand, 3 move combo, 4 move node, 5 collapse, 6 move combo, 7 move node', (done) => {
    graph.destroy();
    const testData = clone(simpleData);
    graph = new Graph(graphCfg);
    graph.read(testData);

    // initial collapsed with pos
    const combo = graph.findById('b');
    const model = combo.getModel();
    expect(model.x).toBe(400);
    expect(model.y).toBe(400);

    setTimeout(() => {
      // 2 epxand
      graph.collapseExpandCombo('b');
      expect(model.x).toBe(400);
      expect(model.y).toBe(400);
      // 3 move combo
      graph.updateItem(combo, { x: 200, y: 100 });
      expect(model.x).toBe(200);
      expect(model.y).toBe(100);
      // 4 move node
      const node = graph.findById('2');
      graph.updateItem(node, { x: 300, y: 200 });
      graph.updateCombos();
      expect(node.getModel().x).toBe(300);
      expect(node.getModel().y).toBe(200);
      expect(model.x).toBe(262.5);
      expect(model.y).toBe(150);
      setTimeout(() => {
        // expect(Math.abs(combo.getKeyShape().attr('r') - 102) < 1).toBe(true);
        // 5 collapse
        graph.collapseExpandCombo('b');
        expect(model.x).toBe(262.5);
        expect(model.y).toBe(150);
        setTimeout(() => {
          // expect(Math.abs(combo.getKeyShape().attr('r') - 35) < 1).toBe(true);
          // 6 move combo
          graph.updateItem(combo, { x: 400, y: 50 });
          expect(model.x).toBe(400);
          expect(model.y).toBe(50);
          // expect(Math.abs(combo.getKeyShape().attr('r') - 35) < 1).toBe(true);
          // 7 move node
          const node = graph.findById('3');
          graph.updateItem(node, { x: 150, y: 400 });
          graph.updateCombos();
          expect(node.getModel().x).toBe(150);
          expect(node.getModel().y).toBe(400);
          // 收起状态下移动内部节点，combo 不会更新位置，因为计算 bbox 的时候忽略了隐藏元素
          expect(model.x).toBe(400);
          expect(model.y).toBe(50);
          graph.collapseExpandCombo('b');
          setTimeout(() => {
            expect(model.x).toBe(293.75);
            expect(model.y).toBe(250);
            done();
          }, 500)
        }, 500)
      }, 500)
    }, 500)
  });
  it('1 initial collapsed without pos, 2 expand, 3 move combo, 4 move node, 5 collapse, 6 move combo, 7 move node', (done) => {
    const testData = clone(simpleData);
    testData.combos.forEach(combo => {
      delete combo.x;
      delete combo.y;
    });
    graph.destroy();
    graph = new Graph(graphCfg);
    graph.read(testData);

    // initial collapsed with pos
    const combo = graph.findById('b');
    const model = combo.getModel();
    expect(model.x).toBe(175);
    expect(model.y).toBe(30);

    setTimeout(() => {
      // 2 epxand
      graph.collapseExpandCombo('b');
      setTimeout(() => {
        expect(model.x).toBe(175);
        expect(model.y).toBe(30);
        // 3 move combo
        graph.updateItem(combo, { x: 200, y: 100 });
        expect(model.x).toBe(200);
        expect(model.y).toBe(100);
        // 4 move node
        const node = graph.findById('2');
        graph.updateItem(node, { x: 300, y: 200 });
        graph.updateCombos();
        expect(node.getModel().x).toBe(300);
        expect(node.getModel().y).toBe(200);
        expect(model.x).toBe(262.5);
        expect(model.y).toBe(150);
        setTimeout(() => {
          // expect(Math.abs(combo.getKeyShape().attr('r') - 102) < 1).toBe(true);
          // 5 collapse
          graph.collapseExpandCombo('b');
          setTimeout(() => {
            expect(model.x).toBe(262.5);
            expect(model.y).toBe(150);
            // expect(Math.abs(combo.getKeyShape().attr('r') - 35) < 1).toBe(true);
            // 6 7 与上一个 it 内容相同，不再重复
            done();
          }, 500);
        }, 500);
      }, 500);
    }, 500);
  });
  it('1 initial expand with pos, 2 move node, 3 move combo, 4 collapse, 5 move node, 6 expand', (done) => {
    graph.destroy();
    const testData = clone(simpleData);
    graph = new Graph(graphCfg);
    graph.read(testData);

    // 1 initial expand with pos
    const combo = graph.findById('a');
    const model = combo.getModel();
    expect(model.x).toBe(100);
    expect(model.y).toBe(400);

    // 2 move node
    const node = graph.findById('1');
    const node1Model = node.getModel();
    const node0Model = graph.findById('0').getModel();
    graph.updateItem(node, { x: 100, y: 100 });
    graph.updateCombos();
    expect(node.getModel().x).toBe(100);
    expect(node.getModel().y).toBe(100);
    expect(model.x).toBe(87.5);
    expect(model.y).toBe(250);
    setTimeout(() => {
      expect(Math.abs(combo.getKeyShape().attr('r') - 187) < 1).toBe(true);
      // 3 move combo
      graph.updateItem(combo, { x: 300, y: 400 });
      expect(model.x).toBe(300);
      expect(model.y).toBe(400);
      expect(node1Model.x).toBe(300 - 87.5 + 100);
      expect(node1Model.y).toBe(400 - 250 + 100);
      expect(node0Model.x).toBe(287.5);
      expect(node0Model.y).toBe(550);
      // 4 collapse
      graph.collapseExpandCombo('a');
      setTimeout(() => {
        // expect(Math.abs(combo.getKeyShape().attr('r') - 35) < 1).toBe(true);
        expect(model.x).toBe(300);
        expect(model.y).toBe(400);
        // 5 move node, collapse 状态下移动节点，combo 位置不变
        graph.updateItem('0', { x: 50, y: 50 });
        expect(node0Model.x).toBe(50);
        expect(node0Model.y).toBe(50);
        expect(model.x).toBe(300);
        expect(model.y).toBe(400);
        // 6 expand
        graph.collapseExpandCombo('a');
        setTimeout(() => {
          // expect(Math.abs(combo.getKeyShape().attr('r') - 204) < 1).toBe(true);
          expect(model.x).toBe(181.25);
          expect(model.y).toBe(150);
          done();
        }, 500)
      }, 500)
    }, 500);
  });
  it('1 initial expand without pos, 2 move node, 3 move combo, 4 collapse, 5 move node, 6 expand', (done) => {
    const testData = clone(simpleData);
    testData.combos.forEach(combo => {
      delete combo.x;
      delete combo.y;
    });
    graph.destroy();
    graph = new Graph(graphCfg);
    graph.read(testData);

    // 1 initial collapsed without pos
    const combo = graph.findById('a');
    const model = combo.getModel();
    expect(model.x).toBe(75);
    expect(model.y).toBe(20);

    setTimeout(() => {
      // 2 move node
      const node = graph.findById('1');
      const node1Model = node.getModel();
      const node0Model = graph.findById('0').getModel();
      graph.updateItem(node, { x: 300, y: 200 });
      graph.updateCombos();
      expect(node1Model.x).toBe(300);
      expect(node1Model.y).toBe(200);
      expect(model.x).toBe(175);
      expect(model.y).toBe(110);
      setTimeout(() => {
        // expect(Math.abs(combo.getKeyShape().attr('r') - 193) < 1).toBe(true);
        // 3 move combo
        graph.updateItem(combo, { x: 50, y: 350 });
        expect(model.x).toBe(50);
        expect(model.y).toBe(350);
        expect(node1Model.x).toBe(50 - 175 + 300);
        expect(node1Model.y).toBe(350 - 110 + 200);
        expect(node0Model.x).toBe(-75);
        expect(node0Model.y).toBe(260);
        // 4 collapse
        graph.collapseExpandCombo('a');
        setTimeout(() => {
          // expect(Math.abs(combo.getKeyShape().attr('r') - 35) < 1).toBe(true);
          expect(model.x).toBe(50);
          expect(model.y).toBe(350);
          // 5 expand
          graph.collapseExpandCombo('a');
          setTimeout(() => {
            // expect(Math.abs(combo.getKeyShape().attr('r') - 193) < 1).toBe(true);
            expect(model.x).toBe(50);
            expect(model.y).toBe(350);
            graph.destroy();
            done();
          }, 500);
        }, 500);
      }, 500);
    }, 500);
  });
});

describe('hierarchy data 1: combo A has one child: an empty combo B', () => {
  const data = {
    combos: [
      { id: 'A', x: 100, y: 200, label: 'A' },
      { id: 'B', x: 300, y: 400, label: 'B', parentId: 'A' },
    ]
  }
  let graph = new Graph(graphCfg);
  graph.read(clone(data));
  let comboA = graph.findById('A');
  let comboAModel = comboA.getModel();
  let comboB = graph.findById('B');
  let comboBModel = comboB.getModel();
  it('nested combo has different initial pos', () => {
    expect(comboAModel.x).toBe(100);
    expect(comboAModel.y).toBe(200);
    // the child combo follow the parent
    expect(comboBModel.x).toBe(100);
    expect(comboBModel.y).toBe(200);
  });
  it('move child empty combo B', (done) => {
    graph.updateItem('B', { x: 330, y: 120 });
    expect(comboBModel.x).toBe(330);
    expect(comboBModel.y).toBe(120);
    // the parent combo follow the child
    graph.updateCombos();
    expect(comboAModel.x).toBe(330);
    expect(comboAModel.y).toBe(120);
    // collpase combo B
    graph.collapseExpandCombo('B');
    setTimeout(() => {
      // move combo B
      graph.updateItem('B', { x: 430, y: 200 });
      expect(comboBModel.x).toBe(430);
      expect(comboBModel.y).toBe(200);
      // the parrent follow the child
      graph.updateCombos();
      expect(comboAModel.x).toBe(430);
      expect(comboAModel.y).toBe(200);
      done()
    }, 500);
  });
  it('move parent combo A', (done) => {
    graph.updateItem('A', { x: 50, y: 50 });
    expect(comboAModel.x).toBe(50);
    expect(comboAModel.y).toBe(50);
    // the child follow the parent
    expect(comboBModel.x).toBe(50);
    expect(comboBModel.y).toBe(50);
    // expand B
    graph.collapseExpandCombo('B');
    setTimeout(() => {
      // no changes
      expect(comboAModel.x).toBe(50);
      expect(comboAModel.y).toBe(50);
      expect(comboBModel.x).toBe(50);
      expect(comboBModel.y).toBe(50);
      done();
    }, 500);
  });
  it('parent combo without pos, child combo with pos', () => {
    const testData = clone(data);
    delete testData.combos[0].x;
    delete testData.combos[0].y;
    graph.destroy();
    graph = new Graph(graphCfg);
    graph.read(testData);

    comboA = graph.findById('A');
    comboAModel = comboA.getModel();
    comboB = graph.findById('B');
    comboBModel = comboB.getModel();

    expect(comboBModel.x).toBe(300);
    expect(comboBModel.y).toBe(400);
    // A has no position, follows the child
    expect(comboAModel.x).toBe(300);
    expect(comboAModel.y).toBe(400);

    // move B
    graph.updateItem('B', { x: 300, y: 100 });
    expect(comboBModel.x).toBe(300);
    expect(comboBModel.y).toBe(100);
    // A follows the child
    graph.updateCombos();
    expect(comboAModel.x).toBe(300);
    expect(comboAModel.y).toBe(100);

    // move A
    graph.updateItem('A', { x: 400, y: 120 });
    expect(comboBModel.x).toBe(400);
    expect(comboBModel.y).toBe(120);
    // B follows the parent
    expect(comboAModel.x).toBe(400);
    expect(comboAModel.y).toBe(120);
  });
  it('parent combo with pos, child combo without', () => {
    const testData = clone(data);
    delete testData.combos[1].x;
    delete testData.combos[1].y;
    graph.destroy();
    graph = new Graph(graphCfg);
    graph.read(testData);

    comboA = graph.findById('A');
    comboAModel = comboA.getModel();
    comboB = graph.findById('B');
    comboBModel = comboB.getModel();

    expect(isNumberEqual(comboBModel.x, 100, 1)).toBe(true);
    expect(isNumberEqual(comboBModel.y, 200, 1)).toBe(true);
    // A has no position, follows the child
    expect(isNumberEqual(comboAModel.x, 100, 1)).toBe(true);
    expect(isNumberEqual(comboAModel.y, 200, 1)).toBe(true);
  });
  it('parent combo collapsed with pos, child combo with pos', (done) => {
    const testData = clone(data);
    testData.combos[0].collapsed = true;
    graph.destroy();
    graph = new Graph(graphCfg);
    graph.read(testData);

    comboA = graph.findById('A');
    comboAModel = comboA.getModel();
    comboB = graph.findById('B');
    comboBModel = comboB.getModel();

    expect(comboBModel.x).toBe(100);
    expect(comboBModel.y).toBe(200);
    // A has no position, follows the child
    expect(comboAModel.x).toBe(100);
    expect(comboAModel.y).toBe(200);

    // move A
    graph.updateItem('A', { x: 300, y: 350 });
    expect(comboAModel.x).toBe(300);
    expect(comboAModel.y).toBe(350);
    // child follows A
    expect(comboBModel.x).toBe(300);
    expect(comboBModel.y).toBe(350);

    // expand A
    graph.collapseExpandCombo('A');
    setTimeout(() => {
      expect(comboAModel.x).toBe(300);
      expect(comboAModel.y).toBe(350);
      // child follows A
      expect(comboBModel.x).toBe(300);
      expect(comboBModel.y).toBe(350);
      graph.destroy();
      done()
    }, 500);
  });
});

describe('hierarchy data 2: combo A has 2 children: an empty combo B, a node', () => {
  const data = {
    nodes: [{ id: '0', x: 10, y: 20, comboId: 'A' }],
    combos: [
      { id: 'A', x: 100, y: 200, label: 'A' },
      { id: 'B', x: 300, y: 400, label: 'B', parentId: 'A' },
    ]
  }
  let graph = new Graph(graphCfg);
  graph.read(clone(data));
  let comboA = graph.findById('A');
  let comboAModel = comboA.getModel();
  let comboB = graph.findById('B');
  let comboBModel = comboB.getModel();
  let node = graph.findById('0');
  let nodeModel = node.getModel();

  it('nested combo has different initial pos', () => {
    expect(comboAModel.x).toBe(100);
    expect(comboAModel.y).toBe(200);
    // the child combo follow the parent
    expect(comboBModel.x).toBe(232.5);
    expect(comboBModel.y).toBe(377.5);
    expect(nodeModel.x).toBe(-57.5);
    expect(nodeModel.y).toBe(-2.5);
  });
  it('move child empty combo B', () => {
    graph.updateItem('B', { x: 330, y: 120 });
    expect(comboBModel.x).toBe(330);
    expect(comboBModel.y).toBe(120);
    // the sibling node is not changed
    expect(nodeModel.x).toBe(-57.5);
    expect(nodeModel.y).toBe(-2.5);
    // the parent combo follows the children
    graph.updateCombos();
    expect(comboAModel.x).toBe(148.75);
    expect(comboAModel.y).toBe(71.25);
  });
  it('move parent combo A', () => { // done
    graph.updateItem('A', { x: 450, y: 350 });
    expect(comboAModel.x).toBe(450);
    expect(comboAModel.y).toBe(350);
    // the child follow the parent
    expect(comboBModel.x).toBe(450 - 148.75 + 330);
    expect(comboBModel.y).toBe(350 - 71.25 + 120);
    expect(nodeModel.x).toBe(450 - 148.75 - 57.5);
    expect(nodeModel.y).toBe(350 - 71.25 - 2.5);
  });
  it('parent combo without pos, children with pos', () => {
    const testData = clone(data);
    delete testData.combos[0].x;
    delete testData.combos[0].y;
    graph.destroy();
    graph = new Graph(graphCfg);
    graph.read(testData);

    comboA = graph.findById('A');
    comboAModel = comboA.getModel();
    comboB = graph.findById('B');
    comboBModel = comboB.getModel();
    node = graph.findById('0');
    nodeModel = node.getModel();

    expect(comboBModel.x).toBe(300);
    expect(comboBModel.y).toBe(400);
    expect(nodeModel.x).toBe(10);
    expect(nodeModel.y).toBe(20);
    // A has no position, follows the child
    expect(comboAModel.x).toBe(167.5);
    expect(comboAModel.y).toBe(222.5);
  });
  it('parent combo with pos, child combo without pos', () => {
    const testData = clone(data);
    delete testData.combos[1].x;
    delete testData.combos[1].y;
    delete testData.nodes[0].x;
    delete testData.nodes[0].y;
    graph.destroy();
    graph = new Graph(graphCfg);
    graph.read(testData);

    comboA = graph.findById('A');
    comboAModel = comboA.getModel();
    comboB = graph.findById('B');
    comboBModel = comboB.getModel();
    node = graph.findById('0');
    nodeModel = node.getModel();

    expect(comboAModel.x).toBe(100);
    expect(comboAModel.y).toBe(200);
    // B and 0 have no position, follow the parent
    // the position is randomed, but inside the parent parent
    expect(comboBModel.x).not.toBe(NaN);
    expect(comboBModel.y).not.toBe(NaN);
    expect(nodeModel.x).not.toBe(NaN);
    expect(nodeModel.y).not.toBe(NaN);
  });
  it('parent combo collapsed with pos, child combo with pos', () => {
    const testData = clone(data);
    testData.combos[0].collapsed = true;
    graph.destroy();
    graph = new Graph(graphCfg);
    graph.read(testData);

    comboA = graph.findById('A');
    comboAModel = comboA.getModel();
    comboB = graph.findById('B');
    comboBModel = comboB.getModel();

    expect(comboAModel.x).toBe(100);
    expect(comboAModel.y).toBe(200);
    expect(comboBModel.x).not.toBe(NaN);
    expect(comboBModel.y).not.toBe(NaN);
    expect(nodeModel.x).not.toBe(NaN);
    expect(nodeModel.y).not.toBe(NaN);
    graph.destroy();
  });
});


describe('hierarchy data3: combo A has 2 children: combo B with 2 nodes, 2 nodes', () => {
  const data = {
    nodes: [
      { id: '0', x: 140, y: 120, comboId: 'A' },
      { id: '1', x: 150, y: 130, comboId: 'A' },
      { id: '2', x: 180, y: 220, comboId: 'B' },
      { id: '3', x: 190, y: 230, comboId: 'B' }
    ],
    combos: [
      { id: 'A', x: 100, y: 200, label: 'A' },
      { id: 'B', x: 300, y: 400, label: 'B', parentId: 'A' },
    ]
  }
  data.nodes.forEach(node => node.label = node.id);
  let graph = new Graph(graphCfg);
  graph.read(clone(data));
  let comboA = graph.findById('A');
  let comboAModel = comboA.getModel();
  let comboB = graph.findById('B');
  let comboBModel = comboB.getModel();
  let nodes = graph.getNodes();
  let nodeModels = nodes.map(node => node.getModel());

  it('nested combo has different initial pos', () => {
    expect(comboAModel.x).toBe(100);
    expect(comboAModel.y).toBe(200);
    // the child combo follow the parent
    expect(comboBModel.x).toBe(161.5398448916085);
    expect(comboBModel.y).toBe(321.5398448916085);
    expect(nodeModels[0].x).toBe(1.5398448916085101);
    expect(nodeModels[0].y).toBe(41.53984489160848);
    expect(nodeModels[1].x).toBe(11.53984489160851);
    expect(nodeModels[1].y).toBe(51.53984489160848);
    expect(nodeModels[2].x).toBe(156.5398448916085);
    expect(nodeModels[2].y).toBe(316.5398448916085);
    expect(nodeModels[3].x).toBe(166.5398448916085);
    expect(nodeModels[3].y).toBe(326.5398448916085);
  });
  it('move child combo B', () => {
    graph.updateItem('B', { x: 330, y: 120 });
    graph.updateCombos();
    expect(comboBModel.x).toBe(330);
    expect(comboBModel.y).toBe(120);
    // the sibling node is not changed
    expect(nodeModels[0].x).toBe(1.5398448916085101);
    expect(nodeModels[0].y).toBe(41.53984489160848);
    expect(nodeModels[1].x).toBe(11.53984489160851);
    expect(nodeModels[1].y).toBe(51.53984489160848);
    // the children nodes of combo B follow B
    expect(nodeModels[2].x).toBe(325);
    expect(nodeModels[2].y).toBe(115);
    expect(nodeModels[3].x).toBe(335);
    expect(nodeModels[3].y).toBe(125);

    // the parent combo follows the children
    expect(comboAModel.x).toBe(184.23007755419576);
    expect(comboAModel.y).toBe(99.23007755419573);
  });
  it('move parent combo A', (done) => {
    graph.updateItem('A', { x: 150, y: 150 });
    expect(comboAModel.x).toBe(150);
    expect(comboAModel.y).toBe(150);
    // the child follow the parent
    const dx = 150 - 184.23007755419576, dy = 150 - 99.23007755419573;
    expect(comboBModel.x).toBe(dx + 330);
    expect(comboBModel.y).toBe(dy + 120);
    expect(nodeModels[0].x).toBe(dx + 1.5398448916085101);
    expect(nodeModels[0].y).toBe(dy + 41.53984489160848);
    expect(nodeModels[1].x).toBe(dx + 11.53984489160851);
    expect(nodeModels[1].y).toBe(dy + 51.53984489160848);
    expect(nodeModels[2].x).toBe(dx + 325);
    expect(nodeModels[2].y).toBe(dy + 115);
    expect(nodeModels[3].x).toBe(dx + 335);
    expect(nodeModels[3].y).toBe(dy + 125);
    // collapse B
    graph.collapseExpandCombo('B');
    setTimeout(() => {
      // move B
      graph.updateItem('B', { x: 50, y: 50 });
      expect(comboBModel.x).toBe(50);
      expect(comboBModel.y).toBe(50);
      graph.updateCombos();
      setTimeout(() => {
        expect(Math.abs(comboA.getKeyShape().attr('r') - 105) < 1).toBe(true);
        expect(comboAModel.x).toBe(21.154883668706375);
        expect(comboAModel.y).toBe(63.654883668706375);
        done();
      }, 500);
    }, 500);
  });
  it('parent combo without pos, children with pos', () => {
    const testData = clone(data);
    delete testData.combos[0].x;
    delete testData.combos[0].y;
    graph.destroy();
    graph = new Graph(graphCfg);
    graph.read(testData);

    comboA = graph.findById('A');
    comboAModel = comboA.getModel();
    comboB = graph.findById('B');
    comboBModel = comboB.getModel();
    nodes = graph.getNodes();
    nodeModels = nodes.map(node => node.getModel());

    expect(comboBModel.x).toBe(300);
    expect(comboBModel.y).toBe(400);
    expect(nodeModels[0].x).toBe(data.nodes[0].x);
    expect(nodeModels[0].y).toBe(data.nodes[0].y);
    expect(nodeModels[1].x).toBe(data.nodes[1].x);
    expect(nodeModels[1].y).toBe(data.nodes[1].y);
    // 2 3 follows B
    expect(nodeModels[2].x).toBe(295);
    expect(nodeModels[2].y).toBe(395);
    expect(nodeModels[3].x).toBe(305);
    expect(nodeModels[3].y).toBe(405);
    // A has no position, follows the child
    expect(comboAModel.x).toBe(238.4601551083915);
    expect(comboAModel.y).toBe(278.4601551083915);
  });
  it('parent combo with pos, child combo without pos', () => {
    const testData = clone(data);
    delete testData.combos[1].x;
    delete testData.combos[1].y;
    testData.nodes.forEach(node => {
      delete node.x;
      delete node.y;
    });
    graph.destroy();
    graph = new Graph(graphCfg);
    graph.read(testData);

    comboA = graph.findById('A');
    comboAModel = comboA.getModel();
    comboB = graph.findById('B');
    comboBModel = comboB.getModel();
    nodes = graph.getNodes();
    nodeModels = nodes.map(node => node.getModel());

    expect(comboAModel.x).toBe(100);
    expect(comboAModel.y).toBe(200);
    // B and nodes have no position, follow the parent
    expect(comboBModel.x).toBe(100);
    expect(comboBModel.y).toBe(200);
    nodeModels.forEach(nodeModel => {
      expect(nodeModel.x).toBe(100);
      expect(nodeModel.y).toBe(200);
    });
    // move node 3
    graph.updateItem('3', { x: 300, y: 400 });
    expect(nodeModels[3].x).toBe(300);
    expect(nodeModels[3].y).toBe(400);
    graph.updateCombos();
    // B and A follow the change
    expect(comboBModel.x).toBe((100 + 300) / 2);
    expect(comboBModel.y).toBe((200 + 400) / 2);
    expect(comboAModel.x).toBe((100 + 300) / 2);
    expect(comboAModel.y).toBe((200 + 400) / 2);
  });
  it('parent combo collapsed with pos, child combo with pos', (done) => {
    const testData = clone(data);
    testData.combos[0].collapsed = true;
    graph.destroy();
    graph = new Graph(graphCfg);
    graph.read(testData);

    comboA = graph.findById('A');
    comboAModel = comboA.getModel();
    comboB = graph.findById('B');
    comboBModel = comboB.getModel();
    nodes = graph.getNodes();
    nodeModels = nodes.map(node => node.getModel());

    expect(comboAModel.x).toBe(100);
    expect(comboAModel.y).toBe(200);
    setTimeout(() => {
      // expand A
      graph.collapseExpandCombo('A');
      setTimeout(() => {
        expect(comboB.isVisible()).toBe(true);
        // the child combo follow the parent
        expect(comboBModel.x).toBe(161.5398448916085);
        expect(comboBModel.y).toBe(321.5398448916085);
        expect(nodeModels[0].x).toBe(1.5398448916085101);
        expect(nodeModels[0].y).toBe(41.53984489160848);
        expect(nodeModels[1].x).toBe(11.53984489160851);
        expect(nodeModels[1].y).toBe(51.53984489160848);
        expect(nodeModels[2].x).toBe(156.5398448916085);
        expect(nodeModels[2].y).toBe(316.5398448916085);
        expect(nodeModels[3].x).toBe(166.5398448916085);
        expect(nodeModels[3].y).toBe(326.5398448916085);
        graph.destroy();
        done()
      }, 500)
    }, 500);
  });
});

describe('hierarchy data4: combo A has 2 children: combo B with 2 nodes, 2 nodes', () => {
  const data = {
    combos: [
      { id: 'A', x: 100, y: 200, label: 'A' },
      { id: 'B', x: 300, y: 400, label: 'B', parentId: 'A' },
      { id: 'C', x: 150, y: 100, label: 'C', parentId: 'A' },
    ]
  }
  let graph = new Graph(graphCfg);
  graph.read(clone(data));
  let combos = [graph.findById('A'), graph.findById('B'), graph.findById('C')]; // graph.getCombos 返回的不是数据顺序
  let comboModels = combos.map(combo => combo.getModel());

  it('nested combo has different initial pos', () => {
    expect(comboModels[0].x).toBe(100);
    expect(comboModels[0].y).toBe(200);
    // the child combo follow the parent
    expect(comboModels[1].x).toBe(175);
    expect(comboModels[1].y).toBe(350);
    expect(comboModels[2].x).toBe(25);
    expect(comboModels[2].y).toBe(50);
  });
  it('move child combo B', () => {
    graph.updateItem('B', { x: 130, y: 120 });
    graph.updateCombos();
    expect(comboModels[1].x).toBe(130);
    expect(comboModels[1].y).toBe(120);
    // the sibling node is not changed
    expect(comboModels[2].x).toBe(25);
    expect(comboModels[2].y).toBe(50);
    // the parent combo follows the children
    expect(comboModels[0].x).toBe(77.5);
    expect(comboModels[0].y).toBe(85);
    expect(Math.abs(combos[0].getKeyShape().attr('r') - 240) < 1).toBe(true);
  });
  it('move parent combo A', () => {
    graph.updateItem('A', { x: 150, y: 150 });
    expect(comboModels[0].x).toBe(150);
    expect(comboModels[0].y).toBe(150);
    // the child follow the parent
    const dx = 150 - 77.5, dy = 150 - 85;
    expect(comboModels[1].x).toBe(dx + 130);
    expect(comboModels[1].y).toBe(dy + 120);
    expect(comboModels[2].x).toBe(dx + 25);
    expect(comboModels[2].y).toBe(dy + 50);
  });
  it('parent combo without pos, children with pos', () => {
    const testData = clone(data);
    delete testData.combos[0].x;
    delete testData.combos[0].y;
    graph.destroy();
    graph = new Graph(graphCfg);
    graph.read(testData);

    combos = [graph.findById('A'), graph.findById('B'), graph.findById('C')];
    comboModels = combos.map(combo => combo.getModel());

    expect(comboModels[1].x).toBe(300);
    expect(comboModels[1].y).toBe(400);
    expect(comboModels[2].x).toBe(150);
    expect(comboModels[2].y).toBe(100);
    // A has no position, follows the child
    expect(comboModels[0].x).toBe((300 + 150) / 2);
    expect(comboModels[0].y).toBe((400 + 100) / 2);
  });
  it('parent combo with pos, child combo without pos', () => {
    const testData = clone(data);
    delete testData.combos[1].x;
    delete testData.combos[1].y;
    delete testData.combos[2].x;
    delete testData.combos[2].y;
    graph.destroy();
    graph = new Graph(graphCfg);
    graph.read(testData);

    combos = [graph.findById('A'), graph.findById('B'), graph.findById('C')];
    comboModels = combos.map(combo => combo.getModel());

    expect(comboModels[0].x).toBe(100);
    expect(comboModels[0].y).toBe(200);
    expect(comboModels[1].x).not.toBe(NaN);
    expect(comboModels[1].y).not.toBe(NaN);
    expect(comboModels[2].x).not.toBe(NaN);
    expect(comboModels[2].y).not.toBe(NaN);
    // move node B and C
    graph.updateItem('B', { x: 300, y: 400 });
    graph.updateItem('C', { x: 200, y: 400 });
    expect(comboModels[1].x).toBe(300);
    expect(comboModels[1].y).toBe(400);
    expect(comboModels[2].x).toBe(200);
    expect(comboModels[2].y).toBe(400);
    graph.updateCombos();
    expect(comboModels[0].x).toBe((300 + 200) / 2);
    expect(comboModels[0].y).toBe((400 + 400) / 2);
  });
  it('parent combo collapsed with pos, child combo with pos', (done) => {
    const testData = clone(data);
    testData.combos[0].collapsed = true;
    graph.destroy();
    graph = new Graph(graphCfg);
    graph.read(testData);

    combos = [graph.findById('A'), graph.findById('B'), graph.findById('C')];
    comboModels = combos.map(combo => combo.getModel());

    expect(comboModels[0].x).toBe(100);
    expect(comboModels[0].y).toBe(200);
    setTimeout(() => {
      // expand A
      graph.collapseExpandCombo('A');
      setTimeout(() => {
        expect(combos[1].isVisible()).toBe(true);
        expect(combos[2].isVisible()).toBe(true);
        // the child combo follow the parent
        expect(comboModels[1].x).toBe(175);
        expect(comboModels[1].y).toBe(350);
        expect(comboModels[2].x).toBe(25);
        expect(comboModels[2].y).toBe(50);
        graph.destroy();
        done();
      }, 500)
    }, 500);
  });
});


describe('hierarchy data5: combo A has 2 children: combo B with 2 nodes, 2 nodes', () => {
  const data = {
    nodes: [
      { id: '0', x: 50, y: 50, label: '0', comboId: 'B' },
      { id: '1', x: 150, y: 50, label: '1', comboId: 'B' },
    ],
    combos: [
      { id: 'A', x: 100, y: 200, label: 'A' },
      { id: 'B', x: 300, y: 400, label: 'B', parentId: 'A' },
      { id: 'C', x: 250, y: 300, label: 'C', parentId: 'A' },
    ]
  }
  let graph = new Graph(graphCfg);
  graph.read(clone(data));
  let combos = [graph.findById('A'), graph.findById('B'), graph.findById('C')]; // graph.getCombos 返回的不是数据顺序
  let comboModels = combos.map(combo => combo.getModel());
  let node0Model = graph.findById('0').getModel();
  let node1Model = graph.findById('1').getModel();

  it('nested combo has different initial pos', () => {
    expect(comboModels[0].x).toBe(100);
    expect(comboModels[0].y).toBe(200);
    // the child combo follow the parent
    expect(comboModels[1].x).toBe(100);
    expect(comboModels[1].y).toBe(224.29780138165995);
    expect(comboModels[2].x).toBe(50);
    expect(comboModels[2].y).toBe(124.29780138165995);
    expect(node0Model.x).toBe(50);
    expect(node0Model.y).toBe(224.29780138165995);
    expect(node1Model.x).toBe(150);
    expect(node1Model.y).toBe(224.29780138165995);
  });
  it('move child combo B', (done) => {
    graph.updateItem('B', { x: 130, y: 120 });
    graph.updateCombos();
    expect(comboModels[1].x).toBe(130);
    expect(comboModels[1].y).toBe(120);
    // the sibling node is not changed
    expect(comboModels[2].x).toBe(50);
    expect(comboModels[2].y).toBe(124.29780138165995);
    // the parent combo follows the children
    setTimeout(() => {
      expect(comboModels[0].x).toBe(115.70219861834002);
      expect(comboModels[0].y).toBe(120);
<<<<<<< HEAD
      // expect(Math.abs(combos[0].getKeyShape().attr('r') - 157) < 1).toBe(true);
=======
      expect(Math.abs(combos[0].getKeyShape().attr('r') - 158) < 1).toBe(true);
>>>>>>> 3a4d851f
      done();
    }, 500)
  });
  it('move parent combo A', () => {
    graph.updateItem('A', { x: 150, y: 150 });
    expect(comboModels[0].x).toBe(150);
    expect(comboModels[0].y).toBe(150);
    // the child follow the parent
    const dx = 150 - 115.70219861834002, dy = 150 - 120;
    expect(comboModels[1].x).toBe(dx + 130);
    expect(comboModels[1].y).toBe(dy + 120);
    expect(comboModels[2].x).toBe(dx + 50);
    expect(comboModels[2].y).toBe(dy + 124.29780138165995);
  });
  it('parent combo without pos, children with pos', () => {
    const testData = clone(data);
    delete testData.combos[0].x;
    delete testData.combos[0].y;
    graph.destroy();
    graph = new Graph(graphCfg);
    graph.read(testData);

    combos = [graph.findById('A'), graph.findById('B'), graph.findById('C')];
    comboModels = combos.map(combo => combo.getModel());

    expect(comboModels[1].x).toBe(300);
    expect(comboModels[1].y).toBe(400);
    expect(comboModels[2].x).toBe(250);
    expect(comboModels[2].y).toBe(300);
    // A has no position, follows the child
    expect(comboModels[0].x).toBe(300);
    expect(comboModels[0].y).toBe(375.70219861834005);
  });
  it('parent combo with pos, child combo without pos', () => {
    const testData = clone(data);
    delete testData.combos[1].x;
    delete testData.combos[1].y;
    delete testData.combos[2].x;
    delete testData.combos[2].y;
    testData.nodes.forEach(node => {
      delete node.x;
      delete node.y;
    })
    graph.destroy();
    graph = new Graph(graphCfg);
    graph.read(testData);

    combos = [graph.findById('A'), graph.findById('B'), graph.findById('C')];
    comboModels = combos.map(combo => combo.getModel());

    expect(comboModels[0].x).toBe(100);
    expect(comboModels[0].y).toBe(200);
    expect(comboModels[1].x).not.toBe(NaN);
    expect(comboModels[1].y).not.toBe(NaN);
    expect(comboModels[2].x).not.toBe(NaN);
    expect(comboModels[2].y).not.toBe(NaN);
    // move node B and C
    graph.updateItem('B', { x: 300, y: 400 });
    graph.updateItem('C', { x: 200, y: 400 });
    expect(comboModels[1].x).toBe(300);
    expect(comboModels[1].y).toBe(400);
    expect(comboModels[2].x).toBe(200);
    expect(comboModels[2].y).toBe(400);
    graph.updateCombos();
    expect(comboModels[0].x).toBe(252.42462120245875);
    expect(comboModels[0].y).toBe(400);
  });
  it('parent combo collapsed with pos, child combo with pos', (done) => {
    const testData = clone(data);
    testData.combos[0].collapsed = true;
    graph.destroy();
    graph = new Graph(graphCfg);
    graph.read(testData);

    combos = [graph.findById('A'), graph.findById('B'), graph.findById('C')];
    comboModels = combos.map(combo => combo.getModel());

    expect(comboModels[0].x).toBe(100);
    expect(comboModels[0].y).toBe(200);
    setTimeout(() => {
      // expand A
      graph.collapseExpandCombo('A');
      setTimeout(() => {
        expect(combos[1].isVisible()).toBe(true);
        expect(combos[2].isVisible()).toBe(true);
        // the child combo follow the parent
        expect(comboModels[1].x).toBe(100);
        expect(comboModels[1].y).toBe(224.29780138165995);
        expect(comboModels[2].x).toBe(50);
        expect(comboModels[2].y).toBe(124.29780138165995);
        graph.destroy();
        done()
      }, 500);
    }, 500);
  });
});


describe('hierarchy data6: combo A has 2 children: combo B with 2 nodes, 2 nodes', () => {
  const data = {
    combos: [
      { id: 'A', x: 100, y: 200, label: 'A' },
      { id: 'B', x: 300, y: 400, label: 'B', parentId: 'A' },
      { id: 'C', x: 400, y: 500, label: 'C', parentId: 'B' },
    ]
  }
  let graph = new Graph(graphCfg);
  graph.read(clone(data));
  let combos = [graph.findById('A'), graph.findById('B'), graph.findById('C')]; // graph.getCombos 返回的不是数据顺序
  let comboModels = combos.map(combo => combo.getModel());

  it('nested combo has different initial pos', () => {
    expect(comboModels[0].x).toBe(100);
    expect(comboModels[0].y).toBe(200);
    // the child combo follow the parent
    expect(comboModels[1].x).toBe(100);
    expect(comboModels[1].y).toBe(200);
    expect(comboModels[2].x).toBe(100);
    expect(comboModels[2].y).toBe(200);
  });
  it('move child combo B', (done) => {
    graph.updateItem('B', { x: 130, y: 120 });
    graph.updateCombos();
    expect(comboModels[1].x).toBe(130);
    expect(comboModels[1].y).toBe(120);
    // child follows
    expect(comboModels[2].x).toBe(130);
    expect(comboModels[2].y).toBe(120);
    // the parent combo follows the children
    setTimeout(() => {
      expect(comboModels[0].x).toBe(130);
      expect(comboModels[0].y).toBe(120);
      expect(Math.abs(combos[0].getKeyShape().attr('r') - 132) < 1).toBe(true);
      done();
    }, 500)
  });
  it('move parent combo A', () => {
    graph.updateItem('A', { x: 150, y: 150 });
    expect(comboModels[0].x).toBe(150);
    expect(comboModels[0].y).toBe(150);
    // the child follow the parent
    expect(comboModels[1].x).toBe(150);
    expect(comboModels[1].y).toBe(150);
    expect(comboModels[2].x).toBe(150);
    expect(comboModels[2].y).toBe(150);
  });
  it('parent combo without pos, B and C has position', () => {
    const testData = clone(data);
    delete testData.combos[0].x;
    delete testData.combos[0].y;
    graph.destroy();
    graph = new Graph(graphCfg);
    graph.read(testData);

    combos = [graph.findById('A'), graph.findById('B'), graph.findById('C')];
    comboModels = combos.map(combo => combo.getModel());

    // follow B
    expect(comboModels[1].x).toBe(300);
    expect(comboModels[1].y).toBe(400);
    expect(comboModels[2].x).toBe(300);
    expect(comboModels[2].y).toBe(400);
    // A has no position, follows the child
    expect(comboModels[0].x).toBe(300);
    expect(comboModels[0].y).toBe(400);
  });
  it('A and B combo without pos, C has position', () => {
    const testData = clone(data);
    delete testData.combos[0].x;
    delete testData.combos[0].y;
    delete testData.combos[1].x;
    delete testData.combos[1].y;
    graph.destroy();
    graph = new Graph(graphCfg);
    graph.read(testData);

    combos = [graph.findById('A'), graph.findById('B'), graph.findById('C')];
    comboModels = combos.map(combo => combo.getModel());

    // follow C
    expect(comboModels[1].x).toBe(400);
    expect(comboModels[1].y).toBe(500);
    expect(comboModels[2].x).toBe(400);
    expect(comboModels[2].y).toBe(500);
    // A has no position, follows the child
    expect(comboModels[0].x).toBe(400);
    expect(comboModels[0].y).toBe(500);
  });
  it('parent combo collapsed with pos, child combo with pos', (done) => {
    const testData = clone(data);
    testData.combos[0].collapsed = true;
    graph.destroy();
    graph = new Graph(graphCfg);
    graph.read(testData);

    combos = [graph.findById('A'), graph.findById('B'), graph.findById('C')];
    comboModels = combos.map(combo => combo.getModel());

    expect(comboModels[0].x).toBe(100);
    expect(comboModels[0].y).toBe(200);
    setTimeout(() => {
      // expand A
      graph.collapseExpandCombo('A');
      setTimeout(() => {
        expect(combos[1].isVisible()).toBe(true);
        expect(combos[2].isVisible()).toBe(true);
        // the child combo follow the parent
        expect(comboModels[1].x).toBe(100);
        expect(comboModels[1].y).toBe(200);
        expect(comboModels[2].x).toBe(100);
        expect(comboModels[2].y).toBe(200);
        graph.destroy();
        done();
      }, 500);
    }, 500);
  });
});

describe('placea grid combo and nodes', () => {
  const data = {
    nodes: [
      {
        id: '0',
        comboId: 'a',
      },
      {
        id: '1',
        comboId: 'a',
      },
      {
        id: '2',
        comboId: 'b',
      },
      {
        id: '3',
        comboId: 'b',
      },
      {
        id: '4',
        comboId: 'b',
      },
      {
        id: '5',
        comboId: 'c',
      },
      {
        id: '6',
        comboId: 'c',
      },
    ],
    edges: [
      {
        source: '0',
        target: '1',
      },
      {
        source: '1',
        target: '2',
      },
      {
        source: '0',
        target: '3',
      },
      {
        source: '0',
        target: '4',
      },
      {
        source: '6',
        target: '5',
      }
    ],
    combos: [
      {
        id: 'a',
        label: 'Combo A',
      },
      {
        id: 'b',
        label: 'Combo B',
        parentId: 'a'
      },
      {
        id: 'c',
        label: 'Combo C',
        style: {
          fill: '#f00',
          opacity: 0.4
        }
      },
      {
        id: 'd',
        label: 'empty D'
      }
    ]
  }
  let graph = new Graph({
    ...graphCfg,
    defaultCombo: {
      type: 'rect'
    }
  });
  it('grid', () => {
    const testData = clone(data);
    const groupNodes = groupBy(testData.nodes, node => node.comboId);
    Object.keys(groupNodes).forEach(key => {
      groupNodes[key].forEach((node, i) => {
        node.x = i * 50;
        node.y = 0;
      });
    });
    testData.combos[0].x = 250;
    testData.combos[0].y = 250;

    testData.combos[1].x = 0;
    testData.combos[1].y = 100;

    testData.combos[2].x = 250;
    testData.combos[2].y = 450;

    testData.combos[3].x = 250;
    testData.combos[3].y = 550;

    graph.read(testData);

    const combos = testData.combos.map(cdata => graph.findById(cdata.id));
    const comboModels = combos.map(combo => combo.getModel());

    expect(comboModels[2].x).toBe(comboModels[0].x);
    expect(comboModels[2].x).toBe(comboModels[1].x);
    expect(comboModels[2].x).toBe(comboModels[3].x);

    graph.destroy();
  })
});<|MERGE_RESOLUTION|>--- conflicted
+++ resolved
@@ -1011,11 +1011,7 @@
     setTimeout(() => {
       expect(comboModels[0].x).toBe(115.70219861834002);
       expect(comboModels[0].y).toBe(120);
-<<<<<<< HEAD
-      // expect(Math.abs(combos[0].getKeyShape().attr('r') - 157) < 1).toBe(true);
-=======
       expect(Math.abs(combos[0].getKeyShape().attr('r') - 158) < 1).toBe(true);
->>>>>>> 3a4d851f
       done();
     }, 500)
   });
