--- conflicted
+++ resolved
@@ -28,13 +28,10 @@
       let maxSpanningForest = new MaxSpanningForestPlugin({
         layoutCfg: {
           prevOverlapping: true,
+          maxIteration: 300
         }
       });
-<<<<<<< HEAD
-      let nodeSizeMapper = new Mapper('node', 'weight', 'size', [20, 50], {
-=======
-      let nodeSizeMapper = new Mapper('node', 'userview', 'size', [15, 50], {
->>>>>>> 9cdf0198
+      let nodeSizeMapper = new Mapper('node', 'weight', 'size', [15, 50], {
         legendCfg: {
           containerId: 'legend',
           height: 100,
@@ -53,11 +50,7 @@
           }
         }
       });
-<<<<<<< HEAD
-      let edgeSizeMapper = new Mapper('edge', 'weight', 'size', [1, 16], {
-=======
-      let edgeSizeMapper = new Mapper('edge', 'userview', 'size', [1, 8], {
->>>>>>> 9cdf0198
+      let edgeSizeMapper = new Mapper('edge', 'weight', 'size', [1, 8], {
         legendCfg: null
       });
       let nodeColorMapper = new Mapper('node', 'weight', 'color', ['#BAE7FF', '#1890FF', '#0050B3'], {
@@ -93,9 +86,6 @@
         },
         height: 500,
       });
-<<<<<<< HEAD
-      graph.read(Util.cloneDeep(data));
-=======
       // graph.on('afterrender', ()=>{
       //   const nodes = graph.getNodes();
       //   let centerNode = nodes[0];
@@ -112,11 +102,10 @@
       //     node.getGraphicGroup().toFront();
       //   });
       // });
-      const minimap = document.getElementById('minimap');
+      // const minimap = document.getElementById('minimap');
       // const legend = document.getElementById('legend');
       // if (minimap !== undefined) minimap.style.display = 'none';
       // if (legend !== undefined) legend.style.display = 'none';
->>>>>>> 9cdf0198
     });
 
   </script>
