--- conflicted
+++ resolved
@@ -11,17 +11,6 @@
   <script src="../build/plugin.tool.d3.mapper.js"></script>
   <script src="../build/plugin.tool.fisheye.js"></script>
   <script src="./assets/jquery-3.2.1.min.js"></script>
-<<<<<<< HEAD
-  <script src="../build/toolD3Mapper.js"></script>
-  <script src="../build/toolMapper.js"></script>
-  <script src="../build/toolFisheye.js"></script>
-  <script src="../build/utilExtractSubgraph.js"></script>
-  <script src="../build/toolHighlightSubgraph.js"></script>
-  <script src="../build/edgeQuadraticCurve.js"></script>
-
-
-=======
->>>>>>> 7198aed2
   <style>
     ul, li {
         margin: 0;
@@ -75,16 +64,9 @@
   
     var graph = null;
     var clickOnNode = null;
-<<<<<<< HEAD
-    // $.getJSON('../../test/fixtures/viralMarketing.json', data => {
-    $.getJSON('../../test/fixtures/view-test.json', data => {
-    // $.getJSON('../../test/fixtures/antv_data.json', data => {
-      // const Mapper = G6.Plugins['tool.d3.mapper']
+    $.getJSON('../../demo/data/view-test.json', data => {
       const Mapper = G6.Plugins['tool.mapper']
-=======
-    $.getJSON('./assets/data/view-test.json', data => {
-      const Mapper = G6.Plugins['tool.d3.mapper'];
->>>>>>> 7198aed2
+
       const Plugin = G6.Plugins['template.maxSpanningForest'];
       const Highlighter = G6.Plugins['tool.highlightSubgraph'];
       // const Plugin = G6.Plugins['layout.forceAtlas2'];
@@ -93,14 +75,6 @@
       const edgeSizeMapper = new Mapper('edge', 'userview', 'size', [2, 20], {
         legendCfg: null
       });
-      // const edgeColorMapper = new Mapper('edge', 'userview', 'color', ['#BAE7FF', '#1890FF', '#0050B3'], {
-      //   legendCfg: null
-      // });
-      // const nodeColorMapper = new Mapper('node', 'test_class', 'color', ['green', 'red', 'yellow', 'pink', 'blue'], {
-      //   scaleCfg: {
-      //     type: 'Ordinal'
-      //   }
-      // }); 
       const nodeColorMapper = new Mapper('node', 'stayTime', 'color', ['#BAE7FF', '#1890FF', '#0050B3']); 
       const highlighter = new Highlighter();
 
@@ -108,7 +82,7 @@
         id: 'mountNode', // dom id
         fitView: 'cc',
         plugins: [new Plugin({max_iteration: 10, kg: 30, prev_overlapping: true}), 
-        nodeSizeMapper, nodeColorMapper,  edgeSizeMapper, // edgeColorMapper,
+        nodeSizeMapper, nodeColorMapper,  edgeSizeMapper,
         new FisheyePlugin({radius: 200}), highlighter],
         minZoom: 0,
         modes: {
@@ -121,8 +95,7 @@
           return {
             endArrow: true
           };
-        }// ,
-        // shape: 'quadraticCurve'
+        }
       });
       graph.node({
         label(model) {
@@ -169,33 +142,8 @@
         default:
           break;
       }
-<<<<<<< HEAD
       const { re_nodes, re_edges } = Util.extract(graph, type, 1, [clickOnNode]);
       graph.highlightSubgraph({re_nodes, re_edges});
-=======
-      //redraw the relative nodes and edges
-      var sub_data = { nodes: relativeNodes, edges: relativeEdges }; 
-      var subGraph = new G6.Graph({
-        id: 'mountNode', // dom id
-        fitView: 'autoZoom',
-        // plugins: [nodeSizeMapper],//, new FisheyePlugin()
-        minZoom: 0,
-        modes: {
-          default: ['panCanvas']
-        },
-        height: 1000,
-      });
-      subGraph.edge({
-        style() {
-          return {
-            endArrow: true,
-            lineWidth: 2
-          };
-        }
-      });
-      subGraph.read(sub_data);
-    }
->>>>>>> 7198aed2
 
       const menu = document.getElementById('myMenu');
       menu.style.display = 'none';
