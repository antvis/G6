<!DOCTYPE html>
<html lang="en">

<head>
  <meta charset="UTF-8">
  <meta name="viewport" content="width=device-width, initial-scale=1.0">
  <meta http-equiv="X-UA-Compatible" content="ie=edge">
  <script src="./assets/jquery-3.2.1.min.js"></script>
  <script src="../build/g6.js"></script>
  <script src="../build/plugin.layout.forceAtlas2.js"></script>
  <script src="../build/plugin.layout.circle.js"></script>
  <script src="../build/plugin.util.dataCleaner.js"></script>
  <script src="../build/plugin.layout.dagre.js"></script>
  <script src="../build/plugin.tool.tooltip.js"></script>
  <title>测试</title>
</head>

<body>
  <div id="mountNode"></div>
  <script>
    G6.registerNode('custom', {
      getHtml(){
        return '<div>3333</div>';
      }
    }, 'html');
    const data = {
      nodes: [{
        id: 'node1',
        x: 100,
        y: 200
      }, {
        id: 'node2',
        x: 300,
        y: 200
      }],
      edges: [{
        target: 'node2',
        source: 'node1'
      }]
    };
    const graph = new G6.Graph({
      container: 'mountNode',
      width: 500,
      height: 500,
      renderer: 'svg'
    });
    graph.node({
      shape: 'custom'
    });
    graph.read(data);
<<<<<<< HEAD
=======
    setTimeout(()=>{
      graph.update('node1', {
        title: 'sss'
      });
    }, 1000);
>>>>>>> b943e5ee
  </script>
</body>
</html>
<|MERGE_RESOLUTION|>--- conflicted
+++ resolved
@@ -48,14 +48,11 @@
       shape: 'custom'
     });
     graph.read(data);
-<<<<<<< HEAD
-=======
     setTimeout(()=>{
       graph.update('node1', {
         title: 'sss'
       });
     }, 1000);
->>>>>>> b943e5ee
   </script>
 </body>
 </html>
