
# ChangeLog

---

<<<<<<< HEAD
#### 2.2.0
* fix: Graph read zIndex 
=======
#### 2.1.5
* fix: svg pixelRatio bug
* feat: add wheel event
>>>>>>> 43a66541

#### 2.1.4
* fix: custom math.sign to compatible with ie browser.Closes #516.
* fix: legend component from @antv/component
* feat: update svg minimap && fix svg dom event

#### 2.1.3

`2018-09-27`

* feat: add label rotate
* feat: if there is no items the graph box equal canvas size

#### 2.1.2

`2018-09-19`

* fix: dom getShape bug.Closes #472
* fix: template.maxSpanningForest bug

#### 2.1.1

`2018-09-17`

* fix: tool.highlightSubgraph calculate box bug
* fix: plugin.grid.Closes #479
* chore(dev): upgrade babel & torchjs

#### 2.1.0

`2018-09-03`

* feat: svg render
* feat: plugin.layout.forceAtlas2
* feat: plugin.tool.fisheye 
* feat: plugin.tool.textDisplay
* feat: plugin.tool.grid
* feat: plugin.template.tableSankey
* feat: plugin.edge.polyline

#### 2.0.5

`2018-07-12`

improve: add g6 arrow

#### 2.0.4

`2018-07-12`

* feat: layout export group.Closes #355
* feat(plugin): add tool.tooltip. Closes #360.
* style: change the calling way of forceAtlas2 on template.maxSpanningForest
* fix: origin tree data collapsed is true tree edge visible bug.Closes #357
* fix: remove the forceAtlas.js in template.maxSpanningForest, use forceAtlas from layout.forceAtlas2
* fix: add demos: plugin-fisheye, plugin-forceAtlas2, gallery-graphanalyzer
* fix: add demos: plugin-forceAtlas2, plugin-fisheye

#### 2.0.3

`2018-06-29`

* feat: update g to 3.0.x. Closes #346
* fix: group should use rect intersect box. Close #297
* fix(plugin): dagre edge controlpoints remove start point and end point
* style: remove some annotations
* chore: update torchjs && improve demo name

#### 2.0.2

`2018-06-13`

* chore(plugin): require g6 by src/index
* chore(dev test): remove useless test script
* fix(plugin) minimap destroy Closes #308
* fix(saveImage) saveImage bug
* fix(event): fix dom coord. Closes #305

## v2.0.1

`2018-06-11`

* fix:      reDraw edge after layout
* feat:     add quadraticCurve config cpd
* feat:     add beforelayout && afterlayout event
* chore:    .travis.yml add add Node.js
* chore:    .travis.yml cache node_modules

## v2.0.0

`2018-06-06`

* refactor: 重构架构 && 代码

## v1.2.1

`2018-03-15`

* feat:     新增 layout 接口

## v1.2.0

`2018-01-15`

* fix:      修复 nodeActivedBoxStyle 拼写错误
* fix:      修复 删除环时报错
* fix:      修复 右键后再移动鼠标触发 dragstart
* feat:     新增 统一布局机制到 Graph
* feat:     新增 插件机制
* feat:     新增 数据过滤机制
* feat:     新增 激活态接口
* feat:     新增 行为 wheelZoomAutoLabel
* feat:     新增 graph 配置项 preciseAnchor
* remove:   移除 Global.preciseAnchor
* remove:   移除 Layout.Flow、Layout.Force
* improve:  改进 html 容器策略

## v1.1.6

`2017-10-15`

* fix:      修复 布局算法包中的打包问题

## v1.1.5

`2017-09-15`

* fix:      修复 dragCanvas 在 mousemove 才设置拾取实效，否则会影响点击事件
* fix:      修复 将 node 的 activeRectBox 的拾取设置为false

## v1.1.4

`2017-08-15`

* feat:     新增 graph.invertPoint() 转置点
* feat:     新增 锚点第三个配置参数 此后锚点支持设置样式、悬浮样式、是否可以连接
* feat:     新增 item.getGroup()
* feat:     新增 事件 afteritemrender、itemremove、itemadd
* feat:     新增 行为信号量 behaviourSignal
* improve:  改进 画布聚焦时 mouseWheel 才生效

## v1.1.3

`2017-08-8`

* feat:     新增 Graph 配置项 useNodeSortGroup，用于配置节点组是否使用排序组
* feat:     新增 Global.nodeDelegationStyle, Global.edgeDelegationStyle 边和节点可独立配置委托图形
* fix:      修复 事件 itemremove 销毁前触发

## v1.1.2

`2017-08-01`

* feat:     新增 行为 dragBlankX dragBlankY

## v1.1.1
`2017-07-18`

* improve:  改进 添加 dragNode 保护机制

## v1.1.0

`2017-07-05`

* feat:     新增 HTML 节点
* feat:     新增 映射支持直接传入 callback
* feat:     新增 Graph 接口 updateMatrix、changeSize、showAnchor、hideAnchor、updataNodesPosition
* feat:     新增 工具方法 Util.isNode()、Util.isEdge()
* feat:     新增 Shape polyLineFlow
* feat:     新增 行为 dragEdgeEndHideAnchor、dragNodeEndHideAnchor、hoverAnchorSetActived、hoverNodeShowAnchor

## v1.0.7

`2017-06-21`

* fix:      修复 第一次 draw 时 16ms 内多画一下
* improve:  改进 edit 模式下怎家滚轮缩放限制

## v1.0.6

`2017-06-15`

* fix:      修复 兼容部分 机型 window 下 chrome 首次点击出发 mousemove 导致click事件不正确
* feat:     新增 支持尺寸不变图形
* feat:     新增 analysis 分析模式
* feat:     新增 updateNodesPositon 批量更新节点位置方法
* improve:  改进 useAnchor 改为 边 edge 的配置项

## v1.0.5

`2017-06-01`

* feat:     新增 downloadImage 支持传入保存的文件名
* feat:     新增 tooltip 边距自动检测
* improve:  改进 拖拽移出画布时拖拽行为中止

## v1.0.4

`2017-05-20`

* fix:      修复 tree changeData Bug
* fix:      修复 getAnchorPoints 返回 auto 时锚点取直线与包围盒的截取点
* fix:      修复 node label 无法生成的判定条件为 isNull
* feat:     新增 增加视口参数 tl、tc、tr、rc、br、bc、bl、lc、cc
* improve:  改进 减小 tolerance 数值，以提高线段截取精准度
* improve:  改进 tooltip 事件机制，提升性能

## v1.0.3

`2017-05-10`

* feat:     新增 graph.guide().link() 添加 link 辅助元素

## v1.0.2

`2017-05-10`

* fix:      修复 Object.values => Util.getObjectValues
* fix:      修复 anchorPoints 为 auto 时，edge上就算传了anchorpoint，也返回截取点
* fix:      修复 tree 更新接口 Bug
* improve:  改进 位置信息用 group.transfrom() 来表示

## v1.0.1

`2017-04-22`

* fix:      修复 复制、粘贴 bug
* feat:     新增 控制 16s 内只 draw 一次
* feat:     新增 事件 itemactived itemunactived itemhover itemupdate itemmouseenter itemmouseleave
* improve:  改进 框选行为激活图形前，应清楚之前图形的激活
* improve:  改进 dragAddEdge 行为，可链接到锚点
* improve:  改进 优化动画性能

## v1.0.0

`2017-03-31`

* feat:     新增 fitView 视口配置项
* feat:     新增 graph.zoom() 缩放接口
* feat:     新增 wheelZoomHideEdges 滚轮缩放边隐藏行为
* feat:     新增 dragHideEdges 拖动边隐藏行为
* feat:     新增 graph.filterBehaviour() 过滤行为接口
* feat:     新增 graph.addBehaviour() 增加行为接口
* feat:     新增 graph.changeLayout() 更改布局
* feat:     新增 read 读接口，重定义 save 保存接口
* feat:     新增 graph.snapshot 快照功能 graph.downloadImage 导出图片功能
* feat:     新增 graph.autoSize() 自动缩放画布尺寸
* feat:     新增 graph.focusPoint() 聚焦某点
* feat:     新增 tree 树图、net 网图
* feat:     新增 交互机制 事件 => 行为 => 模式
* feat:     新增 动画机制
* feat:     新增 itemmouseleave、itemmouseenter 事件
* remove:   去除 graph.refresh()
* remove:   去除 graph.changeNodes()
* remove:   去除 graph属性 zoomable、dragable、resizeable、selectable
* improve:  改进 锚点机制，更快、更强
* improve:  改进 不再抛出 G6.GraphUtil 方法，全部统一成 G6.Util
* improve:  改进 替换 g-canvas-core => g-canvas 性能提升
* improve:  改进 移除 Global.nodeBoxStyle 改用 Global.nodeAcitveBoxStyle
* improve:  改进 小写事件名 afterAdd => afteradd
* improve:  改进 G6.Graph 沉为抽象类

## v0.2.3

`2017-03-2`

* fix:      修复 dragable 可用于控制默认模式下是否可拖动画布
* feat:     新增 graph.converPoint() 反置点方法
* feat:     新增 graph.autoSize()
* feat:     新增 rightmousedown leftmousedown wheeldown 事件
* improve:  改进 用tyr catch 防御getPoint由于path长度为零出错

## v0.2.2

`2017-02-24`

* fix:      修复 tooltip css padding 加px
* fix:      修复 tooltip 单子段映射错误
* fix:      修复 精确截取点错误
* fix:      修复 双精屏下缩放点错误
* fix:      修复 包围盒应该 apply keyShape 父元素
* feat:     新增 afterAdd 事件
* feat:     新增 dblclick 事件
* improve:  改进 width、height 默认null
* improve:  改进 节点不再使用hovershape
* improve:  改进 tooltip 增加防御机制

## v0.2.1

`2017-02-14`

* fix:      新增 添加节点时增加rollback
* fix:      新增 计算包围盒apply父容器变换
* feat:     新增 waterPath 水波路径算法
* feat:     新增 tooltip 提示信息
* feat:     新增 mouseover 事件
* feat:     新增 multiSelectable 配置项，默认关闭，关闭时选择模式开启空白处拖动功能
* feat:     新增 width 没设置时自动forceFit 为 true
* improve:  改进 zoomable、dragable、resizeable、selectable 默认为 true

## v0.2.0

`2017-02-07`

* feat:     新增 精确逼近锚点机制
* feat:     新增 GraphUtil.getEllipsePath 点集到椭圆Path
* feat:     新增 GraphUtil.pointsToPolygon 点集到多边形Path
* feat:     新增 GraphUtil.pointsToBezier 点集到贝塞尔曲线Path
* feat:     新增 GraphUtil.snapPreciseAnchor 获取精准锚点方法
* feat:     新增 GraphUtil.arrowTo  箭头旋转方法
* feat:     新增 GraphUtil.drawEdge 画边方法
* feat:     新增 bezierQuadratic 二阶贝塞尔曲线
* feat:     新增 node.show 显示节点
* feat:     新增 node.hide 隐藏节点
* feat:     新增 node.getLinkNodes 获取相连的节点
* feat:     新增 node.getUnLinkNodes 获取不相连的节点
* feat:     新增 node.getRelativeItems 获取相关的子项
* feat:     新增 node.getUnRelativeItems 获取不相关的子项
* feat:     新增 edge.show 显示边
* feat:     新增 edge.hide 隐藏边
* feat:     新增 Shape afterDraw 接口
* improve:  改进 改进贝塞尔曲线控制点位置
* improve:  改进 grpah.delete => graph.del
* improve:  改进 添加 id 重复抛出异常

## v0.1.4

`2017-01-17`

* fix:      修复 拖动节点时委托中心应是bbox中心
* fix:      修复 所有排序算法采用基数排序，保持层级稳定
* fix:      修复 边的id自动生成机制才用随机数
* feat:     新增 边支持层级排序，边文本会排在最上层
* feat:     新增 注册边时，如果不指定继承形，则尝试从注册形获取继承形

## v0.1.3

`2017-01-15`

* fix:      修复 所有assistGrid在进行操作时，判断该对象是否存在
* feat:     新增 rollback 增加判断，默认不开启回退机制
* feat:     新增 新增style 映射通道
* feat:     新增 getAnchorPoints 不存在 或者 返回为假时 取线段交点
* feat:     新增 新增边水平曲线bezierHorizontal、竖直曲线bezierVertical
* improve:  改进 默认交互行为结束后触发 'eventEnd' 事件

## v0.1.2

`2017-01-12`

* fix:      修复 更新网格时需要判定配置项grid
* fix:      修复 graphContainer 不设置自己的宽高 由内部canvas撑大
* fix:      修复 添加edges时若无target或source则不添加edge
* fix:      修复 changeSize() 设置最大限容错
* feat:     新增 graph.get('el') 获取最上层canvas DOM
* feat:     新增 事件抛出当前shape

## v0.1.1

`2017-01-09`

* feat:     新增 graph 的入口为 G6.Graph

## v0.1.0

`2017-01-07`

* feat:     新增 抛出颜色计算库
* feat:     新增 添加快捷键操作
* feat:     新增 updo、redo
* feat:     新增 复制、粘贴
* feat:     新增 重置缩放、自动缩放
* feat:     新增 树图、线性图、桑基图、流图布局
* feat:     新增 业务流程图封装
* feat:     新增 时序图封装
* feat:     新增 鼠标交互：单选、框选
* feat:     新增 鼠标交互：节点变形
* feat:     新增 鼠标交互：边变形
* feat:     新增 鼠标交互：节点、边拖拽交互
* feat:     新增 鼠标交互：边链接到锚点
* feat:     新增 鼠标交互：画布拖拽
* feat:     新增 鼠标交互：画布缩放
* feat:     新增 添加模式选择
* feat:     新增 集成 g-graph<|MERGE_RESOLUTION|>--- conflicted
+++ resolved
@@ -3,14 +3,13 @@
 
 ---
 
-<<<<<<< HEAD
 #### 2.2.0
 * fix: Graph read zIndex 
-=======
+* refactor: Animation
+
 #### 2.1.5
 * fix: svg pixelRatio bug
 * feat: add wheel event
->>>>>>> 43a66541
 
 #### 2.1.4
 * fix: custom math.sign to compatible with ie browser.Closes #516.
