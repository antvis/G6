# ChangeLog

<<<<<<< HEAD
#### 4.1.14

- fix: gridSize for polyline;
- fix: cubic-x problem, closes: #2698;
- fix: create-edge undo problem;
- fix: tslib spreadArray problem;
- fix: rect combo position with state problem;
- feat: simple polyline for better performance;

#### 4.1.13
=======
#### 4.2.3

- fix: layout with fitView;

#### 4.2.2

- feat: pipe layouts for subgraphs;

#### 4.2.1

- fix: circle combo edge linking position problem;
- fix: drag minimap viewport with forbidden icon in chrome on windows;
- fix: show node without node position problem;
- fix: addItem and getNodeDgree with wrong result problem;
- fix: timebar data filtering problem;
- fix: update endArrow to be false and set state problem;
- feat: pass comb and comboEdge data for layout;
- feat: tooltip with fixToItem to avoid following the mouse when moving;
- feat: getViewPortCenterPoint and getGraphCenterPoint API;
- feat: tooltip with trigger configuration, supports mouseenter and click;

#### 4.2.0
>>>>>>> a84e16f1

- fix: combo edge link position problem;
- fix: activate-relations with combo and combo edges problem;
- feat: support config TimeBar handler, background, foreground, tick label, tick line style;

#### 4.1.16

- fix: webworker in dist;

#### 4.1.15

- fix: cubic-x problem, closes: #2698;

#### 4.1.14

- fix: gridSize for polyline;
- fix: create-edge undo problem;
- fix: tslib spreadArray problem;
- fix: rect combo position with state problem;
- feat: simple polyline for better performance;

#### 4.1.13

- fix: getHulls with error type;
- fix: createHull with destroyed hullMap problem;
- fix: refining TimeBar minor problems;
- fix: tooltip with display none to avoid enlarging graph container;
- feat: TimeBar supports controller style configuration;
- feat: TimeBar supports filtering edges;
- feat: dagre with nested combo;

#### 4.1.13-beta

- chore: update layout and register in G6;
- fix: performance problem in create-edge with polyline;
- fix: performance for polyline;
- fix: debounce updating the polyline edges in drag-node behavior;
- fix: toolbar redo undo max clone in drag-node behavior;
- feat: dagre layout with combo;
- feat: cubic-vertical and cubic-horizontal with curveOffset and minCurveOffset

#### 4.1.12

- chore: update layout with alpha gwebgpu;
- chore: update algorithm with fixed publicPath problem;

#### 4.1.11

- chore: link correct core;

#### 4.1.10

- chore: update algorithm;

#### 4.1.9

- feat: allowDragOnItem for drag-canvas behavior;
- fix: drag-canvas with two fingers on mobile affects zoom-canvas;

#### 4.1.8

- fix: shouldBegin false for zoom-canvas behavior;
- fix: shouldBegin originScale from graph zoom;
- fix: error in collapse-expand with touch on canvas;

#### 4.1.7

- fix: polyline with negative endpoints;
- fix: polyline direction when linkCenter;
- fix: remove g6-core browser since it has no umd output;
- feat: custom texts for the time range and time point text in timeBar plugin;
- chore: types for strict mode;

#### 4.1.6

- fix: webworker problem after removing broswer in pc and g6;

#### 4.1.5

- fix: wrong style for modelRect after updating and state changing, closes: #2613;
- fix: drag-canvas with shouldBegin false, closes: #2571;
- fix: pack plugin with es module, closes: #2577;
- feat: dijkstra with multiple shortest paths, closes: #2297;
- fix: setMode while the delegates of brush-select and drag-node is on the canvas, closes: #2607;
- docs: update the english TimeBar docs, closes: #2597;
- fix: TimeBar time point switch text configurable, closes: #2597;

#### 4.1.4

- fix: drag-canvas with touch on mobile;

#### 4.1.2

- fix: registerBehavior export problem;
- fix: shouldEnd of create-edge with groupByTypes as false;
- fix: collapse and expand a combo with an empty sub combo error;
- fix: update padding of rect combo;
- fix: the graph in the minimap with circular layout is not centered, closes: #2555;
- fix: edge background displays on a wrong place when autoRotate is true;

#### 4.1.1

- fix: soomth-convex hull with one line nodes leads to unshift problem;
- fix: zoom-canvas to optimizeZoom and hide the label, the label will not show up any more problem;
- fix: the ts type for parameter of timing event listener, closes: #2499;

#### 4.1.0

- chore: ts lint;
- feat: getEdgeConfig for create-edge behavior;
- fix: uniqueId with timestamp and random;
- fix: fix zoom-canvas and drag-canvas with enableOptimize conflict problem shrink the settimeout;

#### 4.1.0-beta.1

- chore: unpack the g6 into core, pc, element, plugin, mobile, and exported by g6;
- feat: layout with onLayoutEnd and custom layout with tag;
- feat: emit beforecollapseexpandcombo and aftercollapseexpandcombo;
- fix: toolbar for firefox and other browsers;
- fix: edge label position with state problem;
- fix: set item state to false at the first time;
- fix: hull with one node;
- fix: combo state size problem;
- fix: state with fontSize changed problem;
- fix: edge label with background when the two end nodes are overlapped;
- fix: text rasidual of timebar;
- fix: maximum stack size problem for image node type, fix: #2383;

#### 4.0.3

- fix: state style restore for non-circle shapes;

#### 4.0.2

- fix: node and edge state style with update problem;
- fix: import lib problem;
- fix: import node module problem;
- fix: hidden shapes show up after zoom-canvas or drag-canvas with enableOptimize;
- fix: tooltip for combo;
- fix: update edge with false endArrow and startArrow;

#### 4.0.1

- fix: glslang problem;

#### 4.0.0-beta.0

- feat: fruchterman and gforce layout with gpu;
- feat: gforce;
- feat: updateChildren API for TreeGraph;
- feat: louvain clustering algorithm;
- feat: container of plugins with dom id;
- feat: label propagation clustering algorithm;
- feat: get color sets by subject color array;
- feat: canvas context menu;
- feat: stop gforce;
- feat: dark rules for colors;
- fix: text redidual problem, closes: #2045 #2193;
- fix: graph on callback parameter type problem, closes: #2250;
- fix: combo zIndex problem;
- fix: webworker updateLayoutCfg problem;
- fix: drag-canvas and click node on mobile;

#### 3.8.5

- fix: get fontFamily of the window in global leads to DOM depending when using bigfish;

#### 3.8.4

- feat: new version of basic styles for light version;
- feat: shortcuts-call behavior for calling a Graph function by shortcuts;
- feat: color generate util function getColorsWithSubjectColor;
- fix: drag-canvas on mobile problem;
- fix: style update problem with stateStyles in the options of registerNode;

#### 3.8.3

- feat: drag the viewport of the minimap out of the the view;
- fix: extend modelRect with description problem, closes: #2235;

#### 3.8.2

- feat: graph.setImageWaterMarker, graph.setTextWaterMarker API;
- feat: zoom-canvas support mobile;
- fix: drag-canvas behavior support scalable range, closes: #2136;
- fix: TreeGraph changeData clear all states, closes: #2173;
- chore: auto zoom tooltip & contextMenu component when zoom-canvas;
- chore: upgrade @antv/g-canvas;
- feat: destroyLayout API for graph, closes: #2140;
- feat: clustering for force layout, closes: #2196;
- fix: svg renderer minimap hidden elements probem, closes: #2174;
- feat: add extra parameter graph for menu plugin, closes: #2204;
- fix: tooltip plugin, crossing different shape cant execute the getContent function, closes: #2153;
- feat: add edgeConfig for create-edge behavior, closes: #2195;
- fix: remove the source node while creat-edge;
- feat: create-edge for combo, closes: #2211;
- fix: update the typings for G6Event;

#### 3.8.1

- fix: update edge states with updateItem problem, closes: #2142;
- fix: create-edge behavior with polyline problem, closes: #2165;
- fix: console.warn show duplicate ID, closes: #2163;
- feat: support the drag-canvas behavior on the mobile device, closes: #816;
- chore: timeBar component docs;

#### 3.8.0

- fix: treeGraph render with addItem and stack problem, closes: #2084;
- feat: G6 Interactive Document GraphMarker;
- feat: registerNode with jsx support afterDraw and setState;
- feat: edge filter lens plugin;
- feat: timebar plugin;

#### 3.7.3

- fix: update G to fix the shape disappear when it has been dragged out of the view port problem, closes: #2078, #2030, #2007;
- fix: redo undo with treeGraph problem;
- fix: remove item with itemType problem, closes: #2096.

#### 3.7.2

- fix: toolbar redo undo addItem with type problem, closes #2043;
- fix: optimized drag-canvas with hidden items;
- fix: state style with 0 value problem, closes: #2039;
- fix: layout with webworker leads to twice beforelayout, closes: #2052;
- fix: context menu with sibling doms of graph container leads to position problem, closes: #2053;
- fix: changeData with combos problem, closes: #2064;
- fix: improve the position of the context menu before showing up;
- feat: fisheye allows user to config the trigger of scaling range(r) and magnify factor(d) by scaleRBy and scaleDBy respectively;
- feat: add the percent text of magnify factor(d) for fisheye and users are allowed to configure it by show showDPercent.

#### 3.7.1

- fix: hide the tooltip plugin when drag node and contextmenu, closes #1975;
- fix: processParellelEdges without edge id problem;
- fix: label background with left, right position problem, closes #1861;
- fix: create-edge and redo undo problem, #1976;
- fix: tooltip plugin with shouldBegin problem, closes #2006;
- fix: tooltip behavior with shouldBegin problem, closes #2016;
- fix: the position of grid plugins when there is something on the top of the canvas, closes: #2012;
- fix: fisheye destroy and new problem, closes: #2018;
- fix: node event with wrong canvasX and canvasY problem, closes: #2027;
- fix: drag combo and drag node to drop on canvas/combo/node problem;
- feat: improve the performance on the combos;
- fix: redo and undo problem when update item after additem, closes #2019;
- feat: hide shapes beside keyShape while zooming;
- feat: improve the performance on the combos.

#### 3.7.0

- feat: chart node;
- feat: bubble set;
- feat: custom node with JSX;
- feat: minimum spanning tree algorithm;
- feat: path finding algorithm;
- feat: cycle finding algorithm;
- chore: update antv/hierarchy to fix indented tree with dropCap problem.

#### 3.6.2

- feat: find all paths and the shortest path between two nodes;
- feat: fisheye with dragging;
- feat: fisheye with scaling range and d;
- feat: click and drag to create an edge by create-edge behavior;
- feat: process multiple parallel edges to quadratic with proper curveOffset;
- fix: polyline with rect and radius=0 problem;
- fix: arrow state & linkpoint;
- fix: the position of the tooltip plugin;
- fix: drop a node onto a sub node of a combo;
- chore: update hierarchy to solve the children ordering problem for indented tree layout;
- chore: extract the public calculation to enhance the performance of fisheye.

#### 3.6.1-beta

- chore: update g-canvas to support quickHit and pruning the rendering of the graph outside the viewport;
- feat: add statistical chart nodes;
- feat: add hull for create smooth contour to include specific items;
- fix: clear combos before render;
- fix: menu plugin with clickHandler problem.

#### 3.6.1

- feat: image minimap;
- feat: visible can be controlled in the data;
- feat: item type for tooltip plugin;
- feat: menu plugin with shouldUpdate;
- fix: tooltip plugin position and hidden by removeItem;
- fix: tooltip behavior hidden by removeItem;
- fix: menu plugin with clicking on canvas problem;
- fix: menu plugin with clickHandler problem;
- fix: createCombo with double nodes problem.

#### 3.6.0

- feat: fisheye lens plugin;
- feat: lasso-select behavior;
- feat: TimeBar plugin;
- feat: ToolBar plugin.

#### 3.5.12

- fix: node:click is triggered twice while clicking a node;
- fix: update combo edge when drag node out of it problem;
- feat: animate configuration for combo, true by default;
- fix: calling canvas.on('\*', ...) instead of origin way in event controller leads to malposition while dragging nodes with zoomed graph.

#### 3.5.11

- feat: graph.priorityState api;
- feat: graph.on support name:event mode.
- fix: combo edge with uncorrect end points;
- fix: combo polyline edge with wrong path;
- fix: getViewCenter with padding problem;
- fix: cannot read property 'getModel' of null problem on contextmenu when the target is not an item;
- feat: allow user to configure the initial positions for empty combos;
- feat: optimize by hiding edges and shapes which are not keyShape while dragging canvas;
- feat: fix the initial positions by equably distributing for layout to produce similar result.

#### 3.5.10

- fix: fitView and fitCenter with animate in the initial state;
- fix: dulplicated edges in nodeselectchange event of brush-select;
- fix: triple click and drag canvas problem;
- fix: sync the minZoom and maxZoom in drag-canvas and graph;
- fix: integrate getSourceNeighbors and getTargetNeighbors to getNeighbors(node, type);
- feat: initial x and y for combo data;
- feat: dagre layout supports sortByCombo;
- feat: allow user to disable relayout in collapse-expand-combo behavior;
- feat: dijkstra shortest path lenght algorithm.

#### 3.5.9

- fix: multiple animate update shape for combo;
- fix: removeItem from a combo.

#### 3.5.8

- fix: combo edge problem, issues #1722;
- feat: adjacency matrix algorithm;
- feat: Floyd Warshall shortest path algorithm;
- feat: built-in arrows;
- feat: built-in markers;
- fix: force layout with addItem and relayout;
- fix: create combo with parentId problem;
- feat: allow user to configure the pixelRatio for Canvas;
- chore: update G to resolve the blur canvas problem.

#### 3.5.7

- feat: shouldBegin for click-select behavior;
- feat: graph.getGroup, graph.getContainer, graph.getMinZoom, graph.setMinZoom, graph.getMaxZoom, graph.setMaxZoom, graph.getWidth, graph.getHeight API;
- fix: combo edge dashLine attribute;
- fix: combo collapse and expand with edges problem;
- fix: destroy the tooltip DOMs when destroy the graph;
- fix: unify the shape names for custom node and extended node;
- fix: update the edges after first render with collapsed combos.

#### 3.5.6

- feat: dropCap for indented TreeGraph layout.

#### 3.5.5

- fix: custom node with setState problem;
- fix: validationCombo in drag-combo and drag-node.

#### 3.5.3

- feat: focusItem with animation;
- feat: generate the image url of the full graph by graph.toFullDataUrl;
- fix: graph dispears after being dragged out of the canvas and back;
- fix: the graph cannot be dragged back if it is already out of the view;
- fix: size and radius of the linkPoints problem;
- fix: combo graph with unused state name in comboStateStyles;
- fix: preventDefault in drag-canvas behavior.

#### 3.5.2

- feat: degree algorithm;
- feat: graph.getNodeDegree;
- fix: downloadFullImage changes the matrix of the graph problem;
- fix: circular layout modifies the origin data with infinite hierarchy problem.

#### 3.5.1

- feat: graph.fitCenter to align the graph center to canvas center;
- fix: getType is not a function error occurs when addItem with point;
- fix: checking comboTrees avaiability;
- fix: error occurs when createCombo into the graph without any combos;
- fix: endPoint and startPoint are missing in modelConfig type;
- fix: edge background leads to empty canvas when the autoRotate is false;
- fix: combo state style bug.

#### 3.5.0

- feat: combo and combo layout;
- feat: graph algorithms: DFS, BFS and circle detection;
- feat: add `getNeighbors`, `getSourceNeighbors`, `getTargetNeighbors` methods on Graph and Node;
- feat: add `getID` method on Item;
- fix: All Configuration type declarations are migrated to types folder, refer [here](https://github.com/antvis/G6/commit/3691cb51264df8529f75222147ac3f248b71f2f6?diff=unified#diff-76cf0eb5e3d8032945f1ac79ffc5e815R6);
- fix: Some configuration type declarations have removed the `I` prefix, refer [here](https://github.com/antvis/G6/commit/3691cb51264df8529f75222147ac3f248b71f2f6?diff=unified#diff-aa582974831cee2972b8c96cfcce503aR16);
- feat: Util.getLetterWidth and Util.getTextSize.

#### 3.4.10

- fix: TreeGraphData type with style and stateStyles;
- fix: wrong controlpoint position for bezier curves with getControlPoint.

#### 3.4.9

- fix: transplie d3-force to support IE11.

#### 3.4.8

- feat: update the keyShape type minimap when the node or edge's style is updated;
- fix: problem about switching to another applications or browser menu and then switch back, the drag-canvas does not take effect;
- fix: fix the problem about fail to render the graph when the animate and fitView are true by turn off the animate for rendering temporary;
- fix: curveOffset for arc, quadratic, cubic edge.

#### 3.4.7

- feat: downloadFullImage when the (part of) graph is out of the screen;
- feat: With pre-graph has no layout configurations and no positions in data, calling changeData to change into a new data with positions, results in show the node with positions in data;
- feat: allow user to assign curveOffset and curvePostion for Bezier curves;
- fix: moveTo wrong logic problem;
- fix: removeItem to update the minimap.

#### 3.4.6

- same as 3.4.5, published wrongly.

#### 3.4.5

- feat: background of the label on node or edge;
- feat: better performance of minimap;
- fix: minimap viewport displace problem;
- feat: offset of tooltip;
- fix: the length of the node's name affects the tree layout;
- fix: toFront does not work for svg renderer;
- fix: error occurs when the fontSize is smaller than 12 with svg renderer;
- fix: changeData clears states;
- fix: state does not work when default labelCfg is not assigned.

#### 3.4.4

- feat: background color for downloadImage and toDataURL;
- feat: support configure image for grid plugin;
- fix: initial position for fruchterman layout;
- refactor: clip for image node.
- fix: cubic with only one controlPoint error;
- fix: polyline without L attributes.

#### 3.4.3

- fix: support extends BehaviorOption;
- fix: click-select Behavior support multiple selection using ctrl key.

#### 3.4.2

- feat: zoom-canvas behavior supports hiding non-keyshape elements when scaling canvas;
- refactor: when the second parameter is null, clearItemStates will clear all states of the item;
- fix: [changeData bug](https://github.com/antvis/G6/issues/1323);
- fix: update antv/hierarchy to fix fixedRoot for TreeGraph;
- fix: problem of a graph has multiple polyline edges;
- fix: problem of dagre with controlPoints and loop edges.

#### 3.4.1

- feat: force layout clone original data model to allow the customized properties;
- fix: BehaviorOptions type error;
- fix: fitView the graph with data whose nodes and edges are empty arrays;
- fix: rect node positions are changed after calling graph.changeData;
- fix: drag behavior is disabled when the keys are released invalidly;
- refactor: update G and the fill of custom arrow should be assigned by user.

#### 3.4.0

- feat: SVG renderer;
- refactor: new state mechanism with multiple values, sub graphics shape style settings.

#### 3.3.7

- feat: beforeaddchild and afteraddchild emit for TreeGraph;
- feat: built-in nodes' labels can be captured;
- fix: drag shadow caused by localRefresh, update the g-canvas version;
- fix: abnormal polyline bendding;
- fix: collapse-expand trigger problem;
- fix: update nodes with empty string label;
- fix: abnormal rendering when a graph has image nodes and other type nodes.

#### 3.3.6

- feat: support edge weight for dagre layout;
- feat: automatically add draggable to keyShape, users do not need to assign it when custom a node or an edge;
- fix: cannot read 0 or null problem in getPointByCanvas;
- fix: brush-select bug;
- fix: set autoDraw to canvas when graph's setAutoPaint is called;
- fix: modify the usage of bbox in view controller since the interface is chagned by G;
- fix: the shape.attr error in updateShapeStyle;
- fix: local refresh influence on changeData;
- refactor: upgrade g-canvas to 0.3.23 to solve lacking of removeChild function;
- doc: update the demo fo custom behavior doc;
- doc: add plugin demos and cases for site;
- doc: fix shouldUpdate problem in treeWithLargeData demo on the site.

#### 3.3.5

- fix: 3.3.4 is not published successfully;

#### 3.3.4

- fix: 3.3.3 is not published successfully;
- fix: delegate or keyShape type minimap does not display bug;
- fix: dragging bug on minimap with a graph whose bbox is nagtive;
- fix: null matrix bug, create a unit matrix for null.

#### 3.3.3

- fix: delegate or keyShape type minimap does not display bug;
- fix: null matrix in focus() and getLoopCfgs() bug.

#### 3.3.2

- fix: ts type export problem;
- fix: edge with endArrow and autoRotate label bug;
- fix: code prettier;
- fix: line with control points bug;
- fix: matrix null bug.

#### 3.3.1

- fix: resolve 3.3.0 compatibility problem.

#### 3.3.0

- Graph API
  - refactor: delete removeEvent function, use off;
- refactor: parameters of Shape animate changed, shape.animate(toAttrs, animateCfg) or shape.animate(onFrame, animateCfg);
- feat: descriptionCfg for modelRect to define the style of description by user;
- feat: update a node from without some shapes to with them, such as linkPoints, label, logo icon and state icon for modelRect;
- feat: the callback paramter of event nodeselectchange is changed to { target, selectedItems, ... };
- feat: support stateStyles in node and edge data;
- feat: calculate pixelRatio by G automatically, user do not need to assign it to graph instance;
- chore: G 4.0
- refactor: refreshLayout of TreeGraph is renamed as layout
- fix: no fan shape in G any more
- feat: recommand to assign name for each shape when addShape
- fix: do not support SVG renderer anymore. no renderer for graph configuration anymore
- refactor: plugins usage is changed into new G6.PluginName()

#### 3.2.7

- feat: supports create the group without nodes in node-group;
- fix: supports destoryed properties and fix issue 1094;

#### 3.2.6

- feat: supports sort the nodes on one circle according to the data ordering or some attribute in radial layout
- fix: grid layout with cols and rows
- feat: fix the nodes with position information in their original data and random the positions of others when the layout is not defined for graph

#### 3.2.5

- fix: click-select trigger error
- fix: solved position problem for minimap

#### 3.2.4

- fix: typescript compile error
- fix: delete sankey lib

#### 3.2.3

- fix: group position error
- fix: supports not set layout type

#### 3.1.5

- feat: supports g6 types file
- fix: set brush-select trigger param to ctrl not work
- fix: when set fitView to true, drag-group Behavior not get desired positon

#### 3.1.3

- feat: radial layout nonoverlap iterations can be controlled by user
- feat: add lock, unlock and hasLocked function, supports lock and unlock node
- fix: mds with discrete points problem
- fix: fruchterman-group layout title position for rect groups

#### 3.1.2

- feat: default behavior supports configuration trigger mode
- feat: node combining supports configuration title
- fix: update demo state styles

#### 3.1.1

- fix: update node use custom config
- fix: update demo
- feat: default node implement getShapeStyle function

#### 3.1.0

- feat: support for rich layouts：random, radial, mds, circular, fruchterman, force, dagre
- feat: more flexible configuration for shape
- feat: build-in rich default nodes
- feat: cases that provide layout and default nodes

#### 3.0.7-beta.1

`2019-09-11`

- fix: zoom-canvas support IE and Firefox

#### 3.0.6

`2019-09-11`

- fix: group data util function use module.exports
- feat: update @antv/hierarchy version

#### 3.0.5

`2019-09-10`

- feat: support add and remove group
- feat: support collapse and expand group
- feat: add graph api: collapseGroup and expandGroup

#### 3.0.5-beta.12

- feat: add rect group
- feat: add rect group demo
- feat: add chart node

---

#### 3.0.5-beta.10

- feat: add 5 chart node
- feat: collapse-expand tree support click and dblclick by trigger option
- fix: drag group bug fix

#### 3.0.5-beta.9

- feat: support render group
- feat: support drag group, collapse and expand group, drag node in/out group
- feat: add drag-group、collapse-expand-group and drag-node-with-group behavior
- feat: add drag-group and collapse-expand-group demo
- feat: add register list node demo

#### 3.0.5-beta.8

`2019-07-19`

- feat: add five demos
- refactor: update three behaviors

#### 2.2.5

`2018-12-20`

- feat: add saveimage limitRatio

#### 2.2.4

`2018-12-20`

- fix: bug fix

#### 2.2.3

`2018-12-10`

- fix: bug fix

#### 2.2.2

`2018-11-30`

- fix: tree remove guide will not getEdges.closes #521

#### 2.2.1

`2018-11-25`

- fix: Compatible with MOUSEWHEEL
- fix: fadeIn aniamtion
- fix: fix wheelZoom behaviour by removing the deprecated mousewheel event

#### 2.2.0

`2018-11-22`

- fix: Graph read zIndex
- refactor: Animation

#### 2.1.5

`2018-10-26`

- fix: svg pixelRatio bug
- feat: add wheel event

#### 2.1.4

`2018-10-06`

- fix: custom math.sign to compatible with ie browser.Closes #516.
- fix: legend component from @antv/component
- feat: update svg minimap && fix svg dom event

#### 2.1.3

`2018-09-27`

- feat: add label rotate
- feat: if there is no items the graph box equal canvas size

#### 2.1.2

`2018-09-19`

- fix: dom getShape bug.Closes #472
- fix: template.maxSpanningForest bug

#### 2.1.1

`2018-09-17`

- fix: tool.highlightSubgraph calculate box bug
- fix: plugin.grid.Closes #479
- chore(dev): upgrade babel & torchjs

#### 2.1.0

`2018-09-03`

- feat: svg render
- feat: plugin.layout.forceAtlas2
- feat: plugin.tool.fisheye
- feat: plugin.tool.textDisplay
- feat: plugin.tool.grid
- feat: plugin.template.tableSankey
- feat: plugin.edge.polyline

#### 2.0.5

`2018-07-12`

- improve: add g6 arrow

#### 2.0.4

`2018-07-12`

- feat: layout export group.Closes #355
- feat(plugin): add tool.tooltip. Closes #360.
- style: change the calling way of forceAtlas2 on template.maxSpanningForest
- fix: origin tree data collapsed is true tree edge visible bug.Closes #357
- fix: remove the forceAtlas.js in template.maxSpanningForest, use forceAtlas from layout.forceAtlas2
- fix: add demos: plugin-fisheye, plugin-forceAtlas2, gallery-graphanalyzer
- fix: add demos: plugin-forceAtlas2, plugin-fisheye

#### 2.0.3

`2018-06-29`

- feat: update g to 3.0.x. Closes #346
- fix: group should use rect intersect box. Close #297
- fix(plugin): dagre edge controlpoints remove start point and end point
- style: remove some annotations
- chore: update torchjs && improve demo name

#### 2.0.2

`2018-06-13`

- chore(plugin): require g6 by src/index
- chore(dev test): remove useless test script
- fix(plugin) minimap destroy Closes #308
- fix(saveImage) saveImage bug
- fix(event): fix dom coord. Closes #305

#### 2.0.1

`2018-06-11`

- fix: reDraw edge after layout
- feat: add quadraticCurve config cpd
- feat: add beforelayout && afterlayout event
- chore: .travis.yml add add Node.js
- chore: .travis.yml cache node_modules

#### 2.0.0

`2018-06-06`

- refactor: refactor architecture && code

#### 1.2.1

`2018-03-15`

- feat: layout interface

#### 1.2.0

`2018-01-15`

- fix: nodeActivedBoxStyle spelling error
- fix: error when deleting a circle
- fix: trigger dragstart while right clicking and moveing
- feat: Unify Layout mechanism
- feat: Plugin mechanism
- feat: Data filter mechanism
- feat: Activated interface
- feat: Action wheelZoomAutoLabel
- feat: configuration of graph -- preciseAnchor
- remove: Global.preciseAnchor
- remove: Layout.Flow、Layout.Force
- improve: html container strategy

#### 1.1.6

`2017-10-15`

- fix: pack problem in layout algorithm

#### 1.1.5

`2017-09-15`

- fix: dragCanvas is effective while mousemove, prevent it from affecting click events
- fix: unactivate pick-up in activeRectBox of node

#### 1.1.4

`2017-08-15`

- feat: graph.invertPoint()
- feat: third configuration of anchor to support style setting, float style, connection
- feat: item.getGroup()
- feat: events -- afteritemrender、itemremove、itemadd
- feat: behaviourSignal
- improve: mouseWheel is affective after focusing the canvas

#### 1.1.3

`2017-08-8`

- feat: Graph configuration -- useNodeSortGroup
- feat: Global.nodeDelegationStyle, Global.edgeDelegationStyle, isolate the delegation of edge and node on graph
- fix: itemremove is triggered before destroying a graph

#### 1.1.2

`2017-08-01`

- feat: dragBlankX dragBlankY

#### 1.1.1

`2017-07-18`

- improve: dragNode protect mechanism

#### 1.1.0

`2017-07-05`

- feat: HTML node
- feat: mapper support callback function
- feat: Graph interfaces -- updateMatrix、changeSize、showAnchor、hideAnchor、updataNodesPosition
- feat: tool functions -- Util.isNode()、Util.isEdge()
- feat: Shape polyLineFlow
- feat: dragEdgeEndHideAnchor、dragNodeEndHideAnchor、hoverAnchorSetActived、hoverNodeShowAnchor

#### 1.0.7

`2017-06-21`

- fix: draw one more time in 16ms after first draw
- improve: add zoom by scroll in edit mode

#### 1.0.6

`2017-06-15`

- fix: compatible in chrome in windows. triggering mousemove after first click leads to wrong click event.
- feat: support fix size graphics
- feat: analysis mode
- feat: updateNodesPositon update a set of nodes' position
- improve: change useAnchor to be a configuration of edge

#### 1.0.5

`2017-06-01`

- feat: downloadImage support saving with name
- feat: automatically detect tooltip padding
- improve: stop the action while mouse dragging out of the canvas

#### 1.0.4

`2017-05-20`

- fix: tree changeData Bug
- fix: when getAnchorPoints returns auto, anchor is the intersection of edge and the bounding box
- fix: generate node label according to isNull
- feat: viewport parameters -- tl、tc、tr、rc、br、bc、bl、lc、cc
- improve: reduce tolerance to improve the accuracy of interception
- improve: improve tooltip event mechanisom to enhance performance

#### 1.0.3

`2017-05-10`

- feat: graph.guide().link()

#### 1.0.2

`2017-05-10`

- fix: Object.values => Util.getObjectValues
- fix: when anchorPoints is auto, there is only anchorpoint on edge, it will also return the intersection
- fix: tree update interface Bug
- improve: represent positions information by group.transfrom()

#### 1.0.1

`2017-04-22`

- fix: copy and paste bug
- feat: draw once in 16ms
- feat: itemactived itemunactived itemhover itemupdate itemmouseenter itemmouseleave
- improve: be clear the status of graphics before activating graphics by frame selection
- improve: dragAddEdge, linkable to anchor
- improve: performance of animation

#### 1.0.0

`2017-03-31`

- feat: fitView configurations
- feat: graph.zoom()
- feat: wheelZoomHideEdges hide the edges while zooming by wheel
- feat: dragHideEdges hide the edge while dragging edge
- feat: graph.filterBehaviour()
- feat: graph.addBehaviour()
- feat: graph.changeLayout()
- feat: read interface, re-define save interface
- feat: graph.snapshot, graph.downloadImage
- feat: graph.autoSize()
- feat: graph.focusPoint()
- feat: tree graph、net graph
- feat: interaction mechanism -- event => action => mode
- feat: animation mechanism
- feat: itemmouseleave、itemmouseenter
- remove: graph.refresh()
- remove: graph.changeNodes()
- remove: graph attributes -- zoomable、dragable、resizeable、selectable
- improve: anchor mechanism
- improve: hide G6.GraphUtil functions, unified in G6.Util
- improve: replace g-canvas-core to g-canvas to improve performance
- improve: Global.nodeAcitveBoxStyle instead of Global.nodeBoxStyle
- improve: afterAdd => afteradd
- improve: G6.Graph to be an abstract class

#### 0.2.3

`2017-03-2`

- fix: dragable for controlling dragable under default mode
- feat: graph.converPoint()
- feat: graph.autoSize()
- feat: rightmousedown leftmousedown wheeldown
- improve: use try catch to prevent the length of getPoint of path equals zero

#### 0.2.2

`2017-02-24`

- fix: add px totooltip css padding
- fix: tooltip mapping error
- fix: accurate intersection
- fix: zoom error on double accuracy screen
- fix: buonding box extended from keyShape
- feat: afterAdd
- feat: dblclick
- improve: width、height default null
- improve: remove hovershape on node
- improve: tooltip defense mechanism

#### 0.2.1

`2017-02-14`

- fix: rollback when add node
- fix: apply tranformation of parent container while calculating bounding box
- feat: waterPath
- feat: tooltip tip information
- feat: mouseover
- feat: multiSelectable, default false
- feat: set forceFit to true while width is undefined
- improve: zoomable、dragable、resizeable、selectable default true

#### 0.2.0

`2017-02-07`

- feat: accurate anchor mechanism
- feat: GraphUtil.getEllipsePath
- feat: GraphUtil.pointsToPolygon
- feat: GraphUtil.pointsToBezier
- feat: GraphUtil.snapPreciseAnchor
- feat: GraphUtil.arrowTo
- feat: GraphUtil.drawEdge
- feat: bezierQuadratic
- feat: node.show
- feat: node.hide
- feat: node.getLinkNodes
- feat: node.getUnLinkNodes
- feat: node.getRelativeItems
- feat: node.getUnRelativeItems
- feat: edge.show
- feat: edge.hide
- feat: Shape afterDraw
- improve: the controlling point positions of Bezier Curve 改进贝塞尔曲线控制点位置
- improve: grpah.delete => graph.del
- improve: error when adding id

#### 0.1.4

`2017-01-17`

- fix: delegator of dragging a node is the center of bbox
- fix: use cardinality sort for all the sorting algorithm
- fix: random id on edges
- feat: level sort on edges, edge labels on the top level
- feat: while extending shape is undefined when register an edge, find the extending shaoe automatically

#### 0.1.3

`2017-01-15`

- fix: judge the existance of the object while operating assistGrid
- feat: rollback judgement, default unactivate
- feat: style mapping channel
- feat: return the intersections while getAnchorPoints is null or returns false
- feat: bezierHorizontal、bezierVertical
- improve: 'eventEnd'

#### 0.1.2

`2017-01-12`

- fix: judge the configuration before updating grid
- fix: the size of graphContainer in unsetable, setted by inner canvas
- fix: will not add an edge if the target or source is undefined
- fix: changeSize() maximum tolerance for error
- feat: graph.get('el') to get canvas DOM
- feat: event exposures shape

#### 0.1.1

`2017-01-09`

- feat: entrance of graph is G6.Graph

#### 0.1.0

`2017-01-07`

- feat: color calculation library
- feat: hot key
- feat: updo, redo
- feat: copy, paste
- feat: reset zoom, auto zoom
- feat: tree graph, linear graph, sankey graph, flow laout
- feat: flow chart package
- feat: timing diagram package
- feat: single selection, frame selection
- feat: node deformation
- feat: edge deformation
- feat: drag node and edge
- feat: link edge and node
- feat: drag canvas
- feat: zoom
- feat: select mode
- feat: integrate g-graph<|MERGE_RESOLUTION|>--- conflicted
+++ resolved
@@ -1,17 +1,5 @@
 # ChangeLog
 
-<<<<<<< HEAD
-#### 4.1.14
-
-- fix: gridSize for polyline;
-- fix: cubic-x problem, closes: #2698;
-- fix: create-edge undo problem;
-- fix: tslib spreadArray problem;
-- fix: rect combo position with state problem;
-- feat: simple polyline for better performance;
-
-#### 4.1.13
-=======
 #### 4.2.3
 
 - fix: layout with fitView;
@@ -34,7 +22,6 @@
 - feat: tooltip with trigger configuration, supports mouseenter and click;
 
 #### 4.2.0
->>>>>>> a84e16f1
 
 - fix: combo edge link position problem;
 - fix: activate-relations with combo and combo edges problem;
