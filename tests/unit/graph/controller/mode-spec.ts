import { ModeController } from '../../../../src/graph/controller'
import Graph from '../../../../src/graph/graph'
<<<<<<< HEAD
import { GraphOptions, IModeOption } from '../../../../src/interface/graph';

const div = document.createElement('div');
div.id = 'graph-spec';
document.body.appendChild(div);
=======
import { GraphOptions, IGraph, IModeOption } from '../../../../src/interface/graph';
>>>>>>> 902ae5fc

describe('Mode Controller', () => {
  it('signle mode', () => {
    const cfg: GraphOptions = {
      container: 'graph-spec',
      width: 200,
      height: 100,
      modes: {
        default: ['drag']
      }
    }
    const graph: Graph = new Graph(cfg)
    const modeController = new ModeController(graph)
    expect(Object.keys(modeController.modes).length).toBe(1);
    console.log(modeController.modes)
    expect(modeController.modes.default[0]).toEqual({ type: 'drag' });
    expect(modeController.modes.default.length).toBe(1);
    expect(modeController.mode).toBe('default');
  })
  
  it('setMode', () => {
    const cfg: GraphOptions = {
<<<<<<< HEAD
      container: 'graph-spec',
=======
      container: 'x',
>>>>>>> 902ae5fc
      width: 200,
      height: 100,
      modes: {
        default: ['drag'],
        edit: ['canvans', 'zoom']
      }
    }
<<<<<<< HEAD
    const graph: Graph = new Graph(cfg)
    const modeController = new ModeController(graph)
=======
    const graph: IGraph = new Graph(cfg)
    const modeController = new Mode(graph)
>>>>>>> 902ae5fc
    modeController.setMode('edit')
    expect(modeController.modes.edit).not.toBe(undefined)
    expect(modeController.modes.edit.length).toBe(2)
    expect(modeController.mode).toBe('edit')
  })

  it('manipulateBehaviors', () => {
    const cfg: GraphOptions = {
<<<<<<< HEAD
      container: 'graph-spec',
=======
      container: 'x',
>>>>>>> 902ae5fc
      width: 200,
      height: 100,
      modes: {
        default: ['drag'],
        edit: ['canvans', 'zoom']
      }
    }
<<<<<<< HEAD
    const graph: Graph = new Graph(cfg)
    const modeController = new ModeController(graph)
=======
    const graph: IGraph = new Graph(cfg)
    const modeController = new Mode(graph)
>>>>>>> 902ae5fc
    modeController.manipulateBehaviors(['delete'], 'xxx', true)
    expect(Object.keys(modeController.modes).length).toBe(3)
    expect(modeController.modes.xxx).not.toBe(undefined)
    
    modeController.manipulateBehaviors('drag', 'dragx', true)
    expect(modeController.modes.dragx.length).toBe(1)
    expect(modeController.modes.dragx[0]).toEqual('drag')
    
    modeController.manipulateBehaviors(['drag', 'zoom'], ['out', 'xxx'], true)
    expect(Object.keys(modeController.modes).length).toBe(5)
    expect(modeController.modes.drag)

    // 删除 Behavior
    modeController.manipulateBehaviors('drag', 'dragx', false)
    expect(modeController.modes.dragx.length).toBe(0)
  })

  it('add & remove behavior to several modes', () => {
    const cfg: GraphOptions = {
<<<<<<< HEAD
      container: 'graph-spec',
=======
      container: 'x',
>>>>>>> 902ae5fc
      width: 500,
      height: 500,
      pixelRatio: 2,
      modes: {
        default: [],
        custom1: [],
        custom2: []
      }
    }
<<<<<<< HEAD
    const graph = new Graph(cfg)
    const modeController = new ModeController(graph)
=======
    const graph: IGraph = new Graph(cfg)
    const modeController = new Mode(graph)
>>>>>>> 902ae5fc
    expect(Object.keys(modeController.modes).length).toBe(3);
    modeController.manipulateBehaviors([ 'aa', 'bb' ], [ 'custom1', 'custom2' ], true);
    expect(modeController.modes.custom1.length).toBe(2);
    expect(modeController.modes.custom2.length).toBe(2);
<<<<<<< HEAD
=======
    console.log(modeController.modes)
>>>>>>> 902ae5fc
    
    const custom1: IModeOption = modeController.modes.custom1[0] as IModeOption
    const custom2: IModeOption = modeController.modes.custom1[1] as IModeOption
    expect(custom1.type).toBe('aa');
    expect(custom2.type).toBe('bb');

    modeController.manipulateBehaviors([ 'aa' ], [ 'custom1', 'custom2' ], false);

    const customd1: IModeOption = modeController.modes.custom1[0] as IModeOption
    const customd2: IModeOption = modeController.modes.custom2[0] as IModeOption
    
    expect(modeController.modes.custom1.length).toBe(1);
    expect(modeController.modes.custom2.length).toBe(1);
    expect(customd1.type).toBe('bb');
    expect(customd2.type).toBe('bb');
  })
})<|MERGE_RESOLUTION|>--- conflicted
+++ resolved
@@ -1,14 +1,10 @@
 import { ModeController } from '../../../../src/graph/controller'
 import Graph from '../../../../src/graph/graph'
-<<<<<<< HEAD
-import { GraphOptions, IModeOption } from '../../../../src/interface/graph';
+import { GraphOptions, IGraph, IModeOption } from '../../../../src/interface/graph';
 
 const div = document.createElement('div');
 div.id = 'graph-spec';
 document.body.appendChild(div);
-=======
-import { GraphOptions, IGraph, IModeOption } from '../../../../src/interface/graph';
->>>>>>> 902ae5fc
 
 describe('Mode Controller', () => {
   it('signle mode', () => {
@@ -31,11 +27,7 @@
   
   it('setMode', () => {
     const cfg: GraphOptions = {
-<<<<<<< HEAD
       container: 'graph-spec',
-=======
-      container: 'x',
->>>>>>> 902ae5fc
       width: 200,
       height: 100,
       modes: {
@@ -43,13 +35,9 @@
         edit: ['canvans', 'zoom']
       }
     }
-<<<<<<< HEAD
     const graph: Graph = new Graph(cfg)
     const modeController = new ModeController(graph)
-=======
-    const graph: IGraph = new Graph(cfg)
-    const modeController = new Mode(graph)
->>>>>>> 902ae5fc
+
     modeController.setMode('edit')
     expect(modeController.modes.edit).not.toBe(undefined)
     expect(modeController.modes.edit.length).toBe(2)
@@ -58,11 +46,7 @@
 
   it('manipulateBehaviors', () => {
     const cfg: GraphOptions = {
-<<<<<<< HEAD
       container: 'graph-spec',
-=======
-      container: 'x',
->>>>>>> 902ae5fc
       width: 200,
       height: 100,
       modes: {
@@ -70,13 +54,9 @@
         edit: ['canvans', 'zoom']
       }
     }
-<<<<<<< HEAD
     const graph: Graph = new Graph(cfg)
     const modeController = new ModeController(graph)
-=======
-    const graph: IGraph = new Graph(cfg)
-    const modeController = new Mode(graph)
->>>>>>> 902ae5fc
+
     modeController.manipulateBehaviors(['delete'], 'xxx', true)
     expect(Object.keys(modeController.modes).length).toBe(3)
     expect(modeController.modes.xxx).not.toBe(undefined)
@@ -96,11 +76,7 @@
 
   it('add & remove behavior to several modes', () => {
     const cfg: GraphOptions = {
-<<<<<<< HEAD
       container: 'graph-spec',
-=======
-      container: 'x',
->>>>>>> 902ae5fc
       width: 500,
       height: 500,
       pixelRatio: 2,
@@ -110,21 +86,13 @@
         custom2: []
       }
     }
-<<<<<<< HEAD
+    
     const graph = new Graph(cfg)
     const modeController = new ModeController(graph)
-=======
-    const graph: IGraph = new Graph(cfg)
-    const modeController = new Mode(graph)
->>>>>>> 902ae5fc
     expect(Object.keys(modeController.modes).length).toBe(3);
     modeController.manipulateBehaviors([ 'aa', 'bb' ], [ 'custom1', 'custom2' ], true);
     expect(modeController.modes.custom1.length).toBe(2);
     expect(modeController.modes.custom2.length).toBe(2);
-<<<<<<< HEAD
-=======
-    console.log(modeController.modes)
->>>>>>> 902ae5fc
     
     const custom1: IModeOption = modeController.modes.custom1[0] as IModeOption
     const custom2: IModeOption = modeController.modes.custom1[1] as IModeOption
