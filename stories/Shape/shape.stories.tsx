--- conflicted
+++ resolved
@@ -9,30 +9,16 @@
 import Quadratic from './component/quadratic';
 import HideItem from './component/hide-item';
 import Arc from './component/arc';
-<<<<<<< HEAD
 import CustomCardNode from './component/card-node'
 import XML from './component/xml'
-=======
-import CustomCardNode from './component/card-node';
->>>>>>> 6b1d62c5
 import ExtendNode from './component/extend-node';
 import LostStateStyle from './component/loseStateStyle';
 import HideInData from './component/hide-in-data';
-<<<<<<< HEAD
-import IntervalChart from './component/interval-chart'
-import LineChart from './component/line-chart'
-import PointChart from './component/point-chart'
-import PieChart from './component/pie-chart'
-import MultiChart from './component/multi-chart'
-
-import XML from './component/xml'
-=======
 import IntervalChart from './component/interval-chart';
 import LineChart from './component/line-chart';
 import PointChart from './component/point-chart';
 import PieChart from './component/pie-chart';
 import MultiChart from './component/multi-chart';
->>>>>>> 6b1d62c5
 
 export default { title: 'Shape' };
 
@@ -65,11 +51,7 @@
   .add('LineChart', () => <LineChart />)
   .add('PointChart', () => <PointChart />)
   .add('PieChart', () => <PieChart />)
-<<<<<<< HEAD
   .add('MultiChart', () => <MultiChart />)
   .add('xml node', () => (
     <XML />
-  ))
-=======
-  .add('MultiChart', () => <MultiChart />);
->>>>>>> 6b1d62c5
+  ))