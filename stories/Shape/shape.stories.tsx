--- conflicted
+++ resolved
@@ -9,30 +9,16 @@
 import Quadratic from './component/quadratic';
 import HideItem from './component/hide-item';
 import Arc from './component/arc';
-<<<<<<< HEAD
-import CustomCardNode from './component/card-node'
-import XML from './component/xml'
-=======
 import CustomCardNode from './component/card-node';
->>>>>>> cdebc924
 import ExtendNode from './component/extend-node';
 import LostStateStyle from './component/loseStateStyle';
 import HideInData from './component/hide-in-data';
-<<<<<<< HEAD
-import IntervalChart from './component/interval-chart'
-import LineChart from './component/line-chart'
-import PointChart from './component/point-chart'
-import PieChart from './component/pie-chart'
-import MultiChart from './component/multi-chart'
-
-import XML from './component/xml'
-=======
 import IntervalChart from './component/interval-chart';
 import LineChart from './component/line-chart';
 import PointChart from './component/point-chart';
 import PieChart from './component/pie-chart';
 import MultiChart from './component/multi-chart';
->>>>>>> cdebc924
+import XML from './component/xml';
 
 export default { title: 'Shape' };
 
@@ -55,9 +41,7 @@
   .add('arc', () => <Arc />)
   .add('hide item', () => <HideItem />)
   .add('card-node', () => <CustomCardNode />)
-  .add('xml node', () => (
-    <XML />
-  ))
+  .add('xml node', () => <XML />)
   .add('extend-node', () => <ExtendNode />)
   .add('lose state style', () => <LostStateStyle />)
   .add('hide by data', () => <HideInData />)
@@ -65,11 +49,5 @@
   .add('LineChart', () => <LineChart />)
   .add('PointChart', () => <PointChart />)
   .add('PieChart', () => <PieChart />)
-<<<<<<< HEAD
-  .add('MultiChart', () => <MultiChart />)
-  .add('xml node', () => (
-    <XML />
-  ))
-=======
-  .add('MultiChart', () => <MultiChart />);
->>>>>>> cdebc924
+  .add('xml node', () => <XML />)
+  .add('MultiChart', () => <MultiChart />);