// import { Button } from '@storybook/react/demo';
import { storiesOf } from '@storybook/react';
import React from 'react';
import DefaultShape from './component/default-shape';
import Image from './component/image';
import CustomNode from './component/custom-node';
import Polyline from './component/polyline';
import Image2 from './component/image2';
import Quadratic from './component/quadratic';
import HideItem from './component/hide-item';
import Arc from './component/arc';
import CustomCardNode from './component/card-node'
<<<<<<< HEAD
import XML from './component/xml'
=======
import ExtendNode from './component/extend-node';
import LostStateStyle from './component/loseStateStyle'
>>>>>>> 9629ec99

export default { title: 'Shape' };

storiesOf('Shape', module)
  .add('default node', () => (
    // 一个 add 表示添加一个 story
    <DefaultShape />
  ))
  .add('image node', () => (
    // 一个 add 表示添加一个 story
    <Image />
  ))
  .add('image node 2', () => (
    // 一个 add 表示添加一个 story
    <Image2 />
  ))
  .add('custom node', () => (
    <CustomNode />
  ))
  .add('polyline', () => (
    <Polyline />
  ))
  .add('quadratic', () => (
    <Quadratic />
  ))
  .add('arc', () => (
    <Arc />
  ))
  .add('hide item', () => (
    <HideItem />
  ))
  .add('card-node', () => <CustomCardNode />)
<<<<<<< HEAD
  .add('xml node', () => (
    <XML />
  ))
=======
  .add('extend-node', () => <ExtendNode />)
  .add('lose state style', () => <LostStateStyle />)
>>>>>>> 9629ec99
<|MERGE_RESOLUTION|>--- conflicted
+++ resolved
@@ -10,12 +10,9 @@
 import HideItem from './component/hide-item';
 import Arc from './component/arc';
 import CustomCardNode from './component/card-node'
-<<<<<<< HEAD
 import XML from './component/xml'
-=======
 import ExtendNode from './component/extend-node';
 import LostStateStyle from './component/loseStateStyle'
->>>>>>> 9629ec99
 
 export default { title: 'Shape' };
 
@@ -48,11 +45,8 @@
     <HideItem />
   ))
   .add('card-node', () => <CustomCardNode />)
-<<<<<<< HEAD
   .add('xml node', () => (
     <XML />
   ))
-=======
   .add('extend-node', () => <ExtendNode />)
-  .add('lose state style', () => <LostStateStyle />)
->>>>>>> 9629ec99
+  .add('lose state style', () => <LostStateStyle />)