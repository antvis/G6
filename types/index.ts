import GraphEvent from '@antv/g-base/lib/event/graph-event';
import { BBox } from '@antv/g-base/lib/types';
import Canvas from '@antv/g-canvas/lib/canvas';
import ShapeBase from '@antv/g-canvas/lib/shape/base';
import Node from '@g6/item/node';
import { IGraph } from '../src/interface/graph';
<<<<<<< HEAD
import { IEdge, IItem, INode } from '../src/interface/item';
=======
import { IEdge, IItemBase, INode } from '../src/interface/item';
>>>>>>> f9b8851a

// Math types
export interface IPoint {
  x: number;
  y: number;
  // 获取连接点时使用
  anchorIndex?: number;
  [key: string]: number | undefined;
}

export type IPointTuple = [number, number];

export type Matrix = number[];

export interface IBBox extends BBox {
  centerX?: number;
  centerY?: number;
  [key: string]: number | undefined;
}

export type Padding = number | string | number[];

// Shape types
export type ShapeStyle = Partial<{
  x: number;
  y: number;
  r: number;
  stroke: string | null;
  strokeOpacity: number;
  fill: string | null;
  fillOpacity: number;
  lineWidth: number;
  path: string | object[];
  points: object[];
  matrix: number[];
  opacity: number;
  size: number | number[];
<<<<<<< HEAD
  [key: string]: string | number | object | object[];
=======
  [key: string]: string | number | object | object[] | null;
>>>>>>> f9b8851a
}>;

export interface IShapeBase extends ShapeBase {
  isKeyShape: boolean;
}

export interface IRect extends IPoint {
  width: number;
  height: number;
}

export interface ICircle extends IPoint {
  r: number;
}

export interface IEllipse extends IPoint {
  rx: number;
  ry: number;
}

export type SourceTarget = 'source' | 'target';

// model types (node edge group)
export type ModelStyle = Partial<{
  [key: string]: unknown;
  style: ShapeStyle;
  stateStyles: {
    [key: string]: ShapeStyle;
  };
  linkPoints: {
    top?: boolean;
    right?: boolean;
    bottom?: boolean;
    left?: boolean;
    size?: number;
    lineWidth?: number;
    fill?: string;
    stroke?: string;
    [key: string]: unknown;
  };
  icon: {
    show?: boolean;
    // icon的地址，字符串类型
    img?: string;
    width?: number;
    height?: number;
    offset?: number;
  };
  // loop edge config
  loopCfg: {
    dist?: number;
    position?: string;
    // 如果逆时针画，交换起点和终点
    clockwise?: boolean;
  };
  labelCfg?: object;
  anchorPoints: number[][];
  controlPoints: IPoint[];
  size: number | number[];
  img: string;

  clipCfg: {
    show?: boolean;
    type?: string;
    // circle
    r?: number;
    // ellipse
    rx?: number;
    ry?: number;
    // rect
    width?: number;
    height?: number;
    // polygon
    points?: number[][];
    // path
    path?: Array<Array<string | number>>;
    // 坐标
    x?: number;
    y?: number;
    // clip 的属性样式
    style?: {
      lineWidth?: number;
    };
  };
}>;

export type LabelStyle = Partial<{
  rotate: number;
  textAlign: string;
  angle: number;
  x: number;
  y: number;
  text: string;
  stroke: string | null;
  opacity: number;
  fontSize: number;
  fill: string | null;
}>;

export type Easeing =
  | 'easeLinear'
  | 'easePolyIn'
  | 'easePolyOut'
  | 'easePolyInOut'
  | 'easeQuad'
  | 'easeQuadIn'
  | 'easeQuadOut'
  | 'easeQuadInOut'
  | string;

export interface ModelConfig extends ModelStyle {
  shape?: string;
  label?: string;
  labelCfg?: {
    style?: object;
    [key: string]: unknown;
  };
  descriptionCfg?: {
    style?: object;
    [key: string]: unknown;
  };
  groupId?: string;
  description?: string;
  x?: number;
  y?: number;
  size?: number;
  controlPoints?: IPoint[];
  color?: string;
  preRect?: object;
  logoIcon?: {
    show?: boolean;
    [key: string]: unknown;
  };
  stateIcon?: object;
  innerR?: number;
  direction?: string;
  startPoint?: IPoint;
  endPoint?: IPoint;
  children?: TreeGraphData[];
}
export interface NodeConfig extends ModelConfig {
  id: string;
  groupId?: string;
  description?: string;
}

export interface EdgeConfig extends ModelConfig {
  id?: string;
  source: string;
  target: string;
  label?: string;
  labelCfg?: {
    style?: object;
    [key: string]: unknown;
  };
  sourceNode?: Node;
  targetNode?: Node;
  startPoint?: IPoint;
  endPoint?: IPoint;
  controlPoints?: IPoint[];
  color?: string;
  curveOffset?: number;
}

export type EdgeData = EdgeConfig & {
  sourceNode: Node;
  targetNode: Node;
  startPoint: IPoint;
  endPoint: IPoint;
};

export interface NodeMapConfig {
  [key: string]: NodeConfig;
}

export interface GroupConfig {
  id: string;
  parentId?: string;
  [key: string]: string | ModelStyle | undefined;
}

// export type ModelConfig = NodeConfig | EdgeConfig | GroupConfig

export interface GroupNodeIds {
  [key: string]: string[];
}

export interface GraphData {
  nodes?: NodeConfig[];
  edges?: EdgeConfig[];
  groups?: GroupConfig[];
}

export interface TreeGraphData {
  id: string;
  label?: string;
  x?: number;
  y?: number;
  children?: TreeGraphData[];
  depth?: number;
  data?: ModelConfig;
}

// Behavior type file
export enum G6Event {
  CLICK = 'click',
  MOUSEDOWN = 'mousedown',
  MOUDEUP = 'mouseup',
  DBLCLICK = 'dblclick',
  CONTEXTMENU = 'contextmenu',
  MOUSEENTER = 'mouseenter',
  MOUSEOUT = 'mouseout',
  MOUSEOVER = 'mouseover',
  MOUSEMOVE = 'mousemove',
  MOUSELEAVE = 'mouseleave',
  DRAGSTART = 'dragstart',
  DRAGEND = 'dragend',
  DRAG = 'drag',
  DRAGENTER = 'dragenter',
  DRAGLEAVE = 'dragleave',
  DDROP = 'drop',
  KEYUP = 'keyup',
  KEYDOWN = 'keydown',
  WHEEL = 'wheel',

  NODE_CLICK = 'node:click',
  NODE_CONTEXTMENU = 'node:contextmenu',
  NODE_DBLCLICK = 'node:dblclick',
  NODE_DRAGSTART = 'node:dragstart',
  NODE_DRAG = 'node:drag',
  NODE_DRAGEND = 'node:dragend',
  NODE_MOUSEENTER = 'node:mouseenter',
  NODE_MOUSELEAVE = 'node:mouseleave',
  NODE_MOUSEMOVE = 'node:mousemove',

  EDGE_CLICK = 'edge:click',
  EDGE_CONTEXTMENU = 'edge:contextmenu',
  EDGE_DBLCLICK = 'edge:dblclick',
  EDGE_MOUSEENTER = 'edge:mouseenter',
  EDGE_MOUSELEAVE = 'edge:mouseleave',
  EDGE_MOUSEMOVE = 'edge:mousemove',

  CANVAS_MOUSEDOWN = 'canvas:mousedown',
  CANVAS_MOUSEMOVE = 'canvas:mousemove',
  CANVAS_MOUSEUP = 'canvas:mouseup',
  CANVAS_CLICK = 'canvas:click',
  CANVAS_MOSUELEAVE = 'canvas:mouseleave',
}

type GetEvents = 'getEvents';
type ShouldBegin = 'shouldBegin';
type ShouldUpdate = 'shouldUpdate';
type ShouldEnd = 'shouldEnd';
type Bind = 'bind';
type Unbind = 'unbind';

export type DefaultBehaviorType = IG6GraphEvent | string | number | object;

export type BehaviorOpation<U> = {
  [T in keyof U]: T extends GetEvents
    ? () => { [key in G6Event]?: string }
    : T extends ShouldBegin
    ? (cfg?: ModelConfig) => boolean
    : T extends ShouldEnd
    ? (cfg?: ModelConfig) => boolean
    : T extends ShouldUpdate
    ? (cfg?: ModelConfig) => boolean
    : T extends Bind
    ? (graph: IGraph) => void
    : T extends Unbind
    ? (graph: IGraph) => void
    : (...args: DefaultBehaviorType[]) => unknown;
};

export type IEvent = Record<G6Event, string>;

export interface IG6GraphEvent extends GraphEvent {
  item: Item;
  canvasX: number;
  canvasY: number;
  wheelDelta: number;
  detail: number;
  key?: string;
  target: Item & Canvas;
}

export type Item = INode | IEdge;

<<<<<<< HEAD
export interface Data {
  nodes?: NodeConfig[];
  edges?: EdgeConfig[];
  groups?: GroupConfig[];
=======
export enum ITEM_TYPE {
  NODE = 'node',
  EDGE = 'edge',
  GROUP = 'group',
>>>>>>> f9b8851a
}<|MERGE_RESOLUTION|>--- conflicted
+++ resolved
@@ -4,11 +4,7 @@
 import ShapeBase from '@antv/g-canvas/lib/shape/base';
 import Node from '@g6/item/node';
 import { IGraph } from '../src/interface/graph';
-<<<<<<< HEAD
-import { IEdge, IItem, INode } from '../src/interface/item';
-=======
 import { IEdge, IItemBase, INode } from '../src/interface/item';
->>>>>>> f9b8851a
 
 // Math types
 export interface IPoint {
@@ -46,11 +42,7 @@
   matrix: number[];
   opacity: number;
   size: number | number[];
-<<<<<<< HEAD
-  [key: string]: string | number | object | object[];
-=======
   [key: string]: string | number | object | object[] | null;
->>>>>>> f9b8851a
 }>;
 
 export interface IShapeBase extends ShapeBase {
@@ -339,15 +331,8 @@
 
 export type Item = INode | IEdge;
 
-<<<<<<< HEAD
-export interface Data {
-  nodes?: NodeConfig[];
-  edges?: EdgeConfig[];
-  groups?: GroupConfig[];
-=======
 export enum ITEM_TYPE {
   NODE = 'node',
   EDGE = 'edge',
   GROUP = 'group',
->>>>>>> f9b8851a
 }