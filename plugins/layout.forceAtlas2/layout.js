/**
 * @fileOverview force atlas 2
 * @author shiwu.wyy@antfin.com
 */
const G6 = require('@antv/g6');
const Util = G6.Util;
const Worker = require('./layout.worker');

// import StaticsWorker from 'worker-loader?inline!./statistics.worker.js';
class Layout {
  constructor(options) {
    Util.mix(this, {
      /**
       * width
       * @type  {number}
       */
      width: null,

      /**
       * height
       * @type  {number}
       */
      height: null,

      /**
       * the center of the layout
       * @type  {object}
       */
      center: null,

      /**
       * the parameter for repulsive forces,
       * it will scale the layout but won't change the layout
       * larger the kr, looser the layout
       * @type  {number}
       */
      kr: 10,

      /**
       * the parameter for gravity forces
       * @type  {number}
       */
      kg: 1.0,

      /**
       * modes:
       * 'normal' for normal using
       * 'linlog' for closer clusters.
       * @type  {string}
       */
      mode: 'normal',

      /**
       * whether preventing the node overlapping
       * @type  {boolean}
       */
      prevOverlapping: false,

      /**
       * whether active the dissuade hub mode
       * true: grant authorities (nodes with a high indegree)
       * a more central position than hubs (nodes with a high outdegree)
       * @type  {boolean}
       */
      dissuadeHubs: false,

      /**
       * whether active the barnes hut optimization on computing repulsive forces
       * @type  {boolean}
       */
      barnesHut: false,

      /**
       * the max iteration number
       * @type  {number}
       */
      maxIteration: 1500,

      /**
       * control the global velocity
       * defualt: 0.1(gephi)
       * @type  {number}
       */
      ks: 0.1,

      /**
       * the max global velocity
       * @type  {number}
       */
      ksmax: 10,

      /**
       * the tolerance for the global swinging
       * @type  {number}
       */
      tao: 0.1,

      /**
       * the function of layout complete listener, display the legend and minimap after layout
       * @type  {function}
       */
      onLayoutComplete: () => {}
    }, options);
  }
  // execute the layout
  execute() {
    let {
      graph,
      nodes,
      edges,
      kr,
      kg,
      mode,
      prevOverlapping,
      dissuadeHubs,
      barnesHut,
      maxIteration,
      ks,
      ksmax,
      tao,
      onLayoutComplete
    } = this;

    if (!barnesHut && nodes.length > 300) barnesHut = true;
    else if (barnesHut && nodes.length <= 300) barnesHut = false;

    const width = this.width ? this.width : graph.getWidth();
    const height = this.height ? this.height : graph.getHeight();
    const center = this.center ? this.center : {
      x: width / 2,
      y: height / 2
    };
    // the whidth of each nodes
    const widths = [];
    const size = nodes.length;
    for (let i = 0; i < size; i += 1) {
      widths[i] = graph.getNodes()[i].getBBox().maxX;
    }
    const obj = {
      nodes,
      edges,
      kr,
      kg,
      mode,
      prevOverlapping,
      dissuadeHubs,
      barnesHut,
      maxIteration,
      ks,
      ksmax,
      tao,
      center,
      widths
    };

   // a loading dom before worker
    const loading = document.createElement('div');
    loading.id = 'loading';
    loading.style.setProperty('background-color', '#fff');
    loading.style.setProperty('position', 'absolute');
    const parent = graph.getGraphContainer().parentNode;
    loading.style.setProperty('width', parent.offsetWidth + 'px');
    loading.style.setProperty('height', parent.offsetHeight + 'px');
    loading.style.setProperty('margin-top', (-parent.offsetHeight) + 'px');
    loading.style.zIndex = 999;
    parent.appendChild(loading);
    // the loading image
<<<<<<< HEAD
    const loading_img = document.createElement('img');
    loading_img.src = 'https://gw.alipayobjects.com/zos/rmsportal/mnEmjOmrHbghTsZNeTmI.gif';
    loading_img.style.setProperty('width', 120 + 'px');
    loading_img.style.setProperty('height', 120 + 'px');
    const Cw = 120;
    const Pw = parent.width();
    const left = (Pw - Cw) / 2;
    loading_img.style.setProperty('margin-left', left + 'px');
    const Ch = 120;
    const Ph = parent.height();
=======
    const loadingImg = document.createElement('img');
    loadingImg.src = 'https://gw.alipayobjects.com/zos/rmsportal/mnEmjOmrHbghTsZNeTmI.gif';
    loadingImg.style.setProperty('width', 200 + 'px');
    loadingImg.style.setProperty('height', 200 + 'px');
    const Cw = loadingImg.offsetWidth;
    const Pw = loading.offsetWidth;
    const left = (Pw - Cw) / 2;
    loadingImg.style.setProperty('margin-left', left + 'px');
    const Ch = loadingImg.offsetHeight;
    const Ph = loading.offsetHeight;
>>>>>>> e949ed20
    const top = (Ph - Ch) / 2;
    loadingImg.style.setProperty('margin-top', top + 'px');
    loading.appendChild(loadingImg);

    const worker = new Worker();// { type: 'module' }
    worker.postMessage(obj);
    worker.onmessage = function(event) {
      this.nodes = event.data;
      const graphNodes = graph.getNodes();
      for (let i = 0; i < size; i += 1) {
        const model = graphNodes[i].getModel();
        model.x = this.nodes[i].x;
        model.y = this.nodes[i].y;
      }
      graph.changeLayout();
      const fitView = graph.get('fitView');
      fitView && graph.setFitView(fitView);
      worker.terminate();
      loading.style.display = 'none';
      onLayoutComplete();

    };
  }
}
module.exports = Layout;<|MERGE_RESOLUTION|>--- conflicted
+++ resolved
@@ -165,18 +165,6 @@
     loading.style.zIndex = 999;
     parent.appendChild(loading);
     // the loading image
-<<<<<<< HEAD
-    const loading_img = document.createElement('img');
-    loading_img.src = 'https://gw.alipayobjects.com/zos/rmsportal/mnEmjOmrHbghTsZNeTmI.gif';
-    loading_img.style.setProperty('width', 120 + 'px');
-    loading_img.style.setProperty('height', 120 + 'px');
-    const Cw = 120;
-    const Pw = parent.width();
-    const left = (Pw - Cw) / 2;
-    loading_img.style.setProperty('margin-left', left + 'px');
-    const Ch = 120;
-    const Ph = parent.height();
-=======
     const loadingImg = document.createElement('img');
     loadingImg.src = 'https://gw.alipayobjects.com/zos/rmsportal/mnEmjOmrHbghTsZNeTmI.gif';
     loadingImg.style.setProperty('width', 200 + 'px');
@@ -187,7 +175,6 @@
     loadingImg.style.setProperty('margin-left', left + 'px');
     const Ch = loadingImg.offsetHeight;
     const Ph = loading.offsetHeight;
->>>>>>> e949ed20
     const top = (Ph - Ch) / 2;
     loadingImg.style.setProperty('margin-top', top + 'px');
     loading.appendChild(loadingImg);
