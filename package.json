{
  "name": "@antv/g6",
<<<<<<< HEAD
  "version": "3.1.6",
=======
  "version": "3.1.5",
>>>>>>> 1d05d338
  "description": "graph visualization frame work",
  "main": "build/g6.js",
  "types": "types/index.d.ts",
  "homepage": "https://github.com/antvis/g6",
  "author": "https://github.com/orgs/antvis/people",
  "repository": {
    "type": "git",
    "url": "git@github.com:antvis/g6.git"
  },
  "bugs": {
    "url": "https://github.com/antvis/g6/issues"
  },
  "keywords": [
    "g6",
    "relational data",
    "graph visualization",
    "graph editor",
    "graph analysis"
  ],
  "contributors": [
    {
      "email": "leanne06204@163.com",
      "url": "https://github.com/AceLeeWinnie"
    },
    {
      "email": "wyueliu@gmail.com",
      "url": "https://github.com/liuwuyue"
    },
    {
      "email": "deggs.k@gmail.com",
      "url": "https://github.com/deggs7"
    }
  ],
  "license": "MIT",
  "devDependencies": {
    "@antv/hierarchy": "~0.4.0",
    "@antv/torch": "^1.0.3",
    "@babel/cli": "^7.0.0",
    "@babel/core": "^7.0.0",
    "@babel/preset-env": "^7.0.0",
    "babel-eslint": "~8.0.3",
    "babel-loader": "^8.0.0",
    "babel-plugin-module-resolver": "^3.1.1",
    "babel-plugin-transform-remove-strict-mode": "~0.0.2",
    "body-parser": "~1.18.2",
    "chai": "~4.1.2",
    "chai-almost": "^1.0.1",
    "clipboard": "^1.5.15",
    "codemirror": "*",
    "commander": "~2.12.2",
    "connect": "~3.6.6",
    "d3-queue": "~3.0.7",
    "debug": "~3.1.0",
    "electron": "~6.0.4",
    "eslint": "~3.19.0",
    "eslint-config-airbnb": "~15.0.1",
    "eslint-config-egg": "~4.2.0",
    "eslint-plugin-html": "~3.1.1",
    "eslint-plugin-jsx-a11y": "~5.1.1",
    "eslint-plugin-react": "~7.1.0",
    "event-simulate": "~1.0.0",
    "get-port": "~3.2.0",
    "hard-source-webpack-plugin": "~0.13.1",
    "home": "~1.0.1",
    "jquery": "^3.3.1",
    "jszip": "~3.1.5",
    "nightmare": "~2.10.0",
    "numericjs": "^1.2.6",
    "nunjucks": "~3.0.1",
    "open": "~0.0.5",
    "parseurl": "~1.3.2",
    "pre-commit": "~1.2.2",
    "radixsort": "~1.0.0",
    "serve-static": "~1.13.2",
    "shelljs": "~0.7.8",
    "svgson": "^2.1.1",
    "uglify-js": "~3.1.10",
    "webpack": "~4.10.2",
    "webpack-cli": "~3.0.0",
    "worker-loader": "^2.0.0"
  },
  "scripts": {
    "update": "rm -rf node_modules/ && tnpm i && rm -rf build && tnpm run build",
    "build": "webpack",
    "build-lib": "babel src --out-dir lib",
    "dist": "npm run mkdir-dist && npm run build",
    "mkdir-dist": "node ./bin/mkdir-dist.js",
    "ci": "npm run lint && npm run test",
    "coverage": "npm run coverage-generator && npm run coverage-viewer",
    "coverage-generator": "torch --compile --coverage --renderer --recursive --source-pattern index.js,src/**/*.js test/unit/",
    "coverage-viewer": "torch-coverage",
    "demos": "electron ./demos/app.js",
    "demos-web": "node ./demos/app.js --web --port 2046",
    "dev": "npm run watch & npm run demos-web",
    "lint": "eslint --ext .js ./",
    "lint-fix": "eslint --ext .html,.js --fix ./",
    "prepublishOnly": "npm run build-lib && npm run build",
    "screenshot": "node ./bin/screenshot.js",
    "start": "npm run dev",
    "test": "torch --compile --renderer --opts test/mocha.opts --recursive ./test/unit",
    "test-live": "torch --compile --interactive --watch --opts test/mocha.opts --recursive ./test/unit",
    "test-live-shape": "torch --compile --interactive --watch --opts test/mocha.opts --recursive ./test/unit/shape/nodes/modelRect-spec.js",
    "test-live-util": "torch --compile --interactive --watch --opts test/mocha.opts --recursive ./test/unit/shape/edge-spec.js",
    "test-bugs": "torch --compile --renderer --recursive ./test/bugs",
    "test-bugs-live": "torch --compile --interactive --watch --recursive ./test/bugs/issue-601-spec.js",
    "test-all": "npm run test && npm run test-bugs",
    "watch": "webpack --config webpack-dev.config.js",
    "win-dev": "node ./bin/win-dev.js"
  },
  "pre-commit": {
    "run": [
      "lint",
      "test-all"
    ],
    "silent": false
  },
  "dependencies": {
    "@antv/g": "~3.4.6",
    "@antv/hierarchy": "~0.6.1",
    "@antv/util": "~1.3.1",
    "d3-force": "^2.0.1",
    "dagre": "^0.8.4",
    "numeric": "^1.2.6"
  },
  "engines": {
    "node": ">=8.9.0"
  }
}<|MERGE_RESOLUTION|>--- conflicted
+++ resolved
@@ -1,10 +1,6 @@
 {
   "name": "@antv/g6",
-<<<<<<< HEAD
   "version": "3.1.6",
-=======
-  "version": "3.1.5",
->>>>>>> 1d05d338
   "description": "graph visualization frame work",
   "main": "build/g6.js",
   "types": "types/index.d.ts",
