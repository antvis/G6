{
  "name": "@antv/g6",
  "version": "3.3.0",
  "description": "A Graph Visualization Framework in JavaScript",
  "main": "lib/index.js",
  "module": "esm/index.js",
  "types": "types/index.d.ts",
  "browser": "dist/g6.min.js",
  "files": [
    "package.json",
    "esm",
    "lib",
    "dist",
    "LICENSE",
    "README.md"
  ],
  "scripts": {
    "start": "npm run site:develop",
    "site:develop": "gatsby develop --open -H 0.0.0.0",
    "site:build": "npm run site:clean && gatsby build --prefix-paths",
    "site:clean": "gatsby clean",
    "build": "npm run clean && run-p build:*",
    "build:esm": "tsc -p tsconfig.json --target ES5 --module ESNext --outDir esm",
    "build:cjs": "tsc -p tsconfig.json --target ES5 --module commonjs --outDir lib",
    "build:umd": "webpack --config webpack.config.js --mode production",
    "clean": "rimraf esm lib dist",
    "lint": "lint-staged",
    "tslint": "tslint -c tslint.json 'src/**/*.ts'",
    "test": "jest",
    "test-live": "DEBUG_MODE=1 jest --watch  ./tests/unit/graph/tree-graph-spec.ts",
    "coverage": "jest --coverage",
    "ci": "run-s build coverage",
    "doc": "rimraf apis && typedoc",
    "dist": "webpack --config webpack.config.js --mode production",
    "demos": "start-storybook"
  },
  "dependencies": {
    "@antv/dom-util": "^2.0.1",
    "@antv/event-emitter": "~0.1.0",
    "@antv/g-base": "^0.1.0-beta.10",
    "@antv/g-canvas": "^0.3.2",
    "@antv/hierarchy": "^0.6.1",
    "@antv/matrix-util": "^2.0.4",
    "@antv/path-util": "^2.0.3",
    "@antv/scale": "^0.2.0",
    "@antv/util": "~2.0.5",
<<<<<<< HEAD
    "d3-force": "^2.0.1",
    "dagre": "^0.8.5",
    "numericjs": "^1.2.6",
=======
    "lodash": "^4.17.15",
>>>>>>> f9b8851a
    "tslib": "^1.10.0"
  },
  "devDependencies": {
    "@antv/gatsby-theme-antv": "^0.9.25",
    "@babel/core": "^7.7.7",
    "@types/jest": "^24.0.18",
    "babel-loader": "^8.0.6",
    "event-simulate": "~1.0.0",
    "gatsby": "^2.17.9",
    "gh-pages": "^2.1.1",
    "husky": "^3.0.4",
    "insert-css": "^2.0.0",
    "jest": "^24.9.0",
    "jest-electron": "^0.1.7",
    "jest-extended": "^0.11.2",
    "lint-staged": "^9.2.3",
    "npm-run-all": "^4.1.5",
    "prettier": "^1.18.2",
    "react-i18next": "^11.1.0",
    "rimraf": "^3.0.0",
    "ts-jest": "^24.1.0",
    "ts-loader": "^6.2.1",
    "tslint": "^5.18.0",
    "tslint-config-prettier": "^1.18.0",
    "typedoc": "^0.15.0",
    "typedoc-plugin-markdown": "^2.2.11",
<<<<<<< HEAD
    "typescript": "^3.7.3",
    "webpack": "^4.41.2",
=======
    "typescript": "^3.5.3",
    "webpack": "^4.41.4",
>>>>>>> f9b8851a
    "webpack-cli": "^3.3.10"
  },
  "husky": {
    "hooks": {
      "pre-commit": "run-s lint"
    }
  },
  "lint-staged": {
    "*.{js,css,json,md}": [
      "prettier --write",
      "git add"
    ],
    "*.{ts}": [
      "tslint -c tslint.json --fix",
      "prettier --write",
      "git add"
    ]
  },
  "repository": {
    "type": "git",
    "url": "https://github.com/antvis/g6"
  },
  "bugs": {
    "url": "https://github.com/antvis/g6/issues"
  },
  "keywords": [
    "antv",
    "g6",
    "graph",
    "relational data",
    "graph visualization",
    "graph editor",
    "graph analysis"
  ],
  "homepage": "https://github.com/antvis/g6",
  "author": "https://github.com/orgs/antvis/people",
  "license": "MIT"
}<|MERGE_RESOLUTION|>--- conflicted
+++ resolved
@@ -44,13 +44,10 @@
     "@antv/path-util": "^2.0.3",
     "@antv/scale": "^0.2.0",
     "@antv/util": "~2.0.5",
-<<<<<<< HEAD
     "d3-force": "^2.0.1",
     "dagre": "^0.8.5",
     "numericjs": "^1.2.6",
-=======
     "lodash": "^4.17.15",
->>>>>>> f9b8851a
     "tslib": "^1.10.0"
   },
   "devDependencies": {
@@ -77,13 +74,8 @@
     "tslint-config-prettier": "^1.18.0",
     "typedoc": "^0.15.0",
     "typedoc-plugin-markdown": "^2.2.11",
-<<<<<<< HEAD
-    "typescript": "^3.7.3",
-    "webpack": "^4.41.2",
-=======
     "typescript": "^3.5.3",
     "webpack": "^4.41.4",
->>>>>>> f9b8851a
     "webpack-cli": "^3.3.10"
   },
   "husky": {
