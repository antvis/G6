--- conflicted
+++ resolved
@@ -82,13 +82,7 @@
     "@antv/util": "~2.0.5",
     "d3-force": "^2.0.1",
     "dagre": "^0.8.5",
-<<<<<<< HEAD
-    "eslint": "^7.4.0",
-    "lint": "^0.7.0",
-    "lodash": "^4.17.15",
-=======
     "insert-css": "^2.0.0",
->>>>>>> 13e7fb95
     "ml-matrix": "^6.5.0"
   },
   "devDependencies": {
