{
  "name": "@antv/g6",
  "version": "3.1.0",
  "description": "graph visualization frame work",
  "main": "build/g6.js",
  "homepage": "https://github.com/antvis/g6",
  "author": "https://github.com/orgs/antvis/people",
  "repository": {
    "type": "git",
    "url": "git@github.com:antvis/g6.git"
  },
  "bugs": {
    "url": "https://github.com/antvis/g6/issues"
  },
  "keywords": [
    "g6",
    "relational data",
    "graph visualization",
    "graph editor",
    "graph analysis"
  ],
  "contributors": [
    {
      "email": "leanne06204@163.com",
      "url": "https://github.com/AceLeeWinnie"
    },
    {
      "email": "wyueliu@gmail.com",
      "url": "https://github.com/liuwuyue"
    },
    {
      "email": "deggs.k@gmail.com",
      "url": "https://github.com/deggs7"
    }
  ],
  "license": "MIT",
  "devDependencies": {
    "@antv/hierarchy": "~0.4.0",
    "@babel/cli": "^7.0.0",
    "@babel/core": "^7.0.0",
    "@babel/preset-env": "^7.0.0",
    "babel-eslint": "~8.0.3",
    "babel-loader": "^8.0.0",
    "babel-plugin-module-resolver": "^3.1.1",
    "babel-plugin-transform-remove-strict-mode": "~0.0.2",
    "body-parser": "~1.18.2",
    "chai": "~4.1.2",
    "chai-almost": "^1.0.1",
    "clipboard": "^1.5.15",
    "codemirror": "*",
    "commander": "~2.12.2",
    "connect": "~3.6.6",
    "d3-queue": "~3.0.7",
    "debug": "~3.1.0",
    "electron": "~6.0.4",
    "eslint": "~3.19.0",
    "eslint-config-airbnb": "~15.0.1",
    "eslint-config-egg": "~4.2.0",
    "eslint-plugin-html": "~3.1.1",
    "eslint-plugin-jsx-a11y": "~5.1.1",
    "eslint-plugin-react": "~7.1.0",
    "event-simulate": "~1.0.0",
    "get-port": "~3.2.0",
    "hard-source-webpack-plugin": "~0.13.1",
    "home": "~1.0.1",
    "jquery": "^3.3.1",
    "jszip": "~3.1.5",
    "nightmare": "~2.10.0",
    "numericjs": "^1.2.6",
    "nunjucks": "~3.0.1",
    "open": "~0.0.5",
    "parseurl": "~1.3.2",
    "pre-commit": "~1.2.2",
    "radixsort": "~1.0.0",
    "serve-static": "~1.13.2",
    "shelljs": "~0.7.8",
    "svgson": "^2.1.1",
    "@antv/torch": "^1.0.3",
    "uglify-js": "~3.1.10",
    "webpack": "~4.10.2",
    "webpack-cli": "~3.0.0",
    "worker-loader": "^2.0.0"
  },
  "scripts": {
    "update": "rm -rf node_modules/ && tnpm i && rm -rf build && tnpm run build",
    "build": "webpack",
    "build-lib": "babel src --out-dir lib",
    "dist": "npm run mkdir-dist && npm run build",
    "mkdir-dist": "node ./bin/mkdir-dist.js",
    "ci": "npm run lint && npm run test",
    "coverage": "npm run coverage-generator && npm run coverage-viewer",
    "coverage-generator": "torch --compile --coverage --renderer --recursive --source-pattern index.js,src/**/*.js test/unit/",
    "coverage-viewer": "torch-coverage",
    "demos": "electron ./demos/app.js",
    "demos-web": "node ./demos/app.js --web --port 2046",
    "dev": "npm run watch & npm run demos-web",
    "lint": "eslint --ext .js ./",
    "lint-fix": "eslint --ext .html,.js --fix ./",
    "prepublishOnly": "npm run build-lib && npm run build",
    "screenshot": "node ./bin/screenshot.js",
    "start": "npm run dev",
    "test": "torch --compile --renderer --opts test/mocha.opts --recursive ./test/unit",
    "test-live": "torch --compile --interactive --watch --opts test/mocha.opts --recursive ./test/unit/",
<<<<<<< HEAD
    "test-live-shape": "torch --compile --interactive --watch --opts test/mocha.opts --recursive ./test/unit/shape/nodes/modelRect-spec.js",
=======
    "test-live-util": "torch --compile --interactive --watch --opts test/mocha.opts --recursive ./test/unit/shape/edge-spec.js",
>>>>>>> 656c3faf
    "test-bugs": "torch --compile --renderer --recursive ./test/bugs",
    "test-bugs-live": "torch --compile --interactive --watch --recursive ./test/bugs",
    "test-all": "npm run test && npm run test-bugs",
    "watch": "webpack --config webpack-dev.config.js",
    "win-dev": "node ./bin/win-dev.js"
  },
  "pre-commit": {
    "run": [
      "lint",
      "test-all"
    ],
    "silent": false
  },
  "dependencies": {
    "@antv/g": "~3.4.6",
    "@antv/hierarchy": "~0.6.0",
    "@antv/util": "~1.3.1",
    "d3-force": "^2.0.1",
    "dagre": "^0.8.4",
    "numeric": "^1.2.6"
  },
  "engines": {
    "node": ">=8.9.0"
  }
}<|MERGE_RESOLUTION|>--- conflicted
+++ resolved
@@ -101,11 +101,8 @@
     "start": "npm run dev",
     "test": "torch --compile --renderer --opts test/mocha.opts --recursive ./test/unit",
     "test-live": "torch --compile --interactive --watch --opts test/mocha.opts --recursive ./test/unit/",
-<<<<<<< HEAD
     "test-live-shape": "torch --compile --interactive --watch --opts test/mocha.opts --recursive ./test/unit/shape/nodes/modelRect-spec.js",
-=======
     "test-live-util": "torch --compile --interactive --watch --opts test/mocha.opts --recursive ./test/unit/shape/edge-spec.js",
->>>>>>> 656c3faf
     "test-bugs": "torch --compile --renderer --recursive ./test/bugs",
     "test-bugs-live": "torch --compile --interactive --watch --recursive ./test/bugs",
     "test-all": "npm run test && npm run test-bugs",
