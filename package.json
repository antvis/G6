{
  "name": "@antv/g6",
  "version": "2.1.0-beta.6",
  "description": "graph visualization frame work",
  "main": "build/g6.js",
  "homepage": "https://github.com/antvis/g6",
  "author": "https://github.com/orgs/antvis/people",
  "repository": {
    "type": "git",
    "url": "git@github.com:antvis/g6.git"
  },
  "bugs": {
    "url": "https://github.com/antvis/g6/issues"
  },
  "keywords": [
    "g6",
    "relational data",
    "graph visualization",
    "graph editor",
    "graph analysis"
  ],
  "contributors": [
    {
      "email": "leanne06204@163.com",
      "url": "https://github.com/AceLeeWinnie"
    },
    {
      "email": "wyueliu@gmail.com",
      "url": "https://github.com/liuwuyue"
    },
    {
      "email": "deggs.k@gmail.com",
      "url": "https://github.com/deggs7"
    }
  ],
  "license": "MIT",
  "devDependencies": {
    "babel-cli": "~6.26.0",
    "babel-core": "~6.26.0",
    "babel-eslint": "~8.0.3",
    "babel-loader": "~7.1.4",
    "babel-plugin-module-resolver": "^3.1.1",
    "babel-plugin-transform-object-rest-spread": "^6.26.0",
    "babel-plugin-transform-remove-strict-mode": "~0.0.2",
    "babel-preset-env": "~1.6.1",
    "body-parser": "~1.18.2",
    "chai": "~4.1.2",
    "clipboard": "^1.5.15",
    "codemirror": "*",
    "commander": "~2.12.2",
    "connect": "~3.6.6",
    "d3-queue": "~3.0.7",
    "debug": "~3.1.0",
    "electron": "~2.0.2",
    "eslint": "~3.19.0",
    "eslint-config-airbnb": "~15.0.1",
    "eslint-config-egg": "~4.2.0",
    "eslint-plugin-html": "~3.1.1",
    "eslint-plugin-jsx-a11y": "~5.1.1",
    "eslint-plugin-react": "~7.1.0",
    "event-simulate": "~1.0.0",
    "get-port": "~3.2.0",
    "home": "~1.0.1",
    "html2canvas": "*",
    "jquery": "^3.3.1",
    "jszip": "~3.1.5",
    "nightmare": "~2.10.0",
    "nunjucks": "~3.0.1",
    "open": "~0.0.5",
    "parseurl": "~1.3.2",
    "pre-commit": "~1.2.2",
    "radixsort": "~1.0.0",
    "serve-static": "~1.13.2",
    "shelljs": "~0.7.8",
    "torchjs": "~2.0.3",
    "uglify-js": "~3.1.10",
    "webpack": "~4.10.2",
    "webpack-cli": "~3.0.0",
    "worker-loader": "^2.0.0"
  },
  "scripts": {
    "update": "rm -rf node_modules/ && tnpm i && rm -rf build && tnpm run build",
    "build": "webpack",
    "build-lib": "babel src --out-dir lib",
    "ci": "npm run lint && npm run test",
    "copy": "node ./bin/cp-dist.js",
    "coverage": "npm run coverage-generator && npm run coverage-viewer",
    "coverage-generator": "torch --compile --coverage --renderer --recursive --source-pattern index.js,src/**/*.js test/unit",
    "coverage-viewer": "torch-coverage",
    "demos": "electron ./demos/app.js",
    "demos-web": "node ./demos/app.js --web --port 2046",
    "dev": "npm run watch & npm run demos-web",
    "publish": "node ./bin/publish.js",
    "dist": "npm run mkdir-dist && npm run build && npm run copy",
    "lint": "eslint --ext .js ./src",
    "lint-fix": "eslint --ext .html,.js --fix ./",
    "mkdir-dist": "node ./bin/mkdir-dist.js",
    "prepublishOnly": "npm run build-lib && npm run dist && node ./bin/version.js",
    "screenshot": "node ./bin/screenshot.js",
    "start": "npm run dev",
    "test": "torch --compile --renderer --recursive ./test/unit",
<<<<<<< HEAD
    "test-live": "torch --compile --interactive --watch --recursive ./test/unit/plugins/",
=======
    "test-live": "torch --compile --interactive --watch --recursive ./test/unit/",
>>>>>>> 86f44c97
    "watch": "webpack --config webpack-dev.config.js",
    "win-dev": "node ./bin/win-dev.js"
  },
  "pre-commit": {
    "run": []
  },
  "dependencies": {
    "@antv/g": "~3.1.0-beta.7",
    "@antv/g2": "~3.2.7-beta.5",
    "@antv/hierarchy": "~0.3.13",
    "@antv/scale": "^0.0.1",
    "d3": "^5.4.0",
    "d3-svg-legend": "^2.25.6",
    "dagre": "~0.8.2",
    "dom-to-image": "^2.6.0",
    "lodash": "~4.17.4",
    "wolfy87-eventemitter": "~5.2.4"
  },
  "engines": {
    "node": ">=8.9.0"
  }
}<|MERGE_RESOLUTION|>--- conflicted
+++ resolved
@@ -99,11 +99,7 @@
     "screenshot": "node ./bin/screenshot.js",
     "start": "npm run dev",
     "test": "torch --compile --renderer --recursive ./test/unit",
-<<<<<<< HEAD
-    "test-live": "torch --compile --interactive --watch --recursive ./test/unit/plugins/",
-=======
     "test-live": "torch --compile --interactive --watch --recursive ./test/unit/",
->>>>>>> 86f44c97
     "watch": "webpack --config webpack-dev.config.js",
     "win-dev": "node ./bin/win-dev.js"
   },
