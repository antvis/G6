--- conflicted
+++ resolved
@@ -1,6 +1,6 @@
 {
   "name": "@antv/g6",
-  "version": "3.1.10",
+  "version": "3.2.0",
   "description": "graph visualization frame work",
   "main": "build/g6.js",
   "types": "types/index.d.ts",
@@ -110,12 +110,7 @@
     "lint-fix": "eslint --ext .html,.js --fix ./",
     "prepublishOnly": "npm run build-lib && npm run build",
     "screenshot": "node ./bin/screenshot.js",
-<<<<<<< HEAD
     "test": "torch --compile --renderer --opts test/mocha.opts --recursive ./test/unit",
-=======
-    "start": "npm run dev",
-    "test": "npm run build && torch --compile --renderer --opts test/mocha.opts --recursive ./test/unit",
->>>>>>> aecfb14f
     "test-live": "torch --compile --interactive --watch --opts test/mocha.opts --recursive ./test/unit",
     "test-live-shape": "torch --compile --interactive --watch --opts test/mocha.opts --recursive ./test/unit/shape/nodes/modelRect-spec.js",
     "test-live-util": "torch --compile --interactive --watch --opts test/mocha.opts --recursive ./test/unit/shape/edge-spec.js",
