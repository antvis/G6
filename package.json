--- conflicted
+++ resolved
@@ -107,11 +107,7 @@
   "dependencies": {
     "@antv/scale": "^0.0.1",
     "@antv/g2": "^3.2.0",
-<<<<<<< HEAD
-    "@antv/g": "^3.0.0-beta.8",
-=======
     "@antv/g": "~3.0.0-beta.8",
->>>>>>> 1db1fd94
     "@antv/hierarchy": "~0.3.13",
     "ant-design-palettes": "~1.1.2",
     "d3": "^5.4.0",
