{
  "name": "@antv/g6",
  "version": "2.1.0-beta.7",
  "description": "graph visualization frame work",
  "main": "build/g6.js",
  "homepage": "https://github.com/antvis/g6",
  "author": "https://github.com/orgs/antvis/people",
  "repository": {
    "type": "git",
    "url": "git@github.com:antvis/g6.git"
  },
  "bugs": {
    "url": "https://github.com/antvis/g6/issues"
  },
  "keywords": [
    "g6",
    "relational data",
    "graph visualization",
    "graph editor",
    "graph analysis"
  ],
  "contributors": [
    {
      "email": "leanne06204@163.com",
      "url": "https://github.com/AceLeeWinnie"
    },
    {
      "email": "wyueliu@gmail.com",
      "url": "https://github.com/liuwuyue"
    },
    {
      "email": "deggs.k@gmail.com",
      "url": "https://github.com/deggs7"
    }
  ],
  "license": "MIT",
  "devDependencies": {
    "babel-cli": "~6.26.0",
    "babel-core": "~6.26.0",
    "babel-eslint": "~8.0.3",
    "babel-loader": "~7.1.4",
    "babel-plugin-module-resolver": "^3.1.1",
    "babel-plugin-transform-object-rest-spread": "^6.26.0",
    "babel-plugin-transform-remove-strict-mode": "~0.0.2",
    "babel-preset-env": "~1.6.1",
    "body-parser": "~1.18.2",
    "chai": "~4.1.2",
    "chai-almost": "^1.0.1",
    "clipboard": "^1.5.15",
    "codemirror": "*",
    "commander": "~2.12.2",
    "connect": "~3.6.6",
    "d3-queue": "~3.0.7",
    "debug": "~3.1.0",
    "electron": "~2.0.2",
    "eslint": "~3.19.0",
    "eslint-config-airbnb": "~15.0.1",
    "eslint-config-egg": "~4.2.0",
    "eslint-plugin-html": "~3.1.1",
    "eslint-plugin-jsx-a11y": "~5.1.1",
    "eslint-plugin-react": "~7.1.0",
    "event-simulate": "~1.0.0",
    "get-port": "~3.2.0",
    "home": "~1.0.1",
    "html2canvas": "*",
    "jquery": "^3.3.1",
    "jszip": "~3.1.5",
    "nightmare": "~2.10.0",
    "nunjucks": "~3.0.1",
    "open": "~0.0.5",
    "parseurl": "~1.3.2",
    "pre-commit": "~1.2.2",
    "radixsort": "~1.0.0",
    "serve-static": "~1.13.2",
    "shelljs": "~0.7.8",
    "torchjs": "~2.0.3",
    "uglify-js": "~3.1.10",
    "webpack": "~4.10.2",
    "webpack-cli": "~3.0.0",
    "worker-loader": "^2.0.0"
  },
  "scripts": {
    "update": "rm -rf node_modules/ && tnpm i && rm -rf build && tnpm run build",
    "build": "webpack",
    "build-lib": "babel src --out-dir lib",
    "ci": "npm run lint && npm run test",
    "copy": "node ./bin/cp-dist.js",
    "coverage": "npm run coverage-generator && npm run coverage-viewer",
    "coverage-generator": "torch --compile --coverage --renderer --recursive --source-pattern index.js,src/**/*.js test/unit",
    "coverage-viewer": "torch-coverage",
    "demos": "electron ./demos/app.js",
    "demos-web": "node ./demos/app.js --web --port 2046",
    "dev": "npm run watch & npm run demos-web",
    "publish": "node ./bin/publish.js",
    "dist": "npm run mkdir-dist && npm run build && npm run copy",
    "lint": "eslint --ext .js ./src",
    "lint-fix": "eslint --ext .html,.js --fix ./",
    "mkdir-dist": "node ./bin/mkdir-dist.js",
    "prepublishOnly": "npm run build-lib && npm run dist && node ./bin/version.js",
    "screenshot": "node ./bin/screenshot.js",
    "start": "npm run dev",
    "test": "torch --compile --renderer --recursive ./test/unit",
<<<<<<< HEAD
    "test-live": "torch --compile --interactive --watch --recursive ./test/unit/",
=======
    "test-live": "torch --compile --interactive --watch --recursive ./test/unit/plugins/tool.mapper-spec.js",
>>>>>>> 19790b30
    "watch": "webpack --config webpack-dev.config.js",
    "win-dev": "node ./bin/win-dev.js"
  },
  "pre-commit": {
    "run": []
  },
  "dependencies": {
    "@antv/g": "~3.1.0-beta.7",
    "@antv/g2": "~3.2.7-beta.5",
    "@antv/hierarchy": "~0.3.13",
    "@antv/scale": "^0.0.1",
    "d3": "^5.4.0",
    "d3-svg-legend": "^2.25.6",
    "dagre": "~0.8.2",
    "dom-to-image": "^2.6.0",
    "lodash": "~4.17.4",
    "wolfy87-eventemitter": "~5.2.4"
  },
  "engines": {
    "node": ">=8.9.0"
  }
}<|MERGE_RESOLUTION|>--- conflicted
+++ resolved
@@ -100,11 +100,7 @@
     "screenshot": "node ./bin/screenshot.js",
     "start": "npm run dev",
     "test": "torch --compile --renderer --recursive ./test/unit",
-<<<<<<< HEAD
-    "test-live": "torch --compile --interactive --watch --recursive ./test/unit/",
-=======
-    "test-live": "torch --compile --interactive --watch --recursive ./test/unit/plugins/tool.mapper-spec.js",
->>>>>>> 19790b30
+    "test-live": "torch --compile --interactive --watch --recursive ./test/unit/tree-spec",
     "watch": "webpack --config webpack-dev.config.js",
     "win-dev": "node ./bin/win-dev.js"
   },
