--- conflicted
+++ resolved
@@ -550,28 +550,13 @@
       success();
     }
 
-<<<<<<< HEAD
     function success() {
-      // 获取所有有groupID的node
-      const nodeInGroup = data.nodes.filter(node => node.groupId);
-
-      // 所有node中存在groupID，则说明需要群组
-      if (nodeInGroup.length > 0) {
-        // 渲染群组
-        const groupType = self.get('groupType');
-        self.renderCustomGroup(data, groupType);
-      }
-
       if (self.get('fitView')) {
         self.get('viewController')._fitView();
       }
       self.paint();
       self.setAutoPaint(autoPaint);
       self.emit('afterrender');
-=======
-    if (self.get('fitView')) {
-      self.get('viewController')._fitView();
->>>>>>> 0d64b351
     }
   }
 
