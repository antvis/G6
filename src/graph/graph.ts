import EventEmitter from '@antv/event-emitter';
import { IGroup } from '@antv/g-base/lib/interfaces';
import { BBox, Point } from '@antv/g-base/lib/types';
import GCanvas from '@antv/g-canvas/lib/canvas';
import GSVGCanvas from '@antv/g-svg/lib/canvas';
import Group from '@antv/g-canvas/lib/group';
import { mat3 } from '@antv/matrix-util/lib';
import clone from '@antv/util/lib/clone';
import deepMix from '@antv/util/lib/deep-mix';
import each from '@antv/util/lib/each';
import isPlainObject from '@antv/util/lib/is-plain-object';
import { isString, isNumber } from '@antv/util/lib';
import { IGraph } from '../interface/graph';
import { IEdge, INode, ICombo } from '../interface/item';
import {
  EdgeConfig,
  GraphData,
  GroupConfig,
  Item,
  ITEM_TYPE,
  Matrix,
  ModelConfig,
  NodeConfig,
  NodeMap,
  Padding,
  TreeGraphData,
  ComboConfig,
  GraphAnimateConfig,
  GraphOptions,
  ModeOption,
  ModeType,
  States,
  ComboTree
} from '../types';
import { getAllNodeInGroups } from '../util/group';
import { move, translate } from '../util/math';
import { groupBy } from 'lodash';
import Global from '../global';
import {
  CustomGroup,
  EventController,
  ItemController,
  LayoutController,
  ModeController,
  StateController,
  ViewController,
} from './controller';
import PluginBase from '../plugins/base';
import { plainCombosToTrees, traverseTree, reconstructTree, traverseTreeUp } from '../util/graphic';

const NODE = 'node';
const SVG = 'svg';
const CANVAS = 'canvas';

interface IGroupBBox {
  [key: string]: BBox;
}

export interface PrivateGraphOption extends GraphOptions {
  data: GraphData;

  // capture event
  event: boolean;

  nodes: NodeConfig[];

  edges: EdgeConfig[];

  groups: GroupConfig[];

  combos: ComboConfig[];

  itemMap: NodeMap;

  callback: () => void;

  groupBBoxs: IGroupBBox;

  groupNodes: NodeMap;

  /**
   * 格式：
   * {
   *  hover: [Node, Node],
   *  selected: [Node]
   * }
   */
  states: States;
}

export default class Graph extends EventEmitter implements IGraph {
  private animating: boolean;

  private cfg: GraphOptions & { [key: string]: any };

  public destroyed: boolean;

  constructor(cfg: GraphOptions) {
    super();
    this.cfg = deepMix(this.getDefaultCfg(), cfg);
    this.init();
    this.animating = false;
    this.destroyed = false;
  }

  private init() {
    this.initCanvas();

    // instance controller
    const eventController = new EventController(this);
    const viewController = new ViewController(this);
    const modeController = new ModeController(this);
    const itemController = new ItemController(this);
    const layoutController = new LayoutController(this);
    const stateController = new StateController(this);
    const customGroupControll = new CustomGroup(this);

    this.set({
      eventController,
      viewController,
      modeController,
      itemController,
      layoutController,
      stateController,
      customGroupControll,
    });

    this.initPlugin();
  }

  private initCanvas() {
    let container: string | HTMLElement | null = this.get('container');
    if (isString(container)) {
      container = document.getElementById(container);
      this.set('container', container);
    }

    if (!container) {
      throw new Error('invalid container');
    }

    const width: number = this.get('width');
    const height: number = this.get('height');
    const renderer: string = this.get('renderer');

    let canvas;
    
    if(renderer === SVG) {
      canvas = new GSVGCanvas({
        container,
        width,
        height
      });
    } else {
      canvas = new GCanvas({
        container,
        width,
        height
      });
    }

    this.set('canvas', canvas);

    this.initGroups();
  }

  private initPlugin(): void {
    const self = this;
    each(self.get('plugins'), plugin => {
      if (!plugin.destroyed && plugin.initPlugin) {
        plugin.initPlugin(self);
      }
    });
  }

  // 初始化所有 Group
  private initGroups(): void {
    const canvas: GCanvas = this.get('canvas');
    const el: HTMLElement = this.get('canvas').get('el');
    const { id } = el;

    const group: IGroup = canvas.addGroup({
      id: `${id}-root`,
      className: Global.rootContainerClassName,
    });

    if (this.get('groupByTypes')) {
      const edgeGroup: IGroup = group.addGroup({
        id: `${id}-edge`,
        className: Global.edgeContainerClassName,
      });

      const nodeGroup: IGroup = group.addGroup({
        id: `${id}-node`,
        className: Global.nodeContainerClassName,
      });

      const comboGroup: IGroup = group.addGroup({
        id: `${id}-combo`,
        className: Global.comboContainerClassName
      })

      const delegateGroup: IGroup = group.addGroup({
        id: `${id}-delegate`,
        className: Global.delegateContainerClassName,
      });

      // 用于存储自定义的群组
      const customGroup: IGroup = group.addGroup({
        id: `${id}-group`,
        className: Global.customGroupContainerClassName,
      });

      customGroup.toBack();
      comboGroup.toBack();

      this.set({ nodeGroup, edgeGroup, customGroup, delegateGroup, comboGroup });
    }
    this.set('group', group);
  }

  // eslint-disable-next-line class-methods-use-this
  public getDefaultCfg(): Partial<PrivateGraphOption> {
    return {
      /**
       * Container could be dom object or dom id
       */
      container: undefined,

      /**
       * Canvas width
       * unit pixel if undefined force fit width
       */
      width: undefined,

      /**
       * Canvas height
       * unit pixel if undefined force fit height
       */
      height: undefined,
      /**
       * renderer canvas or svg
       * @type {string}
       */
      renderer: 'canvas',
      /**
       * control graph behaviors
       */
      modes: {},
      /**
       * 注册插件
       */
      plugins: [],
      /**
       * source data
       */
      data: {},
      /**
       * Fit view padding (client scale)
       */
      fitViewPadding: 10,
      /**
       * Minimum scale size
       */
      minZoom: 0.2,
      /**
       * Maxmum scale size
       */
      maxZoom: 10,
      /**
       *  capture events
       */
      event: true,
      /**
       * group node & edges into different graphic groups
       */
      groupByTypes: true,
      /**
       * determine if it's a directed graph
       */
      directed: false,
      /**
       * when data or shape changed, should canvas draw automatically
       */
      autoPaint: true,
      /**
       * store all the node instances
       */
      nodes: [],
      /**
       * store all the edge instances
       */
      edges: [],
      /**
       * store all the combo instances
       */
      combos: [],
      /**
       * all the instances indexed by id
       */
      itemMap: {},
      /**
       * 边直接连接到节点的中心，不再考虑锚点
       */
      linkCenter: false,
      /**
       * 默认的节点配置，data 上定义的配置会覆盖这些配置。例如：
       * defaultNode: {
       *  type: 'rect',
       *  size: [60, 40],
       *  style: {
       *    //... 样式配置项
       *  }
       * }
       * 若数据项为 { id: 'node', x: 100, y: 100 }
       * 实际创建的节点模型是 { id: 'node', x: 100, y: 100， type: 'rect', size: [60, 40] }
       * 若数据项为 { id: 'node', x: 100, y: 100, type: 'circle' }
       * 实际创建的节点模型是 { id: 'node', x: 100, y: 100， type: 'circle', size: [60, 40] }
       */
      defaultNode: {},
      /**
       * 默认边配置，data 上定义的配置会覆盖这些配置。用法同 defaultNode
       */
      defaultEdge: {},
      /**
       * 节点默认样式，也可以添加状态样式
       * 例如：
       * const graph = new G6.Graph({
       *  nodeStateStyles: {
       *    selected: { fill: '#ccc', stroke: '#666' },
       *    active: { lineWidth: 2 }
       *  },
       *  ...
       * });
       *
       */
      nodeStateStyles: {},
      /**
       * 边默认样式，用法同nodeStateStyle
       */
      edgeStateStyles: {},
      /**
       * graph 状态
       */
      states: {},
      /**
       * 是否启用全局动画
       */
      animate: false,
      /**
       * 动画设置,仅在 animate 为 true 时有效
       */
      animateCfg: {
        /**
         * 帧回调函数，用于自定义节点运动路径，为空时线性运动
         */
        onFrame: undefined,
        /**
         * 动画时长(ms)
         */
        duration: 500,
        /**
         * 指定动画动效
         */
        easing: 'easeLinear',
      },
      callback: undefined,
      /**
       * group类型
       */
      groupType: 'circle',
      /**
       * group bbox 对象
       * @private
       */
      groupBBoxs: {},
      /**
       * 以groupid分组的节点数据
       * @private
       */
      groupNodes: {},
      /**
       * group 数据
       */
      groups: [],
      /**
       * group样式
       */
      groupStyle: {},
    };
  }

  /**
   * 将值设置到 this.cfg 变量上面
   * @param key 键 或 对象值
   * @param val 值
   */
  public set<T = any>(key: string | object, val?: T): Graph {
    if (isPlainObject(key)) {
      this.cfg = Object.assign({}, this.cfg, key);
    } else {
      this.cfg[key] = val;
    }
    return this;
  }

  /**
   * 获取 this.cfg 中的值
   * @param key 键
   */
  public get(key: string) {
    return this.cfg[key];
  }

  /**
   * 清理元素多个状态
   * @param {string|Item} item 元素id或元素实例
   * @param {string[]} states 状态
   */
  public clearItemStates(item: Item | string, states?: string[] | string): void {
    if (isString(item)) {
      item = this.findById(item);
    }

    const itemController: ItemController = this.get('itemController');

    itemController.clearItemStates(item, states);

    if (!states) {
      states = item.get<string[]>('states');
    }

    const stateController: StateController = this.get('stateController');
    stateController.updateStates(item, states, false);
  }

  /**
   * 设置各个节点样式，以及在各种状态下节点 keyShape 的样式。
   * 若是自定义节点切在各种状态下
   * graph.node(node => {
   *  return {
   *    type: 'rect',
   *    label: node.id,
   *    style: { fill: '#666' },
   *    stateStyles: {
   *       selected: { fill: 'blue' },
   *       custom: { fill: 'green' }
   *     }
   *   }
   * });
   * @param {function} nodeFn 指定每个节点样式
   */
  public node(nodeFn: (config: NodeConfig) => Partial<NodeConfig>): void {
    if (typeof nodeFn === 'function') {
      this.set('nodeMapper', nodeFn);
    }
  }

  /**
   * 设置各个边样式
   * @param {function} edgeFn 指定每个边的样式,用法同 node
   */
  public edge(edgeFn: (config: EdgeConfig) => Partial<EdgeConfig>): void {
    if (typeof edgeFn === 'function') {
      this.set('edgeMapper', edgeFn);
    }
  }

  /**
   * 设置各个 combo 的配置
   * @param comboFn 
   */
  public combo(comboFn: (config: ComboConfig) => Partial<ComboConfig>): void {
    if (typeof comboFn === 'function') {
      this.set('comboMapper', comboFn)
    }
  }

  /**
   * 根据 ID 查询图元素实例
   * @param id 图元素 ID
   */
  public findById(id: string): Item {
    return this.get('itemMap')[id];
  }

  /**
   * 根据对应规则查找单个元素
   * @param {ITEM_TYPE} type 元素类型(node | edge | group)
   * @param {(item: T, index: number) => T} fn 指定规则
   * @return {T} 元素实例
   */
  public find<T extends Item>(
    type: ITEM_TYPE,
    fn: (item: T, index?: number) => boolean,
  ): T | undefined {
    let result: T | undefined;
    const items = this.get(`${type}s`);

    // eslint-disable-next-line consistent-return
    each(items, (item, i) => {
      if (fn(item, i)) {
        result = item;
        return result;
      }
    });

    return result;
  }

  /**
   * 查找所有满足规则的元素
   * @param {string} type 元素类型(node|edge)
   * @param {string} fn 指定规则
   * @return {array} 元素实例
   */
  public findAll<T extends Item>(type: ITEM_TYPE, fn: (item: T, index?: number) => boolean): T[] {
    const result: T[] = [];

    each(this.get(`${type}s`), (item, i) => {
      if (fn(item, i)) {
        result.push(item);
      }
    });

    return result;
  }

  /**
   * 查找所有处于指定状态的元素
   * @param {string} type 元素类型(node|edge)
   * @param {string} state 状态
   * @return {object} 元素实例
   */
  public findAllByState<T extends Item>(type: ITEM_TYPE, state: string): T[] {
    return this.findAll(type, item => item.hasState(state));
  }

  /**
   * 平移画布
   * @param dx 水平方向位移
   * @param dy 垂直方向位移
   */
  public translate(dx: number, dy: number): void {
    const group: Group = this.get('group');
    translate(group, { x: dx, y: dy });
    this.emit('viewportchange', { action: 'translate', matrix: group.getMatrix() });
    this.autoPaint();
  }

  /**
   * 平移画布到某点
   * @param {number} x 水平坐标
   * @param {number} y 垂直坐标
   */
  public moveTo(x: number, y: number): void {
    const group: Group = this.get('group');

    move(group, { x, y });

    this.emit('viewportchange', { action: 'move', matrix: group.getMatrix() });
  }

  /**
   * 调整视口适应视图
   * @param {object} padding 四周围边距
   */
  public fitView(padding?: Padding): void {
    if (padding) {
      this.set('fitViewPadding', padding);
    }

    const viewController: ViewController = this.get('viewController');
    viewController.fitView();

    this.autoPaint();
  }

  /**
   * 新增行为
   * @param {string | ModeOption | ModeType[]} behaviors 添加的行为
   * @param {string | string[]} modes 添加到对应的模式
   * @return {Graph} Graph
   */
  public addBehaviors(
    behaviors: string | ModeOption | ModeType[],
    modes: string | string[],
  ): Graph {
    const modeController: ModeController = this.get('modeController');
    modeController.manipulateBehaviors(behaviors, modes, true);
    return this;
  }

  /**
   * 移除行为
   * @param {string | ModeOption | ModeType[]} behaviors 移除的行为
   * @param {string | string[]} modes 从指定的模式中移除
   * @return {Graph} Graph
   */
  public removeBehaviors(
    behaviors: string | ModeOption | ModeType[],
    modes: string | string[],
  ): Graph {
    const modeController: ModeController = this.get('modeController');
    modeController.manipulateBehaviors(behaviors, modes, false);
    return this;
  }

  /**
   * 伸缩窗口
   * @param ratio 伸缩比例
   * @param center 以center的x, y坐标为中心缩放
   */
  public zoom(ratio: number, center?: Point): void {
    const group: Group = this.get('group');
    let matrix: Matrix = clone(group.getMatrix());
    const minZoom: number = this.get('minZoom');
    const maxZoom: number = this.get('maxZoom');

    if (!matrix) {
      matrix = mat3.create();
    }

    if (center) {
      mat3.translate(matrix, matrix, [-center.x, -center.y]);
      mat3.scale(matrix, matrix, [ratio, ratio]);
      mat3.translate(matrix, matrix, [center.x, center.y]);
    } else {
      mat3.scale(matrix, matrix, [ratio, ratio]);
    }
    
    if ((minZoom && matrix[0] < minZoom) || (maxZoom && matrix[0] > maxZoom)) {
      return;
    }

    group.setMatrix(matrix);
    this.emit('viewportchange', { action: 'zoom', matrix });
    this.autoPaint();
  }

  /**
   * 伸缩视口到一固定比例
   * @param {number} toRatio 伸缩比例
   * @param {Point} center 以center的x, y坐标为中心缩放
   */
  public zoomTo(toRatio: number, center?: Point): void {
    const ratio = toRatio / this.getZoom();
    this.zoom(ratio, center);
  }

  /**
   * 将元素移动到视口中心
   * @param {Item} item 指定元素
   */
  public focusItem(item: Item | string): void {
    const viewController: ViewController = this.get('viewController');
    viewController.focus(item);

    this.autoPaint();
  }

  /**
   * 自动重绘
   * @internal 仅供内部更新机制调用，外部根据需求调用 render 或 paint 接口
   */
  public autoPaint(): void {
    if (this.get('autoPaint')) {
      this.paint();
    }
  }

  /**
   * 仅画布重新绘制
   */
  public paint(): void {
    this.emit('beforepaint');
    this.get('canvas').draw();
    this.emit('afterpaint');
  }

  /**
   * 将屏幕坐标转换为视口坐标
   * @param {number} clientX 屏幕x坐标
   * @param {number} clientY 屏幕y坐标
   * @return {Point} 视口坐标
   */
  public getPointByClient(clientX: number, clientY: number): Point {
    const viewController: ViewController = this.get('viewController');
    return viewController.getPointByClient(clientX, clientY);
  }

  /**
   * 将视口坐标转换为屏幕坐标
   * @param {number} x 视口x坐标
   * @param {number} y 视口y坐标
   * @return {Point} 视口坐标
   */
  public getClientByPoint(x: number, y: number): Point {
    const viewController: ViewController = this.get('viewController');
    return viewController.getClientByPoint(x, y);
  }

  /**
   * 将画布坐标转换为视口坐标
   * @param {number} canvasX 画布 x 坐标
   * @param {number} canvasY 画布 y 坐标
   * @return {object} 视口坐标
   */
  public getPointByCanvas(canvasX: number, canvasY: number): Point {
    const viewController: ViewController = this.get('viewController');
    return viewController.getPointByCanvas(canvasX, canvasY);
  }

  /**
   * 将视口坐标转换为画布坐标
   * @param {number} x 视口 x 坐标
   * @param {number} y 视口 y 坐标
   * @return {object} 画布坐标
   */
  public getCanvasByPoint(x: number, y: number): Point {
    const viewController: ViewController = this.get('viewController');
    return viewController.getCanvasByPoint(x, y);
  }

  /**
   * 显示元素
   * @param {Item} item 指定元素
   */
  public showItem(item: Item | string): void {
    const itemController: ItemController = this.get('itemController');
    itemController.changeItemVisibility(item, true);
  }

  /**
   * 隐藏元素
   * @param {Item} item 指定元素
   */
  public hideItem(item: Item | string): void {
    const itemController: ItemController = this.get('itemController');
    itemController.changeItemVisibility(item, false);
  }

  /**
   * 刷新元素
   * @param {string|object} item 元素id或元素实例
   */
  public refreshItem(item: Item | string) {
    const itemController: ItemController = this.get('itemController');
    itemController.refreshItem(item);
  }

  /**
   * 设置是否在更新/刷新后自动重绘
   * @param {boolean} auto 自动重绘
   */
  public setAutoPaint(auto: boolean): void {
    const self = this;
    self.set('autoPaint', auto);
    const canvas: GCanvas = self.get('canvas');
    canvas.set('autoDraw', auto);
  }

  /**
   * 删除元素
   * @param {Item} item 元素id或元素实例
   */
  public remove(item: Item | string): void {
    this.removeItem(item);
  }

  /**
   * 删除元素
   * @param {Item} item 元素id或元素实例
   */
  public removeItem(item: Item | string): void {
    // 如果item是字符串，且查询的节点实例不存在，则认为是删除group
    let nodeItem = item;
    if (isString(item)) nodeItem = this.findById(item);

    if (!nodeItem && isString(item)) {
      console.warn('The item to be removed does not exist!');
      const customGroupControll: CustomGroup = this.get('customGroupControll');
      customGroupControll.remove(item);
    } else if(nodeItem) {
      const type = (nodeItem as Item).getType();
      const itemController: ItemController = this.get('itemController');
      itemController.removeItem(item);
      if (type === 'combo') {
        const newComboTrees = reconstructTree(this.get('comboTrees'));
        this.set('comboTrees', newComboTrees);
      }
    }
  }

  /**
   * 新增元素 或 节点分组
   * @param {string} type 元素类型(node | edge | group)
   * @param {ModelConfig} model 元素数据模型
   * @return {Item} 元素实例
   */
  public addItem(type: ITEM_TYPE, model: ModelConfig) {
    const itemController: ItemController = this.get('itemController');
    if (type === 'group') {
      const { groupId, nodes, type: groupType, zIndex, title } = model;
      let groupTitle = title;

      if (isString(title)) {
        groupTitle = {
          text: title,
        };
      }

      return this.get('customGroupControll').create(
        groupId,
        nodes,
        groupType,
        zIndex,
        true,
        groupTitle,
      );
    }
    let item;
    const comboTrees = this.get('comboTrees');
    if (type === 'combo') {
      if (this.findById(model.id as string)) {
        console.warn('This item exists already. Be sure the id is unique.');
        return;
      }
      const itemMap = this.get('itemMap');
      comboTrees && comboTrees.forEach((ctree: ComboTree) => {
        let found = false;
        traverseTreeUp<ComboTree>(ctree, child => {
          if (model.parentId === child.id) {
            found = true;
            const newCombo: ComboTree = {
              id: model.id as string,
              depth: child.depth + 1,
              ...model
            }
            if (child.children) child.children.push(newCombo);
            else child.children = [ newCombo ];
            model.depth = newCombo.depth;
            item = itemController.addItem(type, model) as ICombo;
          }
          const childItem = itemMap[child.id];
          if (found && childItem && childItem.getType() === 'combo') {
            itemController.updateCombo(childItem, child.children);
          }
          return true;
        });
      });
      // const comboGroup = this.get('comboGroup')
      // comboGroup && comboGroup.sort();
<<<<<<< HEAD
    } else if (type === 'node' && isString(model.comboId) && comboTrees) {
=======
    }
    else if (type === 'node' && isString(model.comboId) && comboTrees) {
>>>>>>> 7c41efe9
      const parentCombo = this.findById(model.comboId as string);
      if (!parentCombo || parentCombo.getType() !== 'combo') {
        console.warn(`The combo ${model.comboId} for the node ${model.id} does not exist, please add the combo first.`);
        return;
      }
      item = itemController.addItem(type, model);

      const itemMap = this.get('itemMap');
      comboTrees && comboTrees.forEach((ctree: ComboTree) => {
        let found = false;
        traverseTreeUp<ComboTree>(ctree, child => {
          if (model.comboId === child.id) {
            found = true;
            if (child.children) child.children.push(model as NodeConfig);
            else child.children = [ model as NodeConfig ];
            model.depth = child.depth + 1;
          }
          if (found && itemMap[child.id].getType() === 'combo') {
            itemController.updateCombo(itemMap[child.id], child.children);
          }
          return true;
        });
      });
    }
    else {
      item = itemController.addItem(type, model);
    }

    const combos = this.get('combos');
    if (combos && combos.length > 0) {
      this.sortCombos(this.save() as GraphData);
    }
    this.autoPaint();
    return item;
  }

  public add(type: ITEM_TYPE, model: ModelConfig): Item {
    return this.addItem(type, model);
  }

  /**
   * 更新元素
   * @param {Item} item 元素id或元素实例
   * @param {Partial<NodeConfig> | EdgeConfig} cfg 需要更新的数据
   */
  public updateItem(item: Item | string, cfg: Partial<NodeConfig> | EdgeConfig): void {
    const itemController: ItemController = this.get('itemController');
    itemController.updateItem(item, cfg);
  }

  /**
   * 更新元素
   * @param {Item} item 元素id或元素实例
   * @param {Partial<NodeConfig> | EdgeConfig} cfg 需要更新的数据
   */
  public update(item: Item | string, cfg: Partial<NodeConfig> | EdgeConfig): void {
    this.updateItem(item, cfg);
  }

  /**
   * 设置元素状态
   * @param {Item} item 元素id或元素实例
   * @param {string} state 状态名称
   * @param {string | boolean} value 是否启用状态 或 状态值
   */
  public setItemState(item: Item | string, state: string, value: string | boolean): void {
    if (isString(item)) {
      item = this.findById(item);
    }

    const itemController: ItemController = this.get('itemController')
    itemController.setItemState(item, state, value);

    const stateController: StateController = this.get('stateController')
    
    if(isString(value)) {
      stateController.updateState(item, `${state}:${value}`, true);
    } else {
      stateController.updateState(item, state, value);
    }
  }

  /**
   * 设置视图初始化数据
   * @param {GraphData} data 初始化数据
   */
  public data(data?: GraphData | TreeGraphData): void {
    this.set('data', data);
  }

  /**
   * 根据data接口的数据渲染视图
   */
  public render(): void {
    const self = this;
    const data: GraphData = this.get('data');

    if (!data) {
      throw new Error('data must be defined first');
    }

    const { nodes = [], edges = [], combos = [] } = data;

    this.clear();

    this.emit('beforerender');

    each(nodes, (node: NodeConfig) => {
      self.add('node', node);
    });

    each(edges, (edge: EdgeConfig) => {
      self.add('edge', edge);
    });

    // process the data to tree structure
    if (combos) {
      const comboTrees = plainCombosToTrees(combos, self.getNodes());
      this.set('comboTrees', comboTrees);
      // add combos
      self.addCombos(combos);
    }

    // layout
    const layoutController = self.get('layoutController');
    if (!layoutController.layout(success)) {
      success();
    }
    function success() {
      if (combos) {
        self.updateCombos();
      }
      if (self.get('fitView')) {
        self.fitView();
      }
      self.autoPaint();
      self.emit('afterrender');
    }

    if (!this.get('groupByTypes')) {
      if (combos) {
        this.sortCombos(data);
      } else {
        // 为提升性能，选择数量少的进行操作
        if (data.nodes && data.edges && data.nodes.length < data.edges.length) {
          const nodesArr = this.getNodes();
  
          // 遍历节点实例，将所有节点提前。
          nodesArr.forEach(node => {
            node.toFront();
          });
        } else {
          const edgesArr = this.getEdges();
  
          // 遍历节点实例，将所有节点提前。
          edgesArr.forEach(edge => {
            edge.toBack();
          });
        }
      }
    }

    // 防止传入的数据不存在nodes
    if (data.nodes) {
      // 获取所有有groupID的node
      const nodeInGroup = data.nodes.filter(node => node.groupId);

      // 所有node中存在groupID，则说明需要群组
      if (nodeInGroup.length > 0) {
        // 渲染群组
        const groupType = self.get('groupType');
        this.renderCustomGroup(data, groupType);
      }
    }
  }

  /**
   * 接收数据进行渲染
   * @Param {Object} data 初始化数据
   */
  public read(data: GraphData) {
    this.data(data);
    this.render();
  }

  // 比较item
  private diffItems(
    type: ITEM_TYPE,
    items: { nodes: INode[]; edges: IEdge[] },
    models: NodeConfig[] | EdgeConfig[],
  ) {
    const self = this;
    let item: INode;
    const itemMap: NodeMap = this.get('itemMap');

    each(models, model => {
      item = itemMap[model.id];
      if (item) {
        if (self.get('animate') && type === NODE) {
          let containerMatrix = item.getContainer().getMatrix();
          if (!containerMatrix) containerMatrix = mat3.create();
          item.set('originAttrs', {
            x: containerMatrix[6],
            y: containerMatrix[7],
          });
        }

        self.updateItem(item, model);
      } else {
        item = self.addItem(type, model);
      }
      (items as { [key: string]: any[] })[`${type}s`].push(item);
    });
  }

  /**
   * 更改源数据，根据新数据重新渲染视图
   * @param {object} data 源数据
   * @return {object} this
   */
  public changeData(data?: GraphData | TreeGraphData): Graph {
    const self = this;

    if (!data) {
      return this;
    }

    const canvas = this.get('canvas');
    const localRefresh: boolean = canvas.get('localRefresh');
    canvas.set('localRefresh', false);

    if (!self.get('data')) {
      self.data(data);
      self.render();
    }

    const itemMap: NodeMap = this.get('itemMap');

    const items: {
      nodes: INode[];
      edges: IEdge[];
    } = {
      nodes: [],
      edges: [],
    };

    this.diffItems('node', items, (data as GraphData).nodes!);
    this.diffItems('edge', items, (data as GraphData).edges!);

    each(itemMap, (item: INode & IEdge, id: number) => {
      itemMap[id].getModel().depth = 0;
      if (item.getType() === 'combo') {
        delete itemMap[id];
        item.destroy();
      } else if ((items.nodes.indexOf(item) < 0 && items.edges.indexOf(item) < 0)) {
        delete itemMap[id];
        self.remove(item);
      }
    });

    // process the data to tree structure
    const combosData = (data as GraphData).combos;
    if (combosData) {
      const comboTrees = plainCombosToTrees(combosData, self.getNodes());
      this.set('comboTrees', comboTrees);
      // add combos
      self.addCombos(combosData);
      
      if (!this.get('groupByTypes')) this.sortCombos(data as GraphData);
    }


    this.set({ nodes: items.nodes, edges: items.edges });

    const layoutController = this.get('layoutController');
    layoutController.changeData();


    if (self.get('animate') && !layoutController.getLayoutType()) {
      // 如果没有指定布局
      self.positionsAnimate();
    } else {
      self.autoPaint();
    }
    
    setTimeout(() => {
      canvas.set('localRefresh', localRefresh);
    }, 16);
    return this;
  }

  
  /**
   * 私有方法，在 render 和 changeData 的时候批量添加数据中所有平铺的 combos
   * @param {ComboConfig[]} combos 平铺的 combos 数据
   */
  private addCombos(combos: ComboConfig[]) {
    const self = this;
    const comboTrees = self.get('comboTrees');
    const itemController: ItemController = this.get('itemController');
    itemController.addCombos(comboTrees, combos);
  }

  public uncombo(combo: string | ICombo) {
    const self = this;
    if (isString(combo)) {
      combo = this.findById(combo) as ICombo;
    }
    if (combo.getType() !== 'combo') {
      console.warn('The item is not a combo!');
      return;
    }
    const parentId = combo.getModel().parentId as string;
    const comboTrees = self.get('comboTrees');
    const itemMap = this.get('itemMap');
    const comboId = (combo as ICombo).get('id');
    let childTree;
    let brothers = [];
    const comboItems = this.get('combos');
    comboTrees.forEach(ctree => {
      traverseTreeUp<ComboTree>(ctree, subtree => {
        if (subtree.id === comboId) {
          childTree = subtree;
          const index = comboItems.indexOf(combo);
          comboItems.splice(index, 1);
          delete itemMap[comboId];
          (combo as ICombo).destroy();
        }
        if (childTree && subtree.id === parentId) {
          brothers = subtree.children;
          const index = brothers.indexOf(childTree);
          brothers.splice(index, 1);
          brothers.concat(childTree.children);
          childTree.children && childTree.children.forEach(child => {
            child.parentId = parentId;
            const childModel = this.findById(child.id).getModel();
            childModel.parentId = parentId;
            brothers.push(child);
          });
          // update the parent's size
          const itemController: ItemController = this.get('itemController');
          itemController.updateCombo(parentId, brothers);
        }
        return true;
      });
    });

  }

  
  /**
   * 根据节点的 bbox 更新 combos 的绘制，包括 combos 的位置和范围
   */
  private updateCombos() {
    const self = this;
    const comboTrees = this.get('comboTrees');
    const itemController: ItemController = self.get('itemController');

    const itemMap = self.get('itemMap');
    comboTrees && comboTrees.forEach((ctree: ComboTree) => {
      traverseTreeUp<ComboTree>(ctree, child => {
        const childItem = itemMap[child.id];
        if (childItem && childItem.getType() === 'combo') {
          itemController.updateCombo(childItem, child.children);
        }
        return true;
      });
    });
    self.sortCombos(self.get('data'));
  }
<<<<<<< HEAD

  /**
   * 更新树结构，例如移动子树等
   * @param {String | INode | ICombo} item 需要被更新的 Combo 或 节点 id
   * @param {string | undefined} parentId 新的父 combo id，undefined 代表没有父 combo
   */
  public updateComboTree(item: String | INode | ICombo, parentId: String | undefined) {
    const self = this;
    let uItem: INode | ICombo;
    if (isString(item)) {
      uItem = self.findById(item) as INode | ICombo;
    } else {
      uItem = item as INode | ICombo;
    }

    const newComboTrees = reconstructTree(this.get('comboTrees'), uItem.getModel().id, parentId);
    this.set('comboTrees', newComboTrees);
    this.updateCombos();
  }
=======
>>>>>>> 7c41efe9

  /**
   * 根据数据渲染群组
   * @param {GraphData} data 渲染图的数据
   * @param {string} groupType group类型
   */
  public renderCustomGroup(data: GraphData, groupType: string) {
    const { groups, nodes = [] } = data;

    // 第一种情况，，不存在groups，则不存在嵌套群组
    let groupIndex = 10;
    if (!groups) {
      // 存在单个群组
      // 获取所有有groupID的node
      const nodeInGroup = nodes.filter(node => node.groupId);
      const groupsArr: GroupConfig[] = [];
      // 根据groupID分组
      const groupIds = groupBy(nodeInGroup, 'groupId');
      // tslint:disable-next-line:forin
      Object.keys(groupIds).forEach(groupId => {
        const nodeIds = groupIds[groupId].map(node => node.id);
        this.get('customGroupControll').create(groupId, nodeIds, groupType, groupIndex);
        groupIndex--;
        // 获取所有不重复的 groupId
        if (!groupsArr.find(d => d.id === groupId)) {
          groupsArr.push({
            id: groupId,
          });
        }
      });

      this.set({
        groups: groupsArr,
      });
    } else {
      // 将groups的数据存到groups中
      this.set({ groups });

      // 第二种情况，存在嵌套的群组，数据中有groups字段
      const groupNodes = getAllNodeInGroups(data);
      // tslint:disable-next-line:forin
      Object.keys(groupNodes).forEach(groupId => {
        const tmpNodes = groupNodes[groupId];
        this.get('customGroupControll').create(groupId, tmpNodes, groupType, groupIndex);
        groupIndex--;
      });

      // 对所有Group排序
      const customGroup = this.get('customGroup');
      customGroup.sort();
    }
  }

  /**
   * 导出图数据
   * @return {object} data
   */
  public save(): TreeGraphData | GraphData {
    const nodes: NodeConfig[] = [];
    const edges: EdgeConfig[] = [];
    const combos: ComboConfig[] = [];
    each(this.get('nodes'), (node: INode) => {
      nodes.push(node.getModel() as NodeConfig);
    });

    each(this.get('edges'), (edge: IEdge) => {
      edges.push(edge.getModel());
    });

    each(this.get('combos'), (combo: ICombo) => {
      combos.push(combo.getModel() as ComboConfig);
    });

    return { nodes, edges, combos, groups: this.get('groups') };
  }

  /**
   * 改变画布大小
   * @param  {number} width  画布宽度
   * @param  {number} height 画布高度
   * @return {object} this
   */
  public changeSize(width: number, height: number): Graph {
    const viewController: ViewController = this.get('viewController');
    viewController.changeSize(width, height);
    return this;
  }

  /**
   * 当源数据在外部发生变更时，根据新数据刷新视图。但是不刷新节点位置
   */
  public refresh(): void {
    const self = this;

    self.emit('beforegraphrefresh');

    if (self.get('animate')) {
      self.positionsAnimate();
    } else {
      const nodes: INode[] = self.get('nodes');
      const edges: IEdge[] = self.get('edges');

      each(nodes, (node: INode) => {
        node.refresh();
      });

      each(edges, (edge: IEdge) => {
        edge.refresh();
      });
    }


    self.emit('aftergraphrefresh');
    self.autoPaint();
  }

  /**
   * 获取当前图中所有节点的item实例
   * @return {INode} item数组
   */
  public getNodes(): INode[] {
    return this.get('nodes');
  }

  /**
   * 获取当前图中所有边的item实例
   * @return {IEdge} item数组
   */
  public getEdges(): IEdge[] {
    return this.get('edges');
  }

  /**
   * 获取图中所有的 combo 实例
   */
  public getCombos(): ICombo[] {
    return this.get('combos')
  }

  /**
   * 获取指定 Combo 中所有的节点
   * @param comboId combo ID
   */
  public getComboChildren(combo: string | ICombo): { nodes: INode[], combos: ICombo[] } {
    if (isString(combo)) {
      combo = this.findById(combo) as ICombo;
    }
    if (!combo || combo.getType() !== 'combo') {
      console.warn('The combo does not exist!');
      return;
    }
    return combo.getChildren();
  }

  /**
   * 根据 graph 上的 animateCfg 进行视图中节点位置动画接口
   */
  public positionsAnimate(): void {
    const self = this;

    self.emit('beforeanimate');

    const animateCfg: GraphAnimateConfig = self.get('animateCfg');

    const { onFrame } = animateCfg;

    const nodes = self.getNodes();

    const toNodes = nodes.map(node => {
      const model = node.getModel();
      return {
        id: model.id,
        x: model.x,
        y: model.y,
      };
    });

    if (self.isAnimating()) {
      self.stopAnimate();
    }

    const canvas: GCanvas = self.get('canvas');

    canvas.animate(
      (ratio: number) => {
        each(toNodes, data => {
          const node: Item = self.findById(data.id);

          if (!node || node.destroyed) {
            return;
          }

          let originAttrs: Point = node.get('originAttrs');

          const model: NodeConfig = node.get('model');

          if (!originAttrs) {
            let containerMatrix = node.getContainer().getMatrix();
            if (!containerMatrix) containerMatrix = mat3.create();
            originAttrs = {
              x: containerMatrix[6],
              y: containerMatrix[7],
            };
            node.set('originAttrs', originAttrs);
          }

          if (onFrame) {
            const attrs = onFrame(node, ratio, data, originAttrs);
            node.set('model', Object.assign(model, attrs));
          } else {
            model.x = originAttrs.x + (data.x - originAttrs.x) * ratio;
            model.y = originAttrs.y + (data.y - originAttrs.y) * ratio;
          }
        });

        self.refreshPositions();
      },
      {
        duration: animateCfg.duration,
        easing: animateCfg.easing,
        callback: () => {
          each(nodes, (node: INode) => {
            node.set('originAttrs', null);
          });

          if (animateCfg.callback) {
            animateCfg.callback();
          }

          self.emit('afteranimate');
          self.animating = false;
        },
      },
    );
  }

  /**
   * 当节点位置在外部发生改变时，刷新所有节点位置，重计算边
   */
  public refreshPositions() {
    const self = this;
    self.emit('beforegraphrefreshposition');

    const nodes: INode[] = self.get('nodes');
    const edges: IEdge[] = self.get('edges');
    const combos: ICombo[] = self.get('combos')

    let model: NodeConfig;

    const updatedNodes: { [key: string]: boolean } = {};
    each(nodes, (node: INode) => {
      model = node.getModel() as NodeConfig;
      const originAttrs = node.get('originAttrs');
      if (originAttrs && model.x === originAttrs.x && model.y === originAttrs.y) {
        return;
      }
      node.updatePosition({ x: model.x!, y: model.y! });
      updatedNodes[model.id] = true;
    });

    each(edges, (edge: IEdge) => {
      const sourceModel = edge.getSource().getModel();
      const targetModel = edge.getTarget().getModel();
      if (updatedNodes[sourceModel.id as string] || updatedNodes[targetModel.id as string]) {
        edge.refresh();
      }
    });

    self.emit('aftergraphrefreshposition');
    self.autoPaint();
  }

  public stopAnimate(): void {
    this.get('canvas').stopAnimate();
  }

  public isAnimating(): boolean {
    return this.animating;
  }

  /**
   * 获取当前视口伸缩比例
   * @return {number} 比例
   */
  public getZoom(): number {
    const matrix = this.get('group').getMatrix();
    return matrix ? matrix[0] : 1;
  }

  /**
   * 获取当前的行为模式
   * @return {string} 当前行为模式
   */
  public getCurrentMode(): string {
    const modeController: ModeController = this.get('modeController');
    return modeController.getMode();
  }

  /**
   * 切换行为模式
   * @param {string} mode 指定模式
   * @return {object} this
   */
  public setMode(mode: string): Graph {
    const modeController: ModeController = this.get('modeController');
    modeController.setMode(mode);
    return this;
  }

  /**
   * 清除画布元素
   * @return {object} this
   */
  public clear(): Graph {
    const canvas = this.get('canvas');
    canvas.clear();

    this.initGroups();
  
    // 清空画布时同时清除数据
    this.set({ itemMap: {}, nodes: [], edges: [], groups: [] });
    return this;
  }

  /**
   * 返回图表的 dataUrl 用于生成图片
   * @return {string} 图片 dataURL
   */
  public toDataURL(): string {
    const canvas: GCanvas = this.get('canvas');
    const renderer = canvas.getRenderer();
    const canvasDom = canvas.get('el');

    let dataURL = '';
    if (renderer === 'svg') {
      const clone = canvasDom.cloneNode(true);
      const svgDocType = document.implementation.createDocumentType(
        'svg', '-//W3C//DTD SVG 1.1//EN', 'http://www.w3.org/Graphics/SVG/1.1/DTD/svg11.dtd'
      );
      const svgDoc = document.implementation.createDocument('http://www.w3.org/2000/svg', 'svg', svgDocType);
      svgDoc.replaceChild(clone, svgDoc.documentElement);
      const svgData = (new XMLSerializer()).serializeToString(svgDoc);
      dataURL = 'data:image/svg+xml;charset=utf8,' + encodeURIComponent(svgData);
    } else {
      dataURL = canvasDom.toDataURL('image/png');
    }
    return dataURL;
  }

  /**
   * 画布导出图片
   * @param {String} name 图片的名称
   */
  public downloadImage(name: string): void {
    const self = this;

    if (self.isAnimating()) {
      self.stopAnimate();
    }

    const canvas = self.get('canvas');
    const renderer = canvas.getRenderer();
    const fileName: string = (name || 'graph') + (renderer === 'svg' ? '.svg' : '.png');
    const link: HTMLAnchorElement = document.createElement('a');
    setTimeout(() => {
      const dataURL = self.toDataURL();
      if (typeof window !== 'undefined') {
        if (window.Blob && window.URL && renderer !== 'svg') {
          const arr = dataURL.split(',');
          let mime = '';
          if (arr && arr.length > 0) {
            const match = arr[0].match(/:(.*?);/);
            // eslint-disable-next-line prefer-destructuring
            if (match && match.length >= 2) mime = match[1];
          }

          const bstr = atob(arr[1]);
          let n = bstr.length;
          const u8arr = new Uint8Array(n);

          while (n--) {
            u8arr[n] = bstr.charCodeAt(n);
          }

          const blobObj = new Blob([u8arr], { type: mime });

          if (window.navigator.msSaveBlob) {
            window.navigator.msSaveBlob(blobObj, fileName);
          } else {
            link.addEventListener('click', () => {
              link.download = fileName;
              link.href = window.URL.createObjectURL(blobObj);
            });
          }
        } else {
          link.addEventListener('click', function() {
            link.download = fileName;
            link.href = dataURL;
          });
        }
      }

      const e = document.createEvent('MouseEvents');
      e.initEvent('click', false, false);
      link.dispatchEvent(e);
    }, 16);
  }

  /**
   * 更换布局配置项
   * @param {object} cfg 新布局配置项
   * 若 cfg 含有 type 字段或为 String 类型，且与现有布局方法不同，则更换布局
   * 若 cfg 不包括 type ，则保持原有布局方法，仅更新布局配置项
   */
  public updateLayout(cfg: any): void {
    const layoutController = this.get('layoutController');
    let newLayoutType;

    if (isString(cfg)) {
      newLayoutType = cfg;
      cfg = {
        type: newLayoutType,
      };
    } else {
      newLayoutType = cfg.type;
    }

    const oriLayoutCfg = this.get('layout');
    const oriLayoutType = oriLayoutCfg ? oriLayoutCfg.type : undefined;

    if (!newLayoutType || oriLayoutType === newLayoutType) {
      // no type or same type, update layout
      const layoutCfg: any = {};
      Object.assign(layoutCfg, oriLayoutCfg, cfg);
      layoutCfg.type = oriLayoutType || 'random';

      this.set('layout', layoutCfg);

      layoutController.updateLayoutCfg(layoutCfg);
    } else {
      // has different type, change layout
      this.set('layout', cfg);
      layoutController.changeLayout(newLayoutType);
    }
  }

  /**
   * 重新以当前示例中配置的属性进行一次布局
   */
  public layout(): void {
    const layoutController = this.get('layoutController');
    const layoutCfg = this.get('layout');

    if (layoutCfg.workerEnabled) {
      // 如果使用web worker布局
      layoutController.layout();
      return;
    }
    if (layoutController.layoutMethod) {
      layoutController.relayout();
    } else {
      layoutController.layout();
    }
  }

  // TODO 待实现 collapse 方法
  /**
   * 收起指定的 combo
   * @param comboId combo ID
   */
  public collapse(comboId: string): void {

  }

  // TODO 待实现 expand 方法
  /**
   * 展开指定的 combo
   * @param comboId Combo ID
   */
  public expand(comboId: string): void {

  }

  /**
   * 收起分组
   * @param {string} groupId 分组ID
   */
  public collapseGroup(groupId: string): void {
    const customGroupControll: CustomGroup = this.get('customGroupControll');
    customGroupControll.collapseGroup(groupId);
  }

  /**
   * 展开分组
   * @param {string} groupId 分组ID
   */
  public expandGroup(groupId: string): void {
    const customGroupControll: CustomGroup = this.get('customGroupControll');
    customGroupControll.expandGroup(groupId);
  }

  /**
   * 添加插件
   * @param {object} plugin 插件实例
   */
  public addPlugin(plugin: PluginBase): void {
    const self = this;
    if (plugin.destroyed) {
      return;
    }
    self.get('plugins').push(plugin);
    plugin.initPlugin(self);
  }

  /**
   * 添加插件
   * @param {object} plugin 插件实例
   */
  public removePlugin(plugin: PluginBase): void {
    const plugins = this.get('plugins');
    const index = plugins.indexOf(plugin);
    if (index >= 0) {
      plugin.destroyPlugin();
      plugins.splice(index, 1);
    }
  }

  private sortCombos(data: GraphData) {
    const depthMap = [];
    const dataDepthMap = {};
    const comboTrees = this.get('comboTrees');
    comboTrees.forEach(cTree => {
      traverseTree(cTree, child => {
        if (depthMap[child.depth]) depthMap[child.depth].push(child.id);
        else depthMap[child.depth] = [ child.id ];
        dataDepthMap[child.id] = child.depth;
        return true;
      });
    });
    const edges = data.edges;
    edges && edges.forEach(edge => {
      const sourceDepth: number = dataDepthMap[edge.source] || 0;
      const targetDepth: number = dataDepthMap[edge.target] || 0;
      const depth = Math.max(sourceDepth, targetDepth);
      if (depthMap[depth]) depthMap[depth].push(edge.id);
      else depthMap[depth] = [ edge.id ];
    });
    depthMap.forEach(array => {
      if (!array || !array.length) return;
      for (let i = array.length - 1; i >= 0; i--) {
        const item = this.findById(array[i]);
        item.toFront();
      }
    });
  }

  /**
   * 根据 comboTree 结构整理 Combo 相关的图形绘制层级，包括 Combo 本身、节点、边
   * @param {GraphData} data 数据
   */
  private sortCombos(data: GraphData) {
    const depthMap = [];
    const dataDepthMap = {};
    const comboTrees = this.get('comboTrees');
    comboTrees.forEach(cTree => {
      traverseTree(cTree, child => {
        if (depthMap[child.depth]) depthMap[child.depth].push(child.id);
        else depthMap[child.depth] = [ child.id ];
        dataDepthMap[child.id] = child.depth;
        return true;
      });
    });
    const edges = data.edges;
    edges && edges.forEach(edge => {
      const sourceDepth: number = dataDepthMap[edge.source] || 0;
      const targetDepth: number = dataDepthMap[edge.target] || 0;
      const depth = Math.max(sourceDepth, targetDepth);
      if (depthMap[depth]) depthMap[depth].push(edge.id);
      else depthMap[depth] = [ edge.id ];
    });
    depthMap.forEach(array => {
      if (!array || !array.length) return;
      for (let i = array.length - 1; i >= 0; i--) {
        const item = this.findById(array[i]);
        item.toFront();
      }
    });
  }

  /**
   * 销毁画布
   */
  public destroy() {
    this.clear();

    each(this.get('plugins'), plugin => {
      plugin.destroyPlugin();
    });

    this.get('eventController').destroy();
    this.get('itemController').destroy();
    this.get('modeController').destroy();
    this.get('viewController').destroy();
    this.get('stateController').destroy();
    this.get('layoutController').destroy();
    this.get('customGroupControll').destroy();
    this.get('canvas').destroy();
    (this.cfg as any) = null;
    this.destroyed = true;
  }
}<|MERGE_RESOLUTION|>--- conflicted
+++ resolved
@@ -851,12 +851,7 @@
       });
       // const comboGroup = this.get('comboGroup')
       // comboGroup && comboGroup.sort();
-<<<<<<< HEAD
     } else if (type === 'node' && isString(model.comboId) && comboTrees) {
-=======
-    }
-    else if (type === 'node' && isString(model.comboId) && comboTrees) {
->>>>>>> 7c41efe9
       const parentCombo = this.findById(model.comboId as string);
       if (!parentCombo || parentCombo.getType() !== 'combo') {
         console.warn(`The combo ${model.comboId} for the node ${model.id} does not exist, please add the combo first.`);
@@ -1227,7 +1222,6 @@
     });
     self.sortCombos(self.get('data'));
   }
-<<<<<<< HEAD
 
   /**
    * 更新树结构，例如移动子树等
@@ -1247,8 +1241,6 @@
     this.set('comboTrees', newComboTrees);
     this.updateCombos();
   }
-=======
->>>>>>> 7c41efe9
 
   /**
    * 根据数据渲染群组
