import each from '@antv/util/lib/each'
import isString from '@antv/util/lib/is-string'
import { IStates } from '../../interface/graph';
import { Item } from '../../types';
import Graph from '../graph';
import { INode } from '../../interface/item';

interface ICachedStates {
  enabled: IStates;
  disabled: IStates;
}


let timer: any = null


export default class StateController {
  private graph: Graph

  private cachedStates: ICachedStates

  public destroyed: boolean

  constructor(graph: Graph) {
    this.graph = graph
    /**
     * this.cachedStates = {
     *    enabled: {
     *        hover: [Node]
     *    },
     *     disabled: {}
     *  }
     */
    this.cachedStates = {
      enabled: {},
      disabled: {}
    }
    this.destroyed = false
  }

  /**
   * 检查 cache 的可用性
   *
   * @private
   * @param {Item} item
   * @param {string} state
   * @param {object} cache
   * @returns
   * @memberof State
   */
  private static checkCache(item: Item, state: string, cache: { [key: string]: any }) {
    if (!cache[state]) {
      return;
    }
    const index = cache[state].indexOf(item);
    if (index >= 0) {
      cache[state].splice(index, 1);
    }
  }

  /**
   * 缓存 state
   *
   * @private
   * @param {Item} item Item 实例
   * @param {string} state 状态名称
   * @param {object} states
   * @memberof State
   */
  private static cacheState(item: Item, state: string, states: IStates) {
    if (!states[state]) {
      states[state] = [];
    }
    states[state].push(item as INode);
  }

  /**
   * 更新 Item 的状态
   *
   * @param {Item} item Item实例
   * @param {string} state 状态名称
   * @param {boolean} enabled 状态是否可用
   * @memberof State
   */
  public updateState(item: Item, state: string, enabled: boolean) {
    const { checkCache, cacheState } = StateController;
    if (item.destroyed) {
      return;
    }

    const { cachedStates } = this;

    const enabledStates = cachedStates.enabled;
    const disabledStates = cachedStates.disabled;

    if (enabled) {
      checkCache(item, state, disabledStates);
      cacheState(item, state, enabledStates);
    } else {
      checkCache(item, state, enabledStates);
      cacheState(item, state, disabledStates);
    }

    if (timer) {
      clearTimeout(timer);
    }

    timer = setTimeout(() => {
      timer = null;
<<<<<<< HEAD
      this.updateGraphStates();
    }, TIME_OUT);
=======
      self.updateGraphStates();
    }, 16);
>>>>>>> f095a896
  }

  /**
   * 批量更新 states，兼容 updateState，支持更新一个 state
   *
   * @param {Item} item
   * @param {(string | string[])} states
   * @param {boolean} enabled
   * @memberof State
   */
  public updateStates(item: Item, states: string | string[], enabled: boolean) {
    if (isString(states)) {
      this.updateState(item, states, enabled);
    } else {
      states.forEach(state => {
        this.updateState(item, state, enabled);
      });
    }
  }

  /**
   * 更新 states
   *
   * @memberof State
   */
  public updateGraphStates() {
    const states = this.graph.get('states') as IStates
    const { cachedStates } = this
    
    each(cachedStates.disabled, (val, key) => {
      if (states[key]) {
        states[key] = states[key].filter(item => val.indexOf(item) < 0 && !val.destroyed);
      }
    });

    each(cachedStates.enabled, (val: INode[], key) => {
      if (!states[key]) {
        states[key] = val;
      } else {
        const map: { [key: string]: boolean } = {};
        states[key].forEach(item => {
          if (!item.destroyed) {
            map[item.get('id')] = true;
          }
        });
        val.forEach((item:Item) => {
          if (!item.destroyed) {
            const id = item.get('id');
            if (!map[id]) {
              map[id] = true;
              states[key].push(item as INode);
            }
          }
        });
      }
    });

    this.graph.emit('graphstatechange', { states });
    this.cachedStates = {
      enabled: {},
      disabled: {}
    }
  }

  public destroy() {
    (this.graph as Graph | null) = null;
    (this.cachedStates as ICachedStates | null) = null;
    if (timer) {
      clearTimeout(timer);
    }
    timer = null;
    this.destroyed = true;
  }

}<|MERGE_RESOLUTION|>--- conflicted
+++ resolved
@@ -107,13 +107,8 @@
 
     timer = setTimeout(() => {
       timer = null;
-<<<<<<< HEAD
       this.updateGraphStates();
-    }, TIME_OUT);
-=======
-      self.updateGraphStates();
     }, 16);
->>>>>>> f095a896
   }
 
   /**
