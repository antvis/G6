const Util = require('../../util');
const Item = require('../../item');

const NODE = 'node';
const EDGE = 'edge';

class ItemController {
  constructor(graph) {
    this.graph = graph;
  }
  addItem(type, model) {
    const graph = this.graph;
    const parent = graph.get(type + 'Group') || graph.get('group');
    let item;
    if (type === EDGE) {
      let source = model.source;
      let target = model.target;
      if (source && Util.isString(source)) {
        source = graph.findById(source);
      }
      if (target && Util.isString(target)) {
        target = graph.findById(target);
      }
      if (!source || !target) {
        console.warn('The source or target node of edge ' + model.id + ' does not exist!');
        return;
      }
      item = new Item[Util.upperFirst(type)]({
        model,
        source,
        target,
        group: parent.addGroup()
      });
    } else {
      item = new Item[Util.upperFirst(type)]({
        model,
        group: parent.addGroup()
      });
    }
    graph.get(type + 's').push(item);
    graph.get('itemMap')[item.get('id')] = item;
    graph.autoPaint();
    graph.emit('aftereadditem', { type, model });
    return item;
  }
  updateItem(item, cfg) {
    const graph = this.graph;
    if (Util.isString(item)) {
      item = graph.findById(item);
    }
    if (!item || item.destroyed) {
      return;
    }
    graph.emit('beforeitemupdate', { item, cfg });
    if (item.getType() === EDGE) {
      // 若是边要更新source || target, 为了不影响示例内部model，并且重新计算startPoint和endPoint，手动设置
      if (cfg.source) {
        let source = cfg.source;
        if (Util.isString(source)) {
          source = graph.findById(source);
          item.setSource(source);
        }
      }
      if (cfg.target) {
        let target = cfg.target;
        if (Util.isString(target)) {
          target = graph.findById(target);
          item.setTarget(target);
        }
      }
    }
    item.update(cfg);
    if (item.getType() === NODE) {
      const autoPaint = graph.get('autoPaint');
      graph.setAutoPaint(false);
      Util.each(item.getEdges(), edge => {
        graph.refreshItem(edge);
      });
      graph.setAutoPaint(autoPaint);
    }
    graph.autoPaint();
    graph.emit('afteritemupdate', { item, cfg });
    return item;
  }
  removeItem(item) {
    const graph = this.graph;
    if (Util.isString(item)) {
      item = graph.findById(item);
    }
    if (!item || item.destroyed) {
      return;
    }
    graph.emit('beforeremoveitem', { item });
    const type = item.getType();
    const items = graph.get(item.getType() + 's');
    const index = items.indexOf(item);
    items.splice(index, 1);
    delete graph.get('itemMap')[item.get('id')];
    if (type === NODE) {
      // 若移除的是节点，需要将与之相连的边一同删除
      Util.each(item.getEdges(), edge => {
        graph.removeItem(edge);
      });
    }
    item.destroy();
    graph.autoPaint();
    graph.emit('afterremoveitem', { item });
  }
  setItemState(item, state, enabled) {
    const graph = this.graph;
    if (Util.isString(item)) {
      item = graph.findById(item);
    }
    if (item.hasState(state) === enabled) {
      return;
    }
    graph.emit('beforeitemstatechange', { item, state, enabled });
    item.setState(state, enabled);
    graph.autoPaint();
    graph.emit('afteritemstatechange', { item, state, enabled });
    return item;
  }
  refreshItem(item) {
    const graph = this.graph;
    if (Util.isString(item)) {
      item = graph.findById(item);
    }
    graph.emit('beforeitemrefresh', { item });
    item.refresh();
    graph.autoPaint();
    graph.emit('afteritemrefresh', { item });
  }
  changeItemVisibility(item, visible) {
    const self = this;
    const graph = self.graph;
    if (Util.isString(item)) {
      item = graph.findById(item);
    }
    graph.emit('beforeitemvisibilitychange', { item, visible });
    item.changeVisibility(visible);
    if (item.getType() === NODE) {
      const autoPaint = graph.get('autoPaint');
      graph.setAutoPaint(false);
      Util.each(item.getEdges(), edge => {
        // 若隐藏节点，则将与之关联的边也隐藏
<<<<<<< HEAD
        // 若显示节点，需要边两端的节点都是显示的
=======
        // 若显示节点，则将与之关联的边也显示，但是需要判断边两端的节点都是可见的
>>>>>>> 2d701e07
        if (visible && (!(edge.get('source').isVisible() && edge.get('target').isVisible()))) {
          return;
        }
        self.changeItemVisibility(edge, visible);
      });
      graph.setAutoPaint(autoPaint);
    }
    graph.autoPaint();
    graph.emit('afteritemvisibilitychange', { item, visible });
  }
}

module.exports = ItemController;<|MERGE_RESOLUTION|>--- conflicted
+++ resolved
@@ -143,11 +143,7 @@
       graph.setAutoPaint(false);
       Util.each(item.getEdges(), edge => {
         // 若隐藏节点，则将与之关联的边也隐藏
-<<<<<<< HEAD
-        // 若显示节点，需要边两端的节点都是显示的
-=======
         // 若显示节点，则将与之关联的边也显示，但是需要判断边两端的节点都是可见的
->>>>>>> 2d701e07
         if (visible && (!(edge.get('source').isVisible() && edge.get('target').isVisible()))) {
           return;
         }
