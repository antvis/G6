/**
 * @fileOverview item
 * @author huangtonger@aliyun.com
 */

const Util = require('../util/');
function getCollapsedParent(node, dataMap) {
  const parent = dataMap[node.parent];
  if (!parent) {
    return false;
  }
  if (parent) {
    const rst = getCollapsedParent(parent, dataMap);
    if (rst) {
      return rst;
    }
  }
  if (parent.collapsed) {
    return parent;
  }
}

class Item {
  constructor(cfg) {
    const defaultCfg = {
      /**
       * id
       * @type {string}
       */
      id: '',

      /**
       * 类型
       * @type {string}
       */
      type: 'item',

      /**
       * data model
       * @type {object}
       */
      model: {},

      /**
       * g group
       * @type {G.Group}
       */
      group: null,

      /**
       * is open animate
       * @type {boolean}
       */
      animate: false,

      /**
       * cache model for diff
       * @type {object}
       */
      modelCache: {},

      /**
       * is item
       * @type {boolean}
       */
      isItem: true,

      /**
       * visible - not group visible
       * @type {boolean}
       */
      visible: true
    };
    Util.mix(this, defaultCfg);
    this.model = cfg;
<<<<<<< HEAD
=======
    this.id = cfg.id;
>>>>>>> 145ee923
    this._init();
  }
  _init() {
    this._initGroup();
    this.draw();
  }
  get(key) {
    return this.model[key];
  }
  set(key, val) {
<<<<<<< HEAD
    if (Util.isPlainObject(key)) {
      this.model = Util.mix({}, this.model, key);
    } else {
      this.model[key] = val;
    }
=======
    this.model[key] = val;
>>>>>>> 145ee923
    return this;
  }
  _initGroup() {
    const group = this.group;
    const model = this.model;
    const type = this.type;
    group.isItemContainer = true;
    group.id = model.id;
    group.itemType = type;
    group.model = model;
    group.item = this;
  }
  _calculateBBox() {
    const keyShape = this.keyShape;
    const group = this.group;
    const bbox = Util.getBBox(keyShape, group);
    bbox.width = bbox.maxX - bbox.minX;
    bbox.height = bbox.maxY - bbox.minY;
    bbox.centerX = (bbox.minX + bbox.maxX) / 2;
    bbox.centerY = (bbox.minY + bbox.maxY) / 2;
    return bbox;
  }

  _setShapeObj() {
    const graph = this.graph;
    const type = this.type;
    const model = this.getModel();
    this.shapeObj = graph.getShapeObj(type, model);
  }
  _afterDraw() {
    this.graph.emit('afteritemdraw', {
      item: this
    });
  }
  _beforeDraw() {
    const graph = this.graph;
    const group = this.group;
    graph.emit('beforeitemdraw', {
      item: this
    });
    group.resetMatrix();
    this.updateCollapsedParent();
  }
  _shouldDraw() {
    return true;
  }
  _drawInner() {
    const animate = this.animate;
    const group = this.group;
    group.clear(!animate);
    this._setShapeObj();
    const shapeObj = this.shapeObj;
    const keyShape = shapeObj.draw(this);
    if (keyShape) {
      keyShape.isKeyShape = true;
      this.keyShape = keyShape;
    }
    shapeObj.afterDraw && shapeObj.afterDraw(this);
  }
  deepEach(callback, getParent) {
    Util.traverseTree(this, callback, getParent ? getParent : parent => {
      return parent.getChildren();
    });
  }
  getShapeObj() {
    return this.shapeObj;
  }
  updateCollapsedParent() {
    const dataMap = this.dataMap;
    this.collapsedParent = getCollapsedParent(this.model, dataMap);
  }
  isVisible() {
    return this.visible;
  }
  hide() {
    const group = this.group;
    const graph = this.graph;
    graph.emit('beforeitemhide', {
      item: this
    });
    group.hide();
    this.visible = false;
    graph.emit('afteritemhide', {
      item: this
    });
  }
  show() {
    const group = this.group;
    const graph = this.graph;
    graph.emit('beforeitemshow', {
      item: this
    });
    group.show();
    this.visible = true;
    graph.emit('afteritemshow', {
      item: this
    });
  }
  draw() {
    this._beforeDraw();
    if (this._shouldDraw()) {
      this._drawInner();
    }
    this._afterDraw();
  }
  forceUpdate() {
    this._beforeDraw();
    this._drawInner();
    this._afterDraw();
  }
  getCenter() {
    const bbox = this.getBBox();
    return {
      x: bbox.centerX,
      y: bbox.centerY
    };
  }
  getBBox() {
    return (this.bbox || this._calculateBBox());
  }
  layoutUpdate() {
    this.isVisible() && this.draw();
  }
  update() {
    this.draw();
  }
  getModel() {
    return this.model;
  }
  getKeyShape() {
    return this.keyShape;
  }
  getGraphicGroup() {
    return this.group;
  }
  getHierarchy() {
    const graph = this.graph;
    return graph.getHierarchy(this);
  }
  getParent() {
    const model = this.model;
    const itemMap = this.itemMap;
    return itemMap[model.parent];
  }
  getAllParents() {
    const model = this.model;
    const itemMap = this.itemMap;
    const parents = [];
    let { parent } = model;
    while (parent && itemMap[parent]) {
      const parentItem = itemMap[parent];
      const parentModel = parentItem.getModel();
      parents.push(parentItem);
      parent = parentModel.parent;
    }
    return parents;
  }
  // deep get all children
  getAllChildren() {
    const rst = [];
    this.deepEach(child => {
      rst.push(child);
    });
    return rst;
  }
  // get children
  getChildren() {
    const id = this.id;
    const graph = this.graph;
    const items = graph.getItems();

    return items.filter(item => {
      return item.model.parent === id;
    });
  }
  toFront() {
    this.group.toFront();
  }
  toBack() {
    this.group.toBack();
  }
  getType() {
    return this.type;
  }
  destroy() {
    if (!this.destroyed) {
      const animate = this.animate;
      const graph = this.graph;
      graph.emit('beforeitemdestroy', {
        item: this
      });
      if (animate) {
        this.group.stopAnimate();
      }
      this.group.remove();
      this.destroyed = true;
      graph.emit('afteritemdestroy', {
        item: this
      });
    }
  }
}

module.exports = Item;<|MERGE_RESOLUTION|>--- conflicted
+++ resolved
@@ -73,10 +73,7 @@
     };
     Util.mix(this, defaultCfg);
     this.model = cfg;
-<<<<<<< HEAD
-=======
     this.id = cfg.id;
->>>>>>> 145ee923
     this._init();
   }
   _init() {
@@ -87,15 +84,11 @@
     return this.model[key];
   }
   set(key, val) {
-<<<<<<< HEAD
     if (Util.isPlainObject(key)) {
       this.model = Util.mix({}, this.model, key);
     } else {
       this.model[key] = val;
     }
-=======
-    this.model[key] = val;
->>>>>>> 145ee923
     return this;
   }
   _initGroup() {
