--- conflicted
+++ resolved
@@ -208,64 +208,6 @@
  * @param {boolean} rotate     是否根据线条斜率旋转文本
  * @return {object} 文本的 x, y, 文本的旋转角度
  */
-<<<<<<< HEAD
-export const getLabelPosition = (
-  pathShape: Path,
-  percent: number,
-  refX: number,
-  refY: number,
-  rotate: boolean
-): LabelStyle => {
-  //   const TAN_OFFSET = 0.0001;
-  //   let vector: number[][] = [];
-  //   const point: IPoint = pathShape.getPoint(percent);
-  //   if (point === null) {
-  //     return {
-  //       x: 0,
-  //       y: 0,
-  //       angle: 0
-  //     };
-  //   }
-
-  //   // 头尾最可能，放在最前面，使用 g path 上封装的方法
-  //   if (percent < TAN_OFFSET) {
-  //     vector = pathShape.getStartTangent().reverse();
-  //   } else if (percent > (1 - TAN_OFFSET)) {
-  //     vector = pathShape.getEndTangent();
-  //   } else {
-  //     // 否则取指定位置的点,与少量偏移的点，做微分向量
-  //     const offsetPoint: IPoint = pathShape.getPoint(percent + TAN_OFFSET);
-  //     vector.push([ point.x, point.y ]);
-  //     vector.push([ offsetPoint.x, offsetPoint.y ]);
-  //   }
-
-  //   let rad: number = Math.atan2(vector[1][1] - vector[0][1], vector[1][0] - vector[0][0]);
-
-  //   if (rad < 0) {
-  //     rad += PI * 2;
-  //   }
-
-  //   if (refX) {
-  //     point.x += cos(rad) * refX;
-  //     point.y += sin(rad) * refX;
-  //   }
-  //   if (refY) {
-  //     // 默认方向是 x 轴正方向，法线是 求出角度 - 90°
-  //     let normal = rad - PI / 2;
-  //     // 若法线角度在 y 轴负方向，切到正方向，保证 refY 相对于 y 轴正方向
-  //     if (rad > 1 / 2 * PI && rad < 3 * 1 / 2 * PI) {
-  //       normal -= PI;
-  //     }
-  //     point.x += cos(normal) * refY;
-  //     point.y += sin(normal) * refY;
-  //   }
-
-  //   const result = {
-  //     x: point.x,
-  //     y: point.y,
-  //     angle: rad
-  //   };
-=======
 export const getLabelPosition = (pathShape: Path, percent: number, refX: number, refY: number, rotate: boolean): LabelStyle => {
   const TAN_OFFSET = 0.0001;
   let vector: number[][] = [];
@@ -330,22 +272,8 @@
     };
   }
   return result;
-  return {}
 }
->>>>>>> 8e4ae3c9
-
-  //   if (rotate) {
-  //     if (rad > 1 / 2 * PI && rad < 3 * 1 / 2 * PI) {
-  //       rad -= PI;
-  //     }
-  //     return {
-  //       rotate: rad,
-  //       ...result
-  //     };
-  //   }
-  //   return result;
-  return {};
-};
+
 
 const traverse = <T extends { children?: T[] }>(data: T, fn: (param: T) => boolean) => {
   if (!fn(data)) {
