/**
 * @fileOverview path util
 * @author huangtonger@aliyun.com
 */

<<<<<<< HEAD
module.exports = {};
=======
const G = require('@antv/g/lib');
const BaseUtil = require('./base');
const PathUtil = {};

BaseUtil.mix(PathUtil, G.PathUtil, {
  getRectPath: G.PathUtil.rectPath,
  /**
   * points to polygon
   * TODO improve performance
   * @param {array}  points input points
   * @param {Boolen} z if close path
   * @return {string} Path
   */
  pointsToPolygon(points) {
    const path = [
      [ 'M', points[0].x, points[0].y ]
    ];
    for (let index = 1; index < points.length; index++) {
      const point = points[index];
      path.push([ 'L', point.x, point.y ]);
    }
    return path;
  },
  /**
   * get ellipse path
   * @param {number} x  horizontal coordinates
   * @param {number} y  vertical coordinates
   * @param {number} rx horizontal radius
   * @param {number} ry vertical radius
   * @return {array} path
   */
  getEllipsePath(x, y, rx, ry) {
    const rst = [
      [ 'M', x, y - ry ],
      [ 'a', rx, ry, 0, 1, 1, 0, 2 * ry ],
      [ 'a', rx, ry, 0, 1, 1, 0, -2 * ry ],
      [ 'z' ]
    ];
    return rst;
  },
  getSpline(points) {
    const data = [];
    for (let i = 0; i < points.length; i++) {
      const point = points[i];
      data.push(point.x);
      data.push(point.y);
    }
    const splinePath = G.PathUtil.catmullRomToBezier(data);
    splinePath.unshift([ 'M', points[0].x, points[0].y ]);
    return splinePath;
  }
});

module.exports = PathUtil;
>>>>>>> 92b53de8
<|MERGE_RESOLUTION|>--- conflicted
+++ resolved
@@ -3,49 +3,7 @@
  * @author huangtonger@aliyun.com
  */
 
-<<<<<<< HEAD
-module.exports = {};
-=======
-const G = require('@antv/g/lib');
-const BaseUtil = require('./base');
-const PathUtil = {};
-
-BaseUtil.mix(PathUtil, G.PathUtil, {
-  getRectPath: G.PathUtil.rectPath,
-  /**
-   * points to polygon
-   * TODO improve performance
-   * @param {array}  points input points
-   * @param {Boolen} z if close path
-   * @return {string} Path
-   */
-  pointsToPolygon(points) {
-    const path = [
-      [ 'M', points[0].x, points[0].y ]
-    ];
-    for (let index = 1; index < points.length; index++) {
-      const point = points[index];
-      path.push([ 'L', point.x, point.y ]);
-    }
-    return path;
-  },
-  /**
-   * get ellipse path
-   * @param {number} x  horizontal coordinates
-   * @param {number} y  vertical coordinates
-   * @param {number} rx horizontal radius
-   * @param {number} ry vertical radius
-   * @return {array} path
-   */
-  getEllipsePath(x, y, rx, ry) {
-    const rst = [
-      [ 'M', x, y - ry ],
-      [ 'a', rx, ry, 0, 1, 1, 0, 2 * ry ],
-      [ 'a', rx, ry, 0, 1, 1, 0, -2 * ry ],
-      [ 'z' ]
-    ];
-    return rst;
-  },
+module.exports = {
   getSpline(points) {
     const data = [];
     for (let i = 0; i < points.length; i++) {
@@ -57,7 +15,4 @@
     splinePath.unshift([ 'M', points[0].x, points[0].y ]);
     return splinePath;
   }
-});
-
-module.exports = PathUtil;
->>>>>>> 92b53de8
+};