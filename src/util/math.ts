import { Point } from '@antv/g-base/lib/types';
import { IGroup } from '@antv/g-canvas/lib/interfaces';
import { mat3, transform, vec3 } from '@antv/matrix-util';
import { GraphData, ICircle, IEllipse, IRect, Matrix } from '@g6/types';

/**
 * 是否在区间内
 * @param   {number}       value  值
 * @param   {number}       min    最小值
 * @param   {number}       max    最大值
 * @return  {boolean}      bool   布尔
 */
const isBetween = (value: number, min: number, max: number) => value >= min && value <= max;

/**
 * 获取两条线段的交点
 * @param  {Point}  p0 第一条线段起点
 * @param  {Point}  p1 第一条线段终点
 * @param  {Point}  p2 第二条线段起点
 * @param  {Point}  p3 第二条线段终点
 * @return {Point}  交点
 */
const getLineIntersect = (p0: Point, p1: Point, p2: Point, p3: Point): Point | null => {
  const tolerance = 0.001;

  const E: Point = {
    x: p2.x - p0.x,
    y: p2.y - p0.y,
  };
  const D0: Point = {
    x: p1.x - p0.x,
    y: p1.y - p0.y,
  };
  const D1: Point = {
    x: p3.x - p2.x,
    y: p3.y - p2.y,
  };
  const kross: number = D0.x * D1.y - D0.y * D1.x;
  const sqrKross: number = kross * kross;
  const sqrLen0: number = D0.x * D0.x + D0.y * D0.y;
  const sqrLen1: number = D1.x * D1.x + D1.y * D1.y;
  let point: Point | null = null;
  if (sqrKross > tolerance * sqrLen0 * sqrLen1) {
    const s = (E.x * D1.y - E.y * D1.x) / kross;
    const t = (E.x * D0.y - E.y * D0.x) / kross;
    if (isBetween(s, 0, 1) && isBetween(t, 0, 1)) {
      point = {
        x: p0.x + s * D0.x,
        y: p0.y + s * D0.y,
      };
    }
  }
  return point;
};

/**
 * point and rectangular intersection point
 * @param  {IRect} rect  rect
 * @param  {Point} point point
 * @return {PointPoint} rst;
 */
export const getRectIntersectByPoint = (rect: IRect, point: Point): Point | null => {
  const { x, y, width, height } = rect;
  const cx = x + width / 2;
  const cy = y + height / 2;
  const points: Point[] = [];
  const center: Point = {
    x: cx,
    y: cy,
  };
  points.push({
    x,
    y,
  });
  points.push({
    x: x + width,
    y,
  });
  points.push({
    x: x + width,
    y: y + height,
  });
  points.push({
    x,
    y: y + height,
  });
  points.push({
    x,
    y,
  });
  let rst: Point | null = null;
  for (let i = 1; i < points.length; i++) {
    rst = getLineIntersect(points[i - 1], points[i], center, point);
    if (rst) {
      break;
    }
  }
  return rst;
};

/**
 * get point and circle inIntersect
 * @param {ICircle} circle 圆点，x,y,r
 * @param {Point} point 点 x,y
 * @return {Point} applied point
 */
export const getCircleIntersectByPoint = (circle: ICircle, point: Point): Point | null => {
  const cx = circle.x;
  const cy = circle.y;
  const r = circle.r;
  const { x, y } = point;
  const d = Math.sqrt(Math.pow(x - cx, 2) + Math.pow(y - cy, 2));
  if (d < r) {
    return null;
  }
  const dx = x - cx;
  const dy = y - cy;
  const signX = Math.sign(dx);
  const signY = Math.sign(dy);
  const angle = Math.atan(dy / dx);
  return {
    x: cx + Math.abs(r * Math.cos(angle)) * signX,
    y: cy + Math.abs(r * Math.sin(angle)) * signY,
  };
};

/**
 * get point and ellipse inIntersect
 * @param {Object} ellipse 椭圆 x,y,rx,ry
 * @param {Object} point 点 x,y
 * @return {object} applied point
 */
export const getEllispeIntersectByPoint = (ellipse: IEllipse, point: Point): Point => {
  const a = ellipse.rx;
  const b = ellipse.ry;
  const cx = ellipse.x;
  const cy = ellipse.y;

  const dx = point.x - cx;
  const dy = point.y - cy;
  // 直接通过 x,y 求夹角，求出来的范围是 -PI, PI
  let angle = Math.atan2(dy / b, dx / a);

  if (angle < 0) {
    angle += 2 * Math.PI; // 转换到 0，2PI
  }

  return {
    x: cx + a * Math.cos(angle),
    y: cy + b * Math.sin(angle),
  };
};

/**
 * coordinate matrix transformation
 * @param  {number} point   coordinate
 * @param  {Matrix} matrix  matrix
 * @param  {number} tag     could be 0 or 1
 * @return {Point} transformed point
 */
export const applyMatrix = (point: Point, matrix: Matrix, tag: 0 | 1 = 1): Point => {
  const vector = [point.x, point.y, tag];
  vec3.transformMat3(vector, vector, matrix);

  return {
    x: vector[0],
    y: vector[1],
  };
};

/**
 * coordinate matrix invert transformation
 * @param  {number} point   coordinate
 * @param  {number} matrix  matrix
 * @param  {number} tag     could be 0 or 1
 * @return {object} transformed point
 */
export const invertMatrix = (point: Point, matrix: Matrix, tag: 0 | 1 = 1): Point => {
<<<<<<< HEAD
  const inversedMatrix = mat3.invert([], matrix);
  const vector = [point.x, point.y, tag];
  vec3.transformMat3(vector, vector, inversedMatrix);
=======
  if (!matrix) matrix = mat3.create();
  const inversedMatrix = mat3.invert([], matrix)
  const vector = [ point.x, point.y, tag ]
  vec3.transformMat3(vector, vector, inversedMatrix)
>>>>>>> e7e4e847

  return {
    x: vector[0],
    y: vector[1],
  };
};

/**
 *
 * @param p1 First coordinate
 * @param p2 second coordinate
 * @param p3 three coordinate
 */
export const getCircleCenterByPoints = (p1: Point, p2: Point, p3: Point): Point => {
  const a = p1.x - p2.x;
  const b = p1.y - p2.y;
  const c = p1.x - p3.x;
  const d = p1.y - p3.y;
  const e = (p1.x * p1.x - p2.x * p2.x - p2.y * p2.y + p1.y * p1.y) / 2;
  const f = (p1.x * p1.x - p3.x * p3.x - p3.y * p3.y + p1.y * p1.y) / 2;
  const denominator = b * c - a * d;
  return {
    x: -(d * e - b * f) / denominator,
    y: -(a * f - c * e) / denominator,
  };
};

/**
 * get distance by two points
 * @param p1 first point
 * @param p2 second point
 */
export const distance = (p1: Point, p2: Point): number => {
  const vx = p1.x - p2.x;
  const vy = p1.y - p2.y;
  return Math.sqrt(vx * vx + vy * vy);
};

/**
 * scale matrix
 * @param matrix [ [], [], [] ]
 * @param scale
 */
export const scaleMatrix = (matrix: Matrix[], scale: number) => {
  const result: Matrix[] = [];
  matrix.forEach((row) => {
    const newRow: number[] = [];
    row.forEach((v) => {
      newRow.push(v * scale);
    });
    result.push(newRow);
  });
  return result;
};

/**
 * Floyd Warshall algorithm for shortest path distances matrix
 * @param  {array} adjMatrix   adjacency matrix
 * @return {array} distances   shortest path distances matrix
 */
export const floydWarshall = (adjMatrix: Matrix[]): Matrix[] => {
  // initialize
  const dist: Matrix[] = [];
  const size = adjMatrix.length;
  for (let i = 0; i < size; i += 1) {
    dist[i] = [];
    for (let j = 0; j < size; j += 1) {
      if (i === j) {
        dist[i][j] = 0;
      } else if (adjMatrix[i][j] === 0 || !adjMatrix[i][j]) {
        dist[i][j] = Infinity;
      } else {
        dist[i][j] = adjMatrix[i][j];
      }
    }
  }
  // floyd
  for (let k = 0; k < size; k += 1) {
    for (let i = 0; i < size; i += 1) {
      for (let j = 0; j < size; j += 1) {
        if (dist[i][j] > dist[i][k] + dist[k][j]) {
          dist[i][j] = dist[i][k] + dist[k][j];
        }
      }
    }
  }
  return dist;
};

/**
 * get adjacency matrix
 * @param data graph data
 * @param directed whether it's a directed graph
 */
export const getAdjMatrix = (data: GraphData, directed: boolean): Matrix[] => {
  const nodes = data.nodes;
  const edges = data.edges;
  const matrix: Matrix[] = [];
  // map node with index in data.nodes
  const nodeMap = new Map();

  if (nodes) {
    nodes.forEach((node, i) => {
      nodeMap.set(node.id, i);
      const row: number[] = [];
      matrix.push(row);
    });
  }

  if (edges) {
    edges.forEach((e) => {
      const source = e.source;
      const target = e.target;
      const sIndex = nodeMap.get(source);
      const tIndex = nodeMap.get(target);
      matrix[sIndex][tIndex] = 1;
      if (!directed) {
        matrix[tIndex][sIndex] = 1;
      }
    });
  }

  return matrix;
};

/**
 * 平移group
 * @param group Group 实例
 * @param vec 移动向量
 */
<<<<<<< HEAD
export const translate = (group: IGroup, point: Point) => {
  const matrix: Matrix = group.getMatrix();
  transform(matrix, [['t', point.x, point.y]]);
};
=======
export const translate = (group: IGroup, vec: Point) => {
  let matrix: Matrix = group.getMatrix()
  matrix = transform(matrix, [
    [ 't',  vec.x, vec.y ]
  ])
  group.setMatrix(matrix)
}
>>>>>>> e7e4e847

/**
 * 移动到指定坐标点
 * @param group Group 实例
 * @param point 移动到的坐标点
 */
export const move = (group: IGroup, point: Point) => {
<<<<<<< HEAD
  const matrix: Matrix = group.getMatrix();
  transform(matrix, [['t', point.x, point.y]]);
};
=======
  const matrix: Matrix = group.getMatrix()
  const orix = group.get('x') || 0;
  const oriy = group.get('y') || 0;
  transform(matrix, [
    ['t', point.x - orix, point.y - oriy ]
  ])
  group.set('x', point.x) // ??
  group.set('y', point.y) // ??
  group.setMatrix(matrix)
}
>>>>>>> e7e4e847
<|MERGE_RESOLUTION|>--- conflicted
+++ resolved
@@ -176,16 +176,10 @@
  * @return {object} transformed point
  */
 export const invertMatrix = (point: Point, matrix: Matrix, tag: 0 | 1 = 1): Point => {
-<<<<<<< HEAD
-  const inversedMatrix = mat3.invert([], matrix);
-  const vector = [point.x, point.y, tag];
-  vec3.transformMat3(vector, vector, inversedMatrix);
-=======
   if (!matrix) matrix = mat3.create();
   const inversedMatrix = mat3.invert([], matrix)
   const vector = [ point.x, point.y, tag ]
   vec3.transformMat3(vector, vector, inversedMatrix)
->>>>>>> e7e4e847
 
   return {
     x: vector[0],
@@ -316,12 +310,6 @@
  * @param group Group 实例
  * @param vec 移动向量
  */
-<<<<<<< HEAD
-export const translate = (group: IGroup, point: Point) => {
-  const matrix: Matrix = group.getMatrix();
-  transform(matrix, [['t', point.x, point.y]]);
-};
-=======
 export const translate = (group: IGroup, vec: Point) => {
   let matrix: Matrix = group.getMatrix()
   matrix = transform(matrix, [
@@ -329,7 +317,6 @@
   ])
   group.setMatrix(matrix)
 }
->>>>>>> e7e4e847
 
 /**
  * 移动到指定坐标点
@@ -337,11 +324,6 @@
  * @param point 移动到的坐标点
  */
 export const move = (group: IGroup, point: Point) => {
-<<<<<<< HEAD
-  const matrix: Matrix = group.getMatrix();
-  transform(matrix, [['t', point.x, point.y]]);
-};
-=======
   const matrix: Matrix = group.getMatrix()
   const orix = group.get('x') || 0;
   const oriy = group.get('y') || 0;
@@ -351,5 +333,4 @@
   group.set('x', point.x) // ??
   group.set('y', point.y) // ??
   group.setMatrix(matrix)
-}
->>>>>>> e7e4e847
+}