--- conflicted
+++ resolved
@@ -148,16 +148,12 @@
 }
 
 export interface IGraph extends EventEmitter {
-<<<<<<< HEAD
   getDefaultCfg(): GraphOptions;
-=======
->>>>>>> d3b7ecd0
   get<T = any>(key: string): T;
   set<T = any>(key: string | object, value?: T): Graph;
   findById(id: string): IItem;
   translate(dx: number, dy: number): void;
   zoom(ratio: number, center: Point): void;
-<<<<<<< HEAD
 
   /**
    * 将屏幕坐标转换为视口坐标
@@ -190,7 +186,4 @@
    * @return {Point} 画布坐标
    */
   getCanvasByPoint(x: number, y: number): Point;
-
-=======
->>>>>>> d3b7ecd0
 }
