--- conflicted
+++ resolved
@@ -4,33 +4,6 @@
  */
 
 module.exports = {
-<<<<<<< HEAD
-  defaultNodeSize: 40,
-  labelStyle: {
-    fill: '#595959',
-    textAlign: 'center',
-    textBaseline: 'middle',
-    fontSize: 12
-  },
-  textPadding: [ 8, 16 ],
-  groupStyle: {
-    stroke: '#CED4D9',
-    fill: '#F2F4F5',
-    radius: 2
-  },
-  anchorStyle: {
-    fill: '#108EE9',
-    symbol: 'circle',
-    r: 4
-  },
-  zIndex: {
-    node: 1,
-    edge: 0,
-    nodeLabel: 5,
-    edgeLabel: 4
-  },
-  groupBackgroundPadding: [ 40, 10, 10, 10 ]
-=======
   nodeSize: 40,
   edgeSize: 2,
   nodeLabel: {
@@ -50,5 +23,4 @@
       lineWidth: 2
     }
   }
->>>>>>> 3779bee3
 };