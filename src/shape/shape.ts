/**
 * @fileOverview 自定义 Shape 的基类
 * @author dxq613@gmail.com
 */

import GGroup from '@antv/g-canvas/lib/group';
import { IShape } from '@antv/g-canvas/lib/interfaces';
import { upperFirst } from '@antv/util';
import { ShapeOptions, ShapeDefine } from '../interface/shape';
import { IPoint, Item, ModelConfig, NodeConfig, EdgeConfig } from '../types';
import { createNodeFromXML } from './xml';

const cache: {
  [key: string]: string;
} = {}; // ucfirst 开销过大，进行缓存

// 首字母大写
function ucfirst(str: string) {
  if (!cache[str]) {
    cache[str] = upperFirst(str);
  }
  return cache[str];
}

/**
 * 工厂方法的基类
 * @type Shape.FactoryBase
 */
const ShapeFactoryBase = {
  /**
   * 默认的形状，当没有指定/匹配 shapeType 时，使用默认的
   * @type {String}
   */
  defaultShapeType: 'defaultType',
  /**
   * 形状的 className，用于搜索
   * @type {String}
   */
  className: null,
  /**
   * 获取绘制 Shape 的工具类，无状态
   * @param  {String} type 类型
   * @return {Shape} 工具类
   */
  getShape(type?: string): ShapeOptions {
    const self = this as any;
    const shape = self[type!] || self[self.defaultShapeType];
    return shape;
  },
  /**
   * 绘制图形
   * @param  {String} type  类型
   * @param  {Object} cfg 配置项
   * @param  {G.Group} group 图形的分组
   * @return {IShape} 图形对象
   */
  draw(type: string, cfg: ModelConfig, group: GGroup): IShape {
    const shape = this.getShape(type);
    const rst = shape.draw!(cfg, group);
    if (shape.afterDraw) {
      shape.afterDraw(cfg, group, rst);
    }
    return rst;
  },
  /**
   * 更新
   * @param  {String} type  类型
   * @param  {Object} cfg 配置项
   * @param  {G6.Item} item 节点、边、分组等
   */
  baseUpdate(type: string, cfg: ModelConfig, item: Item) {
    const shape = this.getShape(type);
    if (shape.update) {
      // 防止没定义 update 函数
      shape.update(cfg, item);
    }

    if (shape.afterUpdate) {
      shape.afterUpdate(cfg, item);
    }
  },
  /**
   * 设置状态
   * @param {String} type  类型
   * @param {String} name  状态名
   * @param {String | Boolean} value 状态值
   * @param {G6.Item} item  节点、边、分组等
   */
  setState(type: string, name: string, value: string | boolean, item: Item) {
    const shape = this.getShape(type);

    // 调用 shape/shapeBase.ts 中的 setState 方法
    shape.setState!(name, value, item);
  },
  /**
   * 是否允许更新，不重新绘制图形
   * @param  {String} type 类型
   * @return {Boolean} 是否允许使用更新
   */
  shouldUpdate(type: string): boolean {
    const shape = this.getShape(type);
    return !!shape.update;
  },
  getControlPoints(type: string, cfg: ModelConfig): IPoint[] | undefined {
    const shape = this.getShape(type);
    return shape.getControlPoints!(cfg);
  },
  /**
   * 获取控制点
   * @param {String} type 节点、边类型
   * @param  {Object} cfg 节点、边的配置项
   * @return {Array|null} 控制点的数组,如果为 null，则没有控制点
   */
  getAnchorPoints(type: string, cfg: ModelConfig): number[][] | undefined {
    const shape = this.getShape(type);
    return shape.getAnchorPoints!(cfg);
  },
};

/**
 * 元素的框架
 */
const ShapeFramework = {
  // 默认样式及配置
  options: {},
  /**
   * 绘制
   */
  draw(cfg, group) {
    return this.drawShape(cfg, group);
  },
  /**
   * 绘制
   */
  drawShape(/* cfg, group */) { },
  /**
   * 绘制完成后的操作，便于用户继承现有的节点、边
   */
  afterDraw(/* cfg, group */) { },
  // update(cfg, item) // 默认不定义
  afterUpdate(/* cfg, item */) { },
  /**
   * 设置节点、边状态
   */
  setState(/* name, value, item */) { },
  /**
   * 获取控制点
   * @param  {Object} cfg 节点、边的配置项
   * @return {Array|null} 控制点的数组,如果为 null，则没有控制点
   */
  getControlPoints(cfg: NodeConfig | EdgeConfig) {
    return cfg.controlPoints;
  },
  /**
   * 获取控制点
   * @param  {Object} cfg 节点、边的配置项
   * @return {Array|null} 控制点的数组,如果为 null，则没有控制点
   */
  getAnchorPoints(cfg: NodeConfig | EdgeConfig) {
    const { anchorPoints: defaultAnchorPoints } = this.options as any;
    const anchorPoints = cfg.anchorPoints || defaultAnchorPoints;
    return anchorPoints;
  },
  /* 如果没定义 update 方法，每次都调用 draw 方法
  update(cfg, item) {

  }
  */
};

export default class Shape {
  public static Node: any;

  public static Edge: any;

  public static Combo: any;

  public static registerFactory(factoryType: string, cfg: object): object {
    const className = ucfirst(factoryType);
    const factoryBase = ShapeFactoryBase;
    const shapeFactory = { ...factoryBase, ...cfg } as any;
    (Shape as any)[className] = shapeFactory;
    shapeFactory.className = className;
    return shapeFactory;
  }

  public static getFactory(factoryType: string) {
    const className = ucfirst(factoryType);
    return (Shape as any)[className];
  }

  public static registerNode(
    shapeType: string,
    nodeDefinition: ShapeOptions | ShapeDefine,
    extendShapeType?: string,
  ) {
    const shapeFactory = Shape.Node;
    let shapeObj;

    if (typeof nodeDefinition === 'string' || typeof nodeDefinition === 'function') {
      const autoNodeDefinition = createNodeFromXML(nodeDefinition);
<<<<<<< HEAD
      shapeObj = Object.assign({}, shapeFactory.getShape('single-node'), autoNodeDefinition);
    } else if (nodeDefinition.jsx) {
      const { jsx } = nodeDefinition;
      const autoNodeDefinition = createNodeFromXML(jsx);
      shapeObj = Object.assign(
        {},
        nodeDefinition,
        shapeFactory.getShape('single-node'),
        autoNodeDefinition,
      );
    } else {
      const extendShape = extendShapeType ? shapeFactory.getShape(extendShapeType) : ShapeFramework;
      shapeObj = Object.assign({}, extendShape, nodeDefinition);
=======
      shapeObj = { ...shapeFactory.getShape('single-node'), ...autoNodeDefinition };
    } else {
      const extendShape = extendShapeType ? shapeFactory.getShape(extendShapeType) : ShapeFramework;
      shapeObj = { ...extendShape, ...nodeDefinition };
>>>>>>> f2eef8e5
    }

    shapeObj.type = shapeType;
    shapeObj.itemType = 'node';
    shapeFactory[shapeType] = shapeObj;
    return shapeObj;
  }

  public static registerEdge(
    shapeType: string,
    edgeDefinition: ShapeOptions,
    extendShapeType?: string,
  ) {
    const shapeFactory = Shape.Edge;
    const extendShape = extendShapeType ? shapeFactory.getShape(extendShapeType) : ShapeFramework;
    const shapeObj = { ...extendShape, ...edgeDefinition };
    shapeObj.type = shapeType;
    shapeObj.itemType = 'edge';
    shapeFactory[shapeType] = shapeObj;
    return shapeObj;
  }

  public static registerCombo(
    shapeType: string,
    comboDefinition: ShapeOptions,
    extendShapeType?: string,
  ) {
    const shapeFactory = Shape.Combo;
    const extendShape = extendShapeType ? shapeFactory.getShape(extendShapeType) : ShapeFramework;

    const shapeObj = { ...extendShape, ...comboDefinition };
    shapeObj.type = shapeType;
    shapeObj.itemType = 'combo';
    shapeFactory[shapeType] = shapeObj;
    return shapeObj;
  }
}

// 注册 Node 的工厂方法
Shape.registerFactory('node', {
  defaultShapeType: 'circle',
});

// 注册 Edge 的工厂方法
Shape.registerFactory('edge', {
  defaultShapeType: 'line',
});

// 注册 Combo 的工厂方法
Shape.registerFactory('combo', {
  defaultShapeType: 'circle',
});<|MERGE_RESOLUTION|>--- conflicted
+++ resolved
@@ -132,17 +132,17 @@
   /**
    * 绘制
    */
-  drawShape(/* cfg, group */) { },
+  drawShape(/* cfg, group */) {},
   /**
    * 绘制完成后的操作，便于用户继承现有的节点、边
    */
-  afterDraw(/* cfg, group */) { },
+  afterDraw(/* cfg, group */) {},
   // update(cfg, item) // 默认不定义
-  afterUpdate(/* cfg, item */) { },
+  afterUpdate(/* cfg, item */) {},
   /**
    * 设置节点、边状态
    */
-  setState(/* name, value, item */) { },
+  setState(/* name, value, item */) {},
   /**
    * 获取控制点
    * @param  {Object} cfg 节点、边的配置项
@@ -199,8 +199,7 @@
 
     if (typeof nodeDefinition === 'string' || typeof nodeDefinition === 'function') {
       const autoNodeDefinition = createNodeFromXML(nodeDefinition);
-<<<<<<< HEAD
-      shapeObj = Object.assign({}, shapeFactory.getShape('single-node'), autoNodeDefinition);
+      shapeObj = { ...shapeFactory.getShape('single-node'), ...autoNodeDefinition };
     } else if (nodeDefinition.jsx) {
       const { jsx } = nodeDefinition;
       const autoNodeDefinition = createNodeFromXML(jsx);
@@ -212,13 +211,7 @@
       );
     } else {
       const extendShape = extendShapeType ? shapeFactory.getShape(extendShapeType) : ShapeFramework;
-      shapeObj = Object.assign({}, extendShape, nodeDefinition);
-=======
-      shapeObj = { ...shapeFactory.getShape('single-node'), ...autoNodeDefinition };
-    } else {
-      const extendShape = extendShapeType ? shapeFactory.getShape(extendShapeType) : ShapeFramework;
       shapeObj = { ...extendShape, ...nodeDefinition };
->>>>>>> f2eef8e5
     }
 
     shapeObj.type = shapeType;
