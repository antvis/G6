--- conflicted
+++ resolved
@@ -132,17 +132,17 @@
   /**
    * 绘制
    */
-  drawShape(/* cfg, group */) {},
+  drawShape(/* cfg, group */) { },
   /**
    * 绘制完成后的操作，便于用户继承现有的节点、边
    */
-  afterDraw(/* cfg, group */) {},
+  afterDraw(/* cfg, group */) { },
   // update(cfg, item) // 默认不定义
-  afterUpdate(/* cfg, item */) {},
+  afterUpdate(/* cfg, item */) { },
   /**
    * 设置节点、边状态
    */
-  setState(/* name, value, item */) {},
+  setState(/* name, value, item */) { },
   /**
    * 获取控制点
    * @param  {Object} cfg 节点、边的配置项
@@ -202,13 +202,9 @@
       shapeObj = Object.assign({}, shapeFactory.getShape('single-node'), autoNodeDefinition);
     } else {
       const extendShape = extendShapeType ? shapeFactory.getShape(extendShapeType) : ShapeFramework;
-      shapeObj = Object.assign({}, extendShape, nodeDefinition);
-    }
-
-<<<<<<< HEAD
-=======
-    const shapeObj = { ...extendShape, ...nodeDefinition };
->>>>>>> 6b1d62c5
+      shapeObj = { ...extendShape, ...nodeDefinition };
+    }
+
     shapeObj.type = shapeType;
     shapeObj.itemType = 'node';
     shapeFactory[shapeType] = shapeObj;
