/**
 * @fileOverview 自定义边
 * @description 自定义边中有大量逻辑同自定义节点重复，虽然可以提取成为 mixin ，但是考虑到代码的可读性，还是单独实现。
 * @author dxq613@gmail.com
 */

import { Point } from '@antv/g-base/lib/types';
import GGroup from '@antv/g-canvas/lib/group';
import { IShape } from '@antv/g-canvas/lib/interfaces';
import { deepMix, each, isNil } from '@antv/util';
import { ILabelConfig, ShapeOptions } from '@g6/interface/shape';
import { EdgeConfig, EdgeData, IPoint, LabelStyle, ShapeStyle } from '@g6/types';
import { getLabelPosition, getLoopCfgs } from '@g6/util/graphic';
import { distance, getCircleCenterByPoints } from '@g6/util/math';
import { getControlPoint, getSpline } from '@g6/util/path';
import Global from '../global';
import Shape from './shape';
import { shapeBase } from './shapeBase';

const CLS_SHAPE = 'edge-shape';

// start,end 倒置，center 不变
function revertAlign(labelPosition: string): string {
  let textAlign = labelPosition;
  if (labelPosition === 'start') {
    textAlign = 'end';
  } else if (labelPosition === 'end') {
    textAlign = 'start';
  }
  return textAlign;
}

const singleEdge: ShapeOptions = {
  itemType: 'edge',
  /**
   * 文本的位置
   * @type {String}
   */
  labelPosition: 'center', // start, end, center
  /**
   * 文本是否跟着线自动旋转，默认 false
   * @type {Boolean}
   */
  labelAutoRotate: false,
  /**
   * 获取边的 path
   * @internal 供扩展的边覆盖
   * @param  {Array} points 构成边的点的集合
   * @return {Array} 构成 path 的数组
   */
  getPath(points: Point[]): Array<Array<string | number>> {
    const path = [];
    each(points, (point: Point, index: number) => {
      if (index === 0) {
        path.push(['M', point.x, point.y]);
      } else {
        path.push(['L', point.x, point.y]);
      }
    });
    return path;
  },
  getShapeStyle(cfg: EdgeConfig): ShapeStyle {
    const { style: defaultStyle } = this.options;
    const strokeStyle = {
      stroke: cfg.color,
    };
    // 如果设置了color，则覆盖默认的stroke属性
    const style = deepMix({}, defaultStyle, strokeStyle, cfg.style);

    const size = cfg.size || Global.defaultEdge.size;
    cfg = this.getPathPoints(cfg);
    const startPoint = cfg.startPoint;
    const endPoint = cfg.endPoint;
    const controlPoints = this.getControlPoints(cfg);
    let points = [startPoint]; // 添加起始点
    // 添加控制点
    if (controlPoints) {
      points = points.concat(controlPoints);
    }
    // 添加结束点
    points.push(endPoint);
    const path = this.getPath(points);
    const styles = Object.assign(
      {},
      Global.defaultEdge.style,
      {
        stroke: Global.defaultEdge.color,
        lineWidth: size,
        path,
      },
      style
    );
    return styles;
  },
  getLabelStyleByPosition(cfg?: EdgeConfig, labelCfg?: ILabelConfig, group?: GGroup): LabelStyle {
    const labelPosition = labelCfg.position || this.labelPosition; // 文本的位置用户可以传入
    const style: LabelStyle = {};

    // TODO: wait for findByClassName defined by G
    // const pathShape = group.findAllByName(CLS_SHAPE)[0];
    // const pathShape = group.find(element => { return element.get('className') === CLS_SHAPE})

    const pathShape = group.get('children')[0];

    // 不对 pathShape 进行判空，如果线不存在，说明有问题了
    let pointPercent;
    if (labelPosition === 'start') {
      pointPercent = 0;
    } else if (labelPosition === 'end') {
      pointPercent = 1;
    } else {
      pointPercent = 0.5;
    }
    const { refX, refY } = labelCfg; // 默认的偏移量
    // 如果两个节点重叠，线就变成了一个点，这时候label的位置，就是这个点 + 绝对偏移
    if (cfg.startPoint.x === cfg.endPoint.x && cfg.startPoint.y === cfg.endPoint.y) {
      style.x = cfg.startPoint.x + refX ? refX : 0;
      style.y = cfg.endPoint.y + refY ? refY : 0;
      return style;
    }
    const autoRotate = isNil(labelCfg.autoRotate) ? this.labelAutoRotate : labelCfg.autoRotate;
    const offsetStyle = getLabelPosition(pathShape, pointPercent, refX, refY, autoRotate);
    style.x = offsetStyle.x;
    style.y = offsetStyle.y;
    style.rotate = offsetStyle.rotate;
    style.textAlign = this._getTextAlign(labelPosition, offsetStyle.angle);
    return style;
  },
  // 获取文本对齐方式
  _getTextAlign(labelPosition: string, angle: number): string {
    let textAlign = 'center';
    if (!angle) {
      return labelPosition;
    }
    angle = angle % (Math.PI * 2); // 取模
    if (labelPosition !== 'center') {
      if ((angle >= 0 && angle <= Math.PI / 2) || (angle >= (3 / 2) * Math.PI && angle < 2 * Math.PI)) {
        textAlign = labelPosition;
      } else {
        textAlign = revertAlign(labelPosition);
      }
    }
    return textAlign;
  },
  /**
   * @internal 获取边的控制点
   * @param  {Object} cfg 边的配置项
   * @return {Array} 控制点的数组
   */
  getControlPoints(cfg: EdgeConfig): IPoint[] {
    return cfg.controlPoints;
  },
  /**
   * @internal 处理需要重计算点和边的情况
   * @param {Object} cfg 边的配置项
   * @return {Object} 边的配置项
   */
  getPathPoints(cfg: EdgeConfig): EdgeConfig {
    return cfg;
  },
  /**
   * 绘制边
   * @override
   * @param  {Object} cfg   边的配置项
   * @param  {G.Group} group 边的容器
   * @return {G.Shape} 图形
   */
  drawShape(cfg: EdgeConfig, group: GGroup): IShape {
    const shapeStyle = this.getShapeStyle(cfg);
    const shape = group.addShape('path', {
      className: CLS_SHAPE,
      attrs: shapeStyle,
    });
    return shape;
  },
  drawLabel(cfg: EdgeConfig, group: GGroup): IShape {
    const labelCfg = deepMix({}, this.options.labelCfg, cfg.labelCfg);
    const labelStyle = this.getLabelStyle(cfg, labelCfg, group);
    const label = group.addShape('text', {
      attrs: labelStyle,
    });
    return label;
  },
};

const singleEdgeDef = Object.assign({}, shapeBase, singleEdge);
Shape.registerEdge('single-edge', singleEdgeDef);

// // 直线, 不支持控制点
Shape.registerEdge('line', {
  // 控制点不生效
  getControlPoints() {
<<<<<<< HEAD
    return [];
  },
=======
    return undefined;
  }
>>>>>>> 8e4ae3c9
});

// 直线
Shape.registerEdge('spline', {
  getPath(points: Point[]): Array<Array<string | number>> {
    const path = getSpline(points);
    return path;
  },
});

Shape.registerEdge('arc', {
  curveOffset: 20,
  clockwise: 1,
  getControlPoints(cfg: EdgeConfig): IPoint[] {
    const startPoint = cfg.startPoint;
    const endPoint = cfg.endPoint;
    const midPoint = {
      x: (startPoint.x + endPoint.x) / 2,
      y: (startPoint.y + endPoint.y) / 2,
    };
    let center;
    let arcPoint;
    // 根据给定点计算圆弧
    if (cfg.controlPoints !== undefined) {
      arcPoint = cfg.controlPoints[0];
      center = getCircleCenterByPoints(startPoint, arcPoint, endPoint);
      // 根据控制点和直线关系决定 clockwise值
      if (startPoint.x <= endPoint.x && startPoint.y > endPoint.y) {
        this.clockwise = center.x > midPoint.x ? 1 : 0;
      } else if (startPoint.x <= endPoint.x && startPoint.y < endPoint.y) {
        this.clockwise = center.x > midPoint.x ? 0 : 1;
      } else if (startPoint.x > endPoint.x && startPoint.y <= endPoint.y) {
        this.clockwise = center.y < midPoint.y ? 1 : 0;
      } else {
        this.clockwise = center.y < midPoint.y ? 1 : 0;
      }
      // 若给定点和两端点共线，无法生成圆弧，绘制直线
      if (
        (arcPoint.x - startPoint.x) / (arcPoint.y - startPoint.y) ===
        (endPoint.x - startPoint.x) / (endPoint.y - startPoint.y)
      ) {
        return [];
      }
    } else {
      // 根据直线连线中点的的偏移计算圆弧
      // 若用户给定偏移量则根据其计算，否则按照默认偏移值计算
      if (cfg.curveOffset !== undefined) {
        this.curveOffset = cfg.curveOffset;
      }
      if (this.curveOffset < 0) {
        this.clockwise = 0;
      } else {
        this.clockwise = 1;
      }
      const vec = {
        x: endPoint.x - startPoint.x,
        y: endPoint.y - startPoint.y,
      };
      const edgeAngle = Math.atan2(vec.y, vec.x);
      arcPoint = {
        x: this.curveOffset * Math.cos(-Math.PI / 2 + edgeAngle) + midPoint.x,
        y: this.curveOffset * Math.sin(-Math.PI / 2 + edgeAngle) + midPoint.y,
      };
      center = getCircleCenterByPoints(startPoint, arcPoint, endPoint);
    }
    const radius = distance(startPoint, center);
    const controlPoints = [{ x: radius, y: radius }];

    return controlPoints;
  },
  getPath(points: Point[]): Array<Array<string | number>> {
    const path = [];
    path.push(['M', points[0].x, points[0].y]);
    // 控制点与端点共线
    if (points.length === 2) {
      path.push(['L', points[1].x, points[1].y]);
    } else {
      path.push(['A', points[1].x, points[1].y, 0, 0, this.clockwise, points[2].x, points[2].y]);
    }
    return path;
  },
});

Shape.registerEdge('quadratic', {
  curvePosition: 0.5, // 弯曲的默认位置
  curveOffset: -20, // 弯曲度，沿着startPoint, endPoint 的垂直向量（顺时针）方向，距离线的距离，距离越大越弯曲
  getControlPoints(cfg: EdgeConfig): IPoint[] {
    let controlPoints = cfg.controlPoints; // 指定controlPoints
    if (!controlPoints || !controlPoints.length) {
      const { startPoint, endPoint } = cfg;
      const innerPoint = getControlPoint(startPoint, endPoint, this.curvePosition, this.curveOffset);
      controlPoints = [innerPoint];
    }
    return controlPoints;
  },
  getPath(points: Point[]): Array<Array<string | number>> {
    const path = [];
    path.push(['M', points[0].x, points[0].y]);
    path.push(['Q', points[1].x, points[1].y, points[2].x, points[2].y]);
    return path;
  },
});

Shape.registerEdge('cubic', {
  curvePosition: [1 / 2, 1 / 2],
  curveOffset: [-20, 20],
  getControlPoints(cfg: EdgeConfig): IPoint[] {
    let controlPoints = cfg.controlPoints; // 指定controlPoints
    if (!controlPoints || !controlPoints.length) {
      const { startPoint, endPoint } = cfg;
      const innerPoint1 = getControlPoint(startPoint, endPoint, this.curvePosition[0], this.curveOffset[0]);
      const innerPoint2 = getControlPoint(startPoint, endPoint, this.curvePosition[1], this.curveOffset[1]);
      controlPoints = [innerPoint1, innerPoint2];
    }
    return controlPoints;
  },
  getPath(points: Point[]): Array<Array<string | number>> {
    const path = [];
    path.push(['M', points[0].x, points[0].y]);
    path.push(['C', points[1].x, points[1].y, points[2].x, points[2].y, points[3].x, points[3].y]);
    return path;
  },
});

// 垂直方向的三阶贝塞尔曲线，不再考虑用户外部传入的控制点
Shape.registerEdge(
  'cubic-vertical',
  {
    curvePosition: [1 / 2, 1 / 2],
    getControlPoints(cfg: EdgeConfig): IPoint[] {
      const { startPoint, endPoint } = cfg;
      const innerPoint1 = {
        x: startPoint.x,
        y: (endPoint.y - startPoint.y) * this.curvePosition[0] + startPoint.y,
      };
      const innerPoint2 = {
        x: endPoint.x,
        y: (endPoint.y - startPoint.y) * this.curvePosition[1] + startPoint.y,
      };
      const controlPoints = [innerPoint1, innerPoint2];
      return controlPoints;
    },
  },
  'cubic'
);

// 水平方向的三阶贝塞尔曲线，不再考虑用户外部传入的控制点
Shape.registerEdge(
  'cubic-horizontal',
  {
    curvePosition: [1 / 2, 1 / 2],
    getControlPoints(cfg: EdgeConfig): IPoint[] {
      const { startPoint, endPoint } = cfg;
      const innerPoint1 = {
        x: (endPoint.x - startPoint.x) * this.curvePosition[0] + startPoint.x,
        y: startPoint.y,
      };
      const innerPoint2 = {
        x: (endPoint.x - startPoint.x) * this.curvePosition[1] + startPoint.x,
        y: endPoint.y,
      };
      const controlPoints = [innerPoint1, innerPoint2];
      return controlPoints;
    },
  },
  'cubic'
);

Shape.registerEdge(
  'loop',
  {
    getPathPoints(cfg: EdgeData): EdgeData {
      return getLoopCfgs(cfg);
    },
    getControlPoints(cfg: EdgeConfig): IPoint[] {
      return cfg.controlPoints;
    },
    afterDraw(cfg: EdgeConfig) {
      cfg.controlPoints = null;
    },
    afterUpdate(cfg: EdgeConfig) {
      cfg.controlPoints = null;
    },
  },
  'cubic'
);<|MERGE_RESOLUTION|>--- conflicted
+++ resolved
@@ -190,13 +190,8 @@
 Shape.registerEdge('line', {
   // 控制点不生效
   getControlPoints() {
-<<<<<<< HEAD
-    return [];
-  },
-=======
     return undefined;
   }
->>>>>>> 8e4ae3c9
 });
 
 // 直线
