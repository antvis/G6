--- conflicted
+++ resolved
@@ -53,16 +53,7 @@
   draw(cfg, group, graph) {
     let label;
     if (cfg.label) {
-<<<<<<< HEAD
       label = this.createLabel(cfg, group, graph);
-      if (cfg.fitLabel && (this.getLabelPosition(cfg) === 'center')) {
-        const [ width, height ] = cfg.labelSize;
-        const padding = cfg.labelCfg.padding;
-        cfg.size = [ width + padding[1] + padding[3], height + padding[0] + padding[2] ];
-      }
-=======
-      label = this.createLabel(cfg, group);
->>>>>>> 466430f2
       label.set('className', this.itemType + CLS_LABEL_SUFFIX);
     }
     const shape = this.drawShape(cfg, group);
@@ -74,32 +65,11 @@
     return shape;
   },
 
-<<<<<<< HEAD
-  createLabel(cfg, group, graph) {
-    const labelCfg = cfg.labelCfg || {};
-    cfg.labelCfg = labelCfg;
-    const labelStyle = this.getLabelStyle(cfg, labelCfg, group, false);
-
-    let label,
-      textBBox;
-    if (labelCfg.type !== 'html') {
-      label = new Text({ attrs: labelStyle });
-      textBBox = label.getBBox();
-    } else {
-      const labelDiv = Util.createDom(labelStyle.text);
-      textBBox = graph.testHtmlLabelSize(labelDiv, labelStyle);
-      const { width, height } = textBBox;
-      label = new Dom({ attrs: { ...labelStyle, html: labelDiv, width, height } });
-    }
-
-=======
-
   updateLabelSizeStyle(cfg, label, group, skipPositionCalculation) {
     const labelCfg = cfg.labelCfg || {};
     const labelStyle = this.getLabelStyle(cfg, labelCfg, group, skipPositionCalculation);
     label.attr(labelStyle);
     const textBBox = label.getBBox();
->>>>>>> 466430f2
     const labelSize = [ textBBox.width, textBBox.height ];
     if (cfg.fitLabel && (this.getLabelPosition(cfg) === 'center')) {
       let padding = labelCfg.padding || 0;
@@ -120,10 +90,21 @@
     group.set('labelSize', labelSize);
   },
 
-  createLabel(cfg, group) {
+  createLabel(cfg, group, graph) {
     const labelCfg = cfg.labelCfg || {};
     cfg.labelCfg = labelCfg;
-    const label = new Text();
+    const labelStyle = this.getLabelStyle(cfg, labelCfg, group, true);
+    let label,
+      textBBox;
+    if (labelCfg.type !== 'html') {
+      label = new Text({ attrs: labelStyle });
+    } else {
+      const labelDiv = Util.createDom(labelStyle.text);
+      textBBox = graph.testHtmlLabelSize(labelDiv, labelStyle);
+      const { width, height } = textBBox;
+      label = new Dom({ attrs: { ...labelStyle, html: labelDiv, width, height } });
+    }
+
     this.updateLabelSizeStyle(cfg, label, group, true);
     return label;
   },
@@ -151,18 +132,10 @@
     const size = this.getSize(cfg, group);
     const width = size[0];
     const height = size[1];
-<<<<<<< HEAD
-    const labelSize = cfg.labelSize;
-    const [ labelWidth, labelHeight ] = labelSize;
+    const [ labelWidth, labelHeight ] = group.get('labelSize');
     const isHtmlLabel = labelCfg.type === 'html';
     // 默认的位置（最可能的情形），所以放在最上面
-    if (labelPosition === 'center') { // labelType为 html 时，foreignObject的原点（0，0）在 node 的中心点，需要进行额外的平移
-=======
-    const [ labelWidth, labelHeight ] = group.get('labelSize');
-    const isHtmlLabel = labelCfg.labelType === 'html';
-    // 默认的位置（最可能的情形），所以放在最上面
     if (labelPosition === 'center') {
->>>>>>> 466430f2
       const x = (labelPadding[3] - labelPadding[1]) / 2 - (isHtmlLabel ? labelWidth / 2 : 0);
       const y = (labelPadding[0] - labelPadding[2]) / 2 - (isHtmlLabel ? labelHeight / 2 : 0);
       return { x, y };
