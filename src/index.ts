import { version } from '../package.json';
import Behaviors from './behavior';
import Graph from './graph/graph';
import TreeGraph from './graph/tree-graph';
import Shape, { Arrow, Marker } from './shape';
import Layout from './layout';
import Global from './global';
import Util from './util';
import Plugins from './plugins';
import * as Algorithm from './algorithm';

const registerNode = Shape.registerNode;
const registerEdge = Shape.registerEdge;
const registerCombo = Shape.registerCombo;
const registerBehavior = Behaviors.registerBehavior;
const registerLayout = Layout.registerLayout;
const Minimap = Plugins.Minimap;
const Grid = Plugins.Grid;
const Bundling = Plugins.Bundling;
const Menu = Plugins.Menu;
const Fisheye = Plugins.Fisheye;
const ToolBar = Plugins.ToolBar;
const Tooltip = Plugins.Tooltip;
const TimeBar = Plugins.TimeBar;
const ImageMinimap = Plugins.ImageMinimap;

export {
  registerNode,
  registerCombo,
  Graph,
  TreeGraph,
  Util,
  registerEdge,
  Layout,
  Global,
  registerLayout,
  Minimap,
  Grid,
  Bundling,
  Menu,
  Fisheye,
  registerBehavior,
<<<<<<< HEAD
  Algorithm
=======
  Algorithm,
  ToolBar,
  Tooltip,
  TimeBar,
  ImageMinimap,
>>>>>>> 6b1d62c5
};

export default {
  version,
  Graph,
  TreeGraph,
  Util,
  registerNode: Shape.registerNode,
  registerEdge: Shape.registerEdge,
  registerCombo: Shape.registerCombo,
  registerBehavior: Behaviors.registerBehavior,
  registerLayout: Layout.registerLayout,
  Layout,
  Global,
  Minimap: Plugins.Minimap,
  Grid: Plugins.Grid,
  Bundling: Plugins.Bundling,
  Menu: Plugins.Menu,
  ToolBar: Plugins.ToolBar,
  Tooltip: Plugins.Tooltip,
  TimeBar,
  Fisheye,
  ImageMinimap,
  Algorithm,
  Arrow,
  Marker,
};<|MERGE_RESOLUTION|>--- conflicted
+++ resolved
@@ -40,15 +40,11 @@
   Menu,
   Fisheye,
   registerBehavior,
-<<<<<<< HEAD
-  Algorithm
-=======
   Algorithm,
   ToolBar,
   Tooltip,
   TimeBar,
   ImageMinimap,
->>>>>>> 6b1d62c5
 };
 
 export default {
