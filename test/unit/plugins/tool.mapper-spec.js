--- conflicted
+++ resolved
@@ -71,53 +71,6 @@
   });
 });
 
-<<<<<<< HEAD
-// describe('node color mapper domain length test', () => {
-//   const fn = function() {
-//     const nodeSizeMapper = new Mapper('node', 'class', 'color', [ '#ff0000', '#00ff00' ], {
-//       legendCfg: {
-//         layout: 'vertical'
-//       }
-//     });
-//     const data = {
-//       nodes: [{
-//         id: 'node1',
-//         x: 100,
-//         y: 200,
-//         class: 'class1'
-//       }, {
-//         id: 'node2',
-//         x: 300,
-//         y: 200,
-//         class: 'class2'
-//       }, {
-//         id: 'node3',
-//         x: 400,
-//         y: 200,
-//         class: 'class3'
-//       }],
-//       edges: [{
-//         target: 'node2',
-//         source: 'node1'
-//       }]
-//     };
-//     const div = document.createElement('div');
-//     document.body.appendChild(div);
-//     const graph = new G6.Graph({
-//       container: div,
-//       width: 500,
-//       height: 500,
-//       plugins: [ nodeSizeMapper ]
-//     });
-//     graph.read(data);
-//     graph.destroy();
-//   };
-
-//   it('legend render', () => {
-//     expect(fn).to.Throw();
-//   });
-// });
-=======
 describe('node color mapper domain length test', () => {
   const nodeSizeMapper = new Mapper('node', 'class', 'color', [ '#ff0000', '#00ff00' ], {
     legendCfg: {
@@ -164,7 +117,6 @@
     expect(div.innerHTML).eql('');
   });
 });
->>>>>>> dcaeb653
 
 describe('node color mapper domian equals 1 test', () => {
   const originInnerHTML = document.getElementById('nodeColorLegend1').innerHTML;
